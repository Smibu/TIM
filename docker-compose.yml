version: "3.7"
x-caddy:
 &caddy-common
 image: caddy:2.3.0
 command: caddy run --config /etc/caddy/Caddyfile
 read_only: true
 volumes:
  - caddy_data:/data
  - caddy_config:/config
  - ./certs/caddy:/certs:ro
  - ./Caddyfile:/etc/caddy/Caddyfile:ro
  - ./timApp/static:/tim/timApp/static:ro
  - ${LOG_DIR:?}/caddy:/logs
  - ./timApp/modules/cs/generated:/tim/timApp/modules/cs/generated:ro
  - ./timApp/modules/cs/static:/tim/timApp/modules/cs/static:ro
 depends_on:
  - jsrunner
 environment:
  CADDY_DOMAINS: ${CADDY_DOMAINS:?}
  CADDY_EXTRA_CONFIG: ${CADDY_EXTRA_CONFIG:?}
 restart: unless-stopped

services:
 tim:
  image: timimages/tim:${TIM_IMAGE_TAG:?}
  build: ./timApp
  depends_on:
   # - stack-api-server
   - postgresql
   - csplugin
   - pali
   - fields
   - showfile
   - haskellplugins
   - imagex
   - dumbo
   - feedback
   - redis
   - oiko
  volumes:
   - .:/service
   - ${LOG_DIR:?}:/service/tim_logs
   - ${FILES_ROOT:?}:/tim_files
   - cache:/cache
  working_dir: /service/timApp
  command: python3 launch.py --with-gunicorn
  environment:
   FLASK_APP: tim.py
   PYTHONPATH: /service
   COMPOSE_PROJECT_NAME: ${COMPOSE_PROJECT_NAME:?}
   TIM_SETTINGS: ${CONFIG_FILE}
   TIM_HOST: ${TIM_HOST:?}
   PG_MAX_CONNECTIONS: ${PG_MAX_CONNECTIONS:?}
   COMPOSE_PROFILES: ${COMPOSE_PROFILES:?}
  restart: unless-stopped
  networks:
   - db
   - default
  read_only: true
  tmpfs:
   - /root
   - /tmp
   - /var/cache
   - /var/log
   - /run/gunicorn
  profiles:
   - prod
   - prod_multi
   - dev
 timagent:
  profiles:
   - prod
   - prod_multi
   - dev
  image: timimages/timagent
  build:
   context: ./timApp
   dockerfile: DockerfileAgent
   args:
    TIM_IMAGE_TAG: ${TIM_IMAGE_TAG:?}
  command: sleep infinity
  restart: unless-stopped
  read_only: true
 postgresql:
  profiles:
   - prod
   - prod_multi
   - dev
  image: postgres:11
  volumes:
   - data11:/var/lib/postgresql/data
  command: postgres -c 'max_connections=${PG_MAX_CONNECTIONS:?}'
  restart: unless-stopped
  networks:
   - db
  read_only: true
  shm_size: ${PG_SHM_SIZE:?}
  tmpfs:
   - /run/postgresql
   - /tmp
  environment:
   POSTGRES_PASSWORD: postgresql
 postgresql-test:
  profiles:
   - test
   - dev
  image: postgres:11
  tmpfs:
   - /var/lib/postgresql/data
  environment:
   POSTGRES_PASSWORD: postgresql
 csplugin:
  image: timimages/cs3:rust
  build: ./timApp/modules/cs
  volumes:
   - ${FILES_ROOT:?}/blocks/uploads:/uploads:ro
   - ./timApp/modules/cs:/cs
   - /var/run/docker.sock:/var/run/docker.sock
   - ./timApp/modules/cs/generated:/csgenerated
   - ./timApp/modules/cs/static:/csstatic:ro
   - ./tim_common:/cs/tim_common:ro
   - /tmp/${COMPOSE_PROJECT_NAME:?}_uhome:/tmp
   - /root/.ssh/
  working_dir: /cs
  command: ./startPlugins.sh
  environment:
   PYTHONUNBUFFERED: "1"
   TIM_ROOT: ${TIM_ROOT:?}
   TIM_HOST: ${TIM_HOST:?}
   COMPOSE_PROJECT_NAME: ${COMPOSE_PROJECT_NAME:?}
  user: root  # We need access to Docker socket.
  restart: unless-stopped
  read_only: true
 haskellplugins:
  image: timimages/haskellplugins:latest
  build:
   context: ./timApp/modules/Haskell
   dockerfile: Dockerfile
  volumes:
   - ./timApp/modules/Haskell:/Haskell
  working_dir: /Haskell
  command: ./startAll.sh
  restart: unless-stopped
  read_only: true
 showfile:
  image: timimages/svn:bionic
  build: ./timApp/modules/svn
  volumes:
   - ./timApp/modules/svn:/app/svn:ro
   - ./tim_common:/app/tim_common:ro
  working_dir: /app/svn
  environment:
   PYTHONPATH: /app
  command: ./startAll.sh
  restart: unless-stopped
  read_only: true
  tmpfs:
    - /tmp
 imagex:
  image: timimages/cs3:rust
  volumes:
   - ./timApp/modules/imagex:/app/imagex:ro
   - ./tim_common:/app/tim_common:ro
  working_dir: /app/imagex
  environment:
   PYTHONPATH: /app
  command: ./startAll.sh
  restart: unless-stopped
  read_only: true
 pali:
  image: timimages/tim:${TIM_IMAGE_TAG:?}
  build: ./timApp/modules/pali
  volumes:
   - ./timApp/modules/pali:/app/pali:ro
   - ./tim_common:/app/tim_common:ro
  working_dir: /app/pali
  environment:
    PYTHONPATH: /app
    COMPOSE_PROFILES: ${COMPOSE_PROFILES:?}
  command: ./startAll.sh
  restart: unless-stopped
  read_only: true
  tmpfs:
   - /tmp
 fields:
  image: timimages/tim:${TIM_IMAGE_TAG:?}
  build: ./timApp/modules/fields
  volumes:
   - ./timApp/modules/fields:/app/fields:ro
   - ./tim_common:/app/tim_common:ro
  working_dir: /app/fields
  environment:
   PYTHONPATH: /app
  command: ./startAll.sh
  restart: unless-stopped
  read_only: true
  tmpfs:
   - /tmp
 jsrunner:
  image: timimages/tim:${TIM_IMAGE_TAG:?}
  #build: ./timApp/modules/multisave
  volumes:
   - ./timApp/modules/jsrunner:/timApp/modules/jsrunner:rw
   - ./timApp/static/scripts:/timApp/static/scripts:ro
  working_dir: /timApp/modules/jsrunner/server
  command: ./startAll.sh
  restart: unless-stopped
  read_only: true
  tmpfs:
   - /root/.npm
   - /root/.config
 drag:
  image: timimages/tim:${TIM_IMAGE_TAG:?}
  volumes:
   - ./timApp/modules/drag:/app/drag:ro
   - ./tim_common:/app/tim_common:ro
  working_dir: /app/drag
  environment:
   PYTHONPATH: /app
  command: ./startAll.sh
  restart: unless-stopped
  read_only: true
  tmpfs:
   - /tmp
 feedback:
  image: timimages/tim:${TIM_IMAGE_TAG:?}
  volumes:
   - ./timApp/modules/feedback:/app/feedback:ro
   - ./tim_common:/app/tim_common:ro
  working_dir: /app/feedback
  environment:
   PYTHONPATH: /app
  command: ./startAll.sh
  restart: unless-stopped
  read_only: true
  tmpfs:
   - /tmp
 dumbo:
  image: timimages/dumbo:${TIM_IMAGE_TAG:?}
  build:
   context: ./Dumbo
   dockerfile: Dockerfile
   args:
    TIM_IMAGE_TAG: ${TIM_IMAGE_TAG:?}
  command: ./Dumbo --port 5000 --cacheDir /dumbocache --tmpDir /dumbotmp
  working_dir: /Dumbo
  volumes:
   - ./Dumbo/cache:/dumbocache
   - ./Dumbo/tmp:/dumbotmp
  logging:
   driver: none
  restart: unless-stopped
  read_only: true
 redis:
  image: redis
  command: ["redis-server", "--appendonly", "yes"]
  restart: unless-stopped
  read_only: true
  volumes:
  - redis_data:/data
 celery:
  image: timimages/tim:${TIM_IMAGE_TAG:?}
  command: celery worker -A timApp.tim_celery.celery --concurrency 4
  volumes:
   - .:/service
   - ${LOG_DIR:?}:/service/tim_logs
   - ${FILES_ROOT:?}:/tim_files
   - cache:/cache
  working_dir: /service/timApp
  depends_on:
   - postgresql
   - redis
  environment:
   FLASK_APP: tim.py
   PYTHONPATH: /service
   COMPOSE_PROJECT_NAME: ${COMPOSE_PROJECT_NAME:?}
   TIM_SETTINGS: ${CONFIG_FILE}
   TIM_HOST: ${TIM_HOST:?}
  restart: unless-stopped
  networks:
   - db
   - default
  read_only: true
  tmpfs:
   - /tmp
 celery-beat:
  image: timimages/tim:${TIM_IMAGE_TAG:?}
  command: >-
   celery beat
   -A timApp.tim_celery.celery
   -S timApp.celery_sqlalchemy_scheduler.schedulers:DatabaseScheduler
   --pidfile /var/run/celery/celerybeat.pid
  volumes:
   - .:/service
   - ${LOG_DIR:?}:/service/tim_logs
   - ${FILES_ROOT:?}:/tim_files
   - cache:/cache
  working_dir: /service/timApp
  depends_on:
   - postgresql
   - redis
  environment:
   FLASK_APP: tim.py
   PYTHONPATH: /service:/service/timApp/modules/py
   COMPOSE_PROJECT_NAME: ${COMPOSE_PROJECT_NAME:?}
   TIM_SETTINGS: ${CONFIG_FILE}
   TIM_HOST: ${TIM_HOST:?}
  restart: unless-stopped
  networks:
   - db
   - default
  read_only: true
  tmpfs:
   - /tmp
   - /run/celery
 maxima:
  profiles:
   - prod
   - prod_multi
   - dev
  image: timimages/goemaxima:2020113001-latest
<<<<<<< HEAD
=======
  restart: unless-stopped
>>>>>>> 1166eb41
 stack-api-server:
  profiles:
   - prod
   - prod_multi
   - dev
  image: timimages/stack-api:latest
  depends_on:
   - maxima
  restart: unless-stopped
  environment:
   BROWSER_URL: ${TIM_HOST:?}
 oiko:
  image: timimages/tim:${TIM_IMAGE_TAG:?}
  command: gunicorn -b 0.0.0.0:5000 app:app
  restart: unless-stopped
  working_dir: /service
  read_only: true
  volumes:
   - ./oiko:/service:ro
  tmpfs:
   - /tmp
 caddy:
  <<: *caddy-common
  profiles:
   - prod
   - dev
   - test
  ports:
   - "80:80"
   - "443:443"
 caddy_multi:
  <<: *caddy-common
  profiles:
   - prod_multi
  ports:
  - "${CADDY_MULTI_PORT}:80"
 tests:
  profiles:
   - test
  image: timimages/tim:${TIM_IMAGE_TAG:?}
  command: "python3 -m unittest ${TEST_PARAMS:-discover tests/ 'test_*.py' .}"
  volumes:
   - .:/service:rw
  environment:
   TIM_SETTINGS: testconfig.py
   PYTHONPATH: /service
   GITLAB_CI: ${GITLAB_CI:-false}
  depends_on:
   - csplugin
   - pali
   - fields
   - showfile
   - haskellplugins
   - imagex
   - dumbo
   - feedback
   - redis
   - oiko
   - caddy
   - postgresql-test
  tmpfs:
   - /tmp
   - /tim_files
   - /cache
  working_dir: /service/timApp
  read_only: true
volumes:
 data11:
 cache:
 caddy_data:
 caddy_config:
 redis_data:
networks:
 db:<|MERGE_RESOLUTION|>--- conflicted
+++ resolved
@@ -319,10 +319,7 @@
    - prod_multi
    - dev
   image: timimages/goemaxima:2020113001-latest
-<<<<<<< HEAD
-=======
-  restart: unless-stopped
->>>>>>> 1166eb41
+  restart: unless-stopped
  stack-api-server:
   profiles:
    - prod
