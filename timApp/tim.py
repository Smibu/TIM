--- conflicted
+++ resolved
@@ -70,10 +70,7 @@
 app.wsgi_app = ReverseProxied(app.wsgi_app)
 
 print('Debug mode: {}'.format(app.config['DEBUG']))
-<<<<<<< HEAD
-=======
 print('Profiling: {}'.format(app.config['PROFILE']))
->>>>>>> 40e1f966
 if app.config['CONTRACTS_ENABLED']:
     print('Contracts are ENABLED')
 else:
@@ -1659,15 +1656,10 @@
 
 
 def start_app():
-<<<<<<< HEAD
-    app.run(host='0.0.0.0', port=5000, use_reloader=False, threaded=True)
-=======
-    app.wsgi_app = ReverseProxied(app.wsgi_app)
     if app.config['PROFILE']:
         app.wsgi_app = ProfilerMiddleware(app.wsgi_app, sort_by=('cumtime',), restrictions=[100])
     app.run(host='0.0.0.0',
             port=5000,
             use_evalex=False,
             use_reloader=False,
-            threaded=not (app.config['DEBUG'] and app.config['PROFILE']))
->>>>>>> 40e1f966
+            threaded=not (app.config['DEBUG'] and app.config['PROFILE']))