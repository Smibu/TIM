--- conflicted
+++ resolved
@@ -276,21 +276,14 @@
 @app.route("/createItem", methods=["POST"])
 def create_document():
     jsondata = request.get_json()
-<<<<<<< HEAD
-    doc_name = jsondata['doc_name']
+    item_path = jsondata['item_path']
     is_gamified = jsondata.get('gamified', False)
-
-    timdb = get_timdb()
-    return create_item(doc_name, 'document', lambda name, group: timdb.documents.create(name, group, is_gamified).doc_id,
-=======
-    item_path = jsondata['item_path']
 
     timdb = get_timdb()
     item_type = jsondata['item_type']
     return create_item(item_path,
                        item_type,
-                       (lambda name, group: timdb.documents.create(name, group).doc_id) if item_type == 'document' else timdb.folders.create,
->>>>>>> 4859e4bb
+                       (lambda name, group: timdb.documents.create(name, group, is_gamified).doc_id) if item_type == 'document' else timdb.folders.create,
                        get_current_user_group())
 
 
