--- conflicted
+++ resolved
@@ -434,16 +434,10 @@
     modules.append("ngSanitize")
     modules.append("angularFileUpload")
     prefs = timdb.users.getPrefs(getCurrentUserId())
-<<<<<<< HEAD
-    custom_css_files = json.loads(prefs)['css_files'] if prefs is not None else {}
-    custom_css_files = {key: value for key, value in custom_css_files.items() if value}
-    custom_css = json.loads(prefs)['custom_css'] if prefs is not None else ''
-=======
-    custom_css_files = json.loads(prefs).get('css_files', {}) if prefs is not None else []
+    custom_css_files = json.loads(prefs).get('css_files', {}) if prefs is not None else {}
     if custom_css_files:
         custom_css_files = {key: value for key, value in custom_css_files.items() if value}
     custom_css = json.loads(prefs).get('custom_css', '') if prefs is not None else ''
->>>>>>> 9eb91f28
     return render_template('view.html',
                            docID=doc['id'],
                            docName=doc['name'],
