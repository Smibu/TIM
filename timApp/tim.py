<<<<<<< HEAD
# -*- coding: utf-8 -*-
from flask import Flask, redirect, url_for, session, abort, flash
from flask import render_template
from flask import g
from flask import request
from flask import send_from_directory
from ReverseProxied import ReverseProxied
import json
import os
import containerLink
from werkzeug.utils import secure_filename
from timdb.timdb2 import TimDb
from timdb.timdbbase import TimDbException, DocIdentifier
from flask import Response
import imghdr
from flask.helpers import send_file
import io
import pluginControl
from htmlSanitize import sanitize_html

app = Flask(__name__) 
app.config.from_object(__name__)

# Load default config and override config from an environment variable
app.config.update(dict(
    DATABASE=os.path.join(app.root_path, 'tim_files/tim.db'),
    DEBUG=True,
    SECRET_KEY='development key',
    USERNAME='admin',
    PASSWORD='default',
    FILES_PATH='tim_files',
    UPLOAD_FOLDER = "./media/images/",
    MAX_CONTENT_LENGTH = 16 * 1024 * 1025 
   ))

def allowed_file(filename):
    return '.' in filename and \
        filename.rsplit('.', 1)[1] in ALLOWED_EXTENSIONS

#app.config.from_envvar('TIM_SETTINGS', silent=True)

if os.path.abspath('.') == '/service':
    app.config['DEBUG'] = False

DOC_EXTENSIONS = ['txt', 'md', 'markdown']
PIC_EXTENSIONS = ['png', 'jpg', 'jpeg', 'gif']
ALLOWED_EXTENSIONS = set(PIC_EXTENSIONS + DOC_EXTENSIONS)
STATIC_PATH = "./static/"
DATA_PATH = "./static/data/"

@app.errorhandler(403)
def forbidden(error):
    return render_template('403.html', message=error.description), 403

@app.errorhandler(404)
def notFound(error):
    return render_template('404.html'), 404

def jsonResponse(jsondata, status_code=200):
    response = Response(json.dumps(jsondata), mimetype='application/json')
    response.status_code = status_code
    return response

def verifyEditAccess(block_id):
    timdb = getTimDb()
    if not timdb.users.userHasEditAccess(getCurrentUserId(), block_id):
        abort(403, "Sorry, you don't have permission to edit this document.")

def verifyViewAccess(block_id):
    timdb = getTimDb()
    if not timdb.users.userHasViewAccess(getCurrentUserId(), block_id):
        abort(403, "Sorry, you don't have permission to view this resource.")

@app.route('/download/<int:doc_id>')
def downloadDocument(doc_id):
    timdb = getTimDb()
    if not timdb.documents.documentExists(DocIdentifier(doc_id, '')):
        abort(404)
    verifyViewAccess(doc_id)
    doc_data = timdb.documents.getDocumentMarkdown(getNewest(doc_id))
    return Response(doc_data, mimetype="text/plain")

@app.route('/upload/', methods=['POST'])
def upload_file():
    timdb = getTimDb()
    if request.method == 'POST':
        doc = request.files['file']
        if not allowed_file(doc.filename):
            return jsonResponse({'message': 'The file format is not allowed.'}, 403)
        filename = secure_filename(doc.filename)
        if(filename.endswith(tuple(DOC_EXTENSIONS))):
            try:
                content = doc.read().decode('utf-8')
            except UnicodeDecodeError:
                return jsonResponse({'message': 'The file should be in UTF-8 format.'}, 400)
            timdb.documents.importDocument(content, filename, getCurrentUserGroup())
            return "Successfully uploaded document"
        else:
            content = doc.read()
            imgtype = imghdr.what(None, h=content)
            if imgtype is not None:
                img_id, img_filename = timdb.images.saveImage(content, doc.filename, getCurrentUserGroup())
                timdb.users.grantViewAccess(0, img_id) # So far everyone can see all images
                return jsonResponse({"file": str(img_id) + '/' + img_filename})
            else:
                doc.save(os.path.join(app.config['UPLOAD_FOLDER'], filename))
                return redirect(url_for('uploaded_file', filename=filename))
    
@app.route('/update/<int:doc_id>/<version>', methods=['POST'])
def updateDocument(doc_id, version):
    timdb = getTimDb()
    docId = DocIdentifier(doc_id, version)
    if not timdb.documents.documentExists(docId):
        abort(404)
    if not timdb.users.userHasEditAccess(getCurrentUserId(), doc_id):
        abort(403)
    doc = request.files['file']
    newId = timdb.documents.updateDocument(docId, doc.read())
    return jsonResponse({'version' : newId.hash})

@app.route('/images/<int:image_id>/<image_filename>/')
def getImage(image_id, image_filename):
    timdb = getTimDb()
    if not timdb.images.imageExists(image_id, image_filename):
        abort(404)
    verifyViewAccess(image_id)
    img_data = timdb.images.getImage(image_id, image_filename)
    imgtype = imghdr.what(None, h=img_data)
    f = io.BytesIO(img_data)
    return send_file(f, mimetype='image/' + imgtype)

@app.route('/images')
def getAllImages():
    timdb = getTimDb()
    images = timdb.images.getImages()
    allowedImages = [image for image in images if timdb.users.userHasViewAccess(getCurrentUserId(), image['id'])]
    return jsonResponse(allowedImages)
    
@app.route('/uploads/<filename>')
def uploaded_file(filename):
    return send_from_directory(app.config['UPLOAD_FOLDER'],filename)

@app.route("/getDocuments/")
def getDocuments():
    timdb = getTimDb()
    docs = timdb.documents.getDocuments()
    allowedDocs = [doc for doc in docs if timdb.users.userHasViewAccess(getCurrentUserId(), doc['id'])]
    for doc in allowedDocs:
        doc['canEdit'] = timdb.users.userHasEditAccess(getCurrentUserId(), doc['id'])
        doc['isOwner'] = timdb.users.userIsOwner(getCurrentUserId(), doc['id'])
        doc['owner'] = timdb.users.getOwnerGroup(doc['id'])
    return jsonResponse(allowedDocs)

def getCurrentUserId():
    uid = session.get('user_id')
    return uid if uid is not None else 0

def getCurrentUserName():
    name = session.get('user_name')
    return name if name is not None else 'Anonymous'

def getCurrentUserGroup():
    timdb = getTimDb()
    return timdb.users.getUserGroups(getCurrentUserId())[0]['id']

def getTimDb():
    if not hasattr(g, 'timdb'):
        g.timdb = TimDb(db_path=app.config['DATABASE'], files_root_path=app.config['FILES_PATH'], current_user_name=getCurrentUserName())
    return g.timdb

@app.route("/getJSON/<int:doc_id>/")
def getJSON(doc_id):
    timdb = getTimDb()
    verifyViewAccess(doc_id)
    try:
        texts = timdb.documents.getDocumentBlocks(getNewest(doc_id))
        doc = timdb.documents.getDocument(doc_id)
        return jsonResponse({"name" : doc['name'], "text" : texts})
    except IOError as err:
        print(err)
        return "No data found"

@app.route("/getJSON-HTML/<int:doc_id>")
def getJSON_HTML(doc_id):
    timdb = getTimDb()
    verifyViewAccess(doc_id)
    try:
        newest = getNewest(doc_id)
        blocks = timdb.documents.getDocumentAsHtmlBlocks(newest)
        doc = timdb.documents.getDocument(newest)
        return jsonResponse({"name" : doc['name'], "text" : blocks})
    except ValueError as err:
        print(err)
        return "[]"
    except TimDbException as err:
        print(err)
        return "[]"

@app.route("/postParagraph/", methods=['POST'])
def postParagraph():
    timdb = getTimDb()
    docId = request.get_json()['docId']
    verifyEditAccess(docId)
    paragraphText = sanitize_html(request.get_json()['text'])
    parIndex = request.get_json()['par']
    version = request.headers.get('Version')
    identifier = getNewest(docId)#DocIdentifier(docId, version)
    
    try:
        blocks, version = timdb.documents.modifyMarkDownBlock(identifier, int(parIndex), paragraphText)
    except IOError as err:
        print(err)
        return "Failed to modify block."
    # Replace appropriate elements with plugin content, load plugin requirements to template
    (plugins, preparedBlocks) = pluginControl.pluginify(blocks, getCurrentUserName())
    return jsonResponse(preparedBlocks)

@app.route("/createDocument", methods=["POST"])
def createDocument():
    jsondata = request.get_json()
    docName = jsondata['doc_name']
    timdb = getTimDb()
    docId = timdb.documents.createDocument(docName, getCurrentUserGroup())
    return jsonResponse({'id' : docId.id})

@app.route("/documents/<int:doc_id>", methods=["DELETE"])
def deleteDocument(doc_id):
    timdb = getTimDb()
    if not timdb.documents.documentExists(DocIdentifier(doc_id, '')):
        return jsonResponse({'message': 'Document does not exist.'}, 404)
    if not timdb.users.userIsOwner(getCurrentUserId(), doc_id):
        return jsonResponse({'message': "You don't have permission to delete this document."}, 403)
    timdb.documents.deleteDocument(getNewest(doc_id))
    return "Success"

@app.route("/edit/<int:doc_id>")
@app.route("/documents/<int:doc_id>")
def editDocument(doc_id):
    timdb = getTimDb()
    if not timdb.documents.documentExists(DocIdentifier(doc_id, '')):
        abort(404)
    verifyEditAccess(doc_id)
    newest = getNewest(doc_id)
    doc_metadata = timdb.documents.getDocument(newest)
    xs = timdb.documents.getDocumentAsHtmlBlocks(newest)
    (plugins,texts) = pluginControl.pluginify(xs, getCurrentUserName()) 
    jsPaths = []
    cssPaths = []
    modules = ["\"ng-sanitize\",", "\"angularFileUpload\","]
    for p in []:
        print (containerLink.pluginReqs(p))
        (rawJs,rawCss,modsList) = pluginControl.pluginDeps(containerLink.pluginReqs(p))
      
        for src in rawJs:
            if( "http" in src):
                jsPaths.append(src)
            else:
                x = getPlugin(p)['host']
                jsPaths.append(x + src)
        for cssSrc in rawCss:
            if( "http" in src):
                cssPaths.append(cssSrc)
            else:
                x = getPlugin(p)['host']
                cssPaths.append(x + src)
        for mod in modsList:
            modules.append(mod)
    print (str(jsPaths) + "\n" + str(cssPaths) + "\n" + str( modules))
    return render_template('editing.html', docId=doc_metadata['id'], name=doc_metadata['name'], text=json.dumps(texts), version={'hash' : newest.hash}, js=jsPaths, css=cssPaths, jsMods=modules)

@app.route("/getBlock/<int:docId>/<int:blockId>")
def getBlockMd(docId, blockId):
    timdb = getTimDb()
    verifyViewAccess(docId)
    block = timdb.documents.getBlock(getNewest(docId), blockId)
    return jsonResponse({"md": block})

@app.route("/getBlockHtml/<int:docId>/<int:blockId>")
def getBlockHtml(docId, blockId):
    timdb = getTimDb()
    verifyViewAccess(docId)
    block = timdb.documents.getBlockAsHtml(getNewest(docId), blockId)
    print(block)
    return block

def getNewest(docId):
    docId = int(docId)
    timdb = getTimDb()
    version = timdb.documents.getNewestVersion(docId)['hash']
    return DocIdentifier(docId, version)
    
@app.route("/newParagraph/", methods=["POST"])
def addBlock():
    timdb = getTimDb()
    jsondata = request.get_json()
    blockText = jsondata['text']
    docId = jsondata['docId']
    verifyEditAccess(docId)
    paragraph_id = jsondata['par']
    blocks, version = timdb.documents.addMarkdownBlock(getNewest(docId), blockText, int(paragraph_id))
    return jsonResponse(blocks)

@app.route("/deleteParagraph/<int:docId>/<int:blockId>")
def removeBlock(docId, blockId):
    timdb = getTimDb()
    verifyEditAccess(docId)
    timdb.documents.deleteParagraph(getNewest(docId), blockId)
    return "Successfully removed paragraph"

@app.route("/pluginCall/<plugin>", methods=["POST"])
def pluginCall(plugin):
    info = request.get_json()
    html = callPlugin(plugin, info)
    return html

@app.route("/view/<int:doc_id>")
def viewDocument(doc_id):
    timdb = getTimDb()
    if not timdb.documents.documentExists(DocIdentifier(doc_id, '')):
        abort(404)
    verifyViewAccess(doc_id)
    versions = timdb.documents.getDocumentVersions(doc_id)
    xs = timdb.documents.getDocumentAsHtmlBlocks(DocIdentifier(doc_id, versions[0]['hash']))
    doc = timdb.documents.getDocument(DocIdentifier(doc_id, versions[0]['hash']))
    plugins, fullHtml = pluginControl.pluginify(xs, getCurrentUserName())
    return render_template('view.html', docID=doc['id'], docName=doc['name'], text=json.dumps(fullHtml), version=versions[0])

@app.route("/postNote", methods=['POST'])
def postNote():
    jsondata = request.get_json()
    noteText = jsondata['text']
    #group_id = jsondata['group_id']
    
    docId = jsondata['doc_id']
    paragraph_id = jsondata['par_id']
    timdb = getTimDb()
    group_id = timdb.users.getUserGroups(getCurrentUserId())[0]['id']
    timdb.notes.addNote(group_id, noteText, int(docId), int(paragraph_id))
    #TODO: Handle error.
    return "Success"

@app.route("/editNote", methods=['POST'])
def editNote():
    #TODO: Check access rights
    jsondata = request.get_json()
    noteText = jsondata['text']
    noteId = jsondata['note_id']
    timdb = getTimDb()
    timdb.notes.modifyNote(noteId, noteText)
    return "Success"

@app.route("/deleteNote", methods=['POST'])
def deleteNote():
    #TODO: Check access rights
    jsondata = request.get_json()
    noteId = int(jsondata['note_id'])
    timdb = getTimDb()
    timdb.notes.deleteNote(noteId)
    return "Success"

@app.route("/notes/<int:doc_id>")
def getNotes(doc_id):
    timdb = getTimDb()
    notes = timdb.notes.getNotes(getCurrentUserId(), doc_id)
    return jsonResponse(notes)

@app.route("/<int:doc_id>/<plugintype>/<task_id>/answer", methods=['PUT'])
def saveAnswer(doc_id, plugintype, task_id):
    timdb = getTimDb()
    
    #answerdata = request.get_json()['answer']
    answerdata = request.form['answer']
    
    # Load old state
    oldAnswers = timdb.answers.getAnswers(getCurrentUserId(), task_id)
    
    # Get the newest
    state = oldAnswers[0]['content']
    
    markup = getPluginMarkup(doc_id, plugintype, task_id)
    if markup is None:
        return jsonResponse({'error' : 'The task was not found in the document.'}, 404)
    
    # TODO: Call plugin's answer route
    pluginResponse = callPlugin(plugintype, {'markup' : markup, 'state' : state, 'input' : answerdata})
    
    # Assuming the JSON is in a string
    jsonresp = json.loads(pluginResponse)
    
    #Save the new state
    timdb.answers.saveAnswer([getCurrentUserId()], task_id, json.dumps(jsonresp['state']), jsonresp['state']['points'])
    return jsonResponse(jsonresp['web'])

def getPluginMarkup(doc_id, plugintype, task_id):
    timdb = getTimDb()
    doc_markdown = timdb.documents.getDocumentAsHtmlBlocks(getNewest(doc_id))
    for block in doc_markdown:
        if('plugin="{}"'.format(plugintype) in block and "<code>" in block and '<pre id="{}"'.format(task_id) in block):
            return pluginControl.prepPluginCall(block)
    return None
    
@app.route("/")
def indexPage():
    return render_template('index.html', userName=getCurrentUserName(), userId=getCurrentUserId())

@app.route("/login", methods=['POST'])
def login():
    userName = request.form['user_name']
    timdb = getTimDb()
    userId = timdb.users.getUserByName(userName)
    
    #For now we just create a user if it doesn't exist.
    if userId is None:
        uid = timdb.users.createUser(userName)
        gid = timdb.users.createUserGroup('group of user %s' % userName)
        timdb.users.addUserToGroup(gid, uid)
        userId = uid
    session['user_id'] = userId
    session['user_name'] = userName
    flash('You were successfully logged in.')
    return redirect(url_for('indexPage'))

@app.route("/logout", methods=['POST'])
def logout():
    session.pop('user_id', None)
    session['user_name'] = 'Anonymous'
    flash('You were successfully logged out.')
    return redirect(url_for('indexPage'))
    
if __name__ == "__main__":
#    app.debug = True
#    app.run()
    app.wsgi_app = ReverseProxied(app.wsgi_app)	
    app.run(host='0.0.0.0',port=5000)
=======
# -*- coding: utf-8 -*-
from flask import Flask, redirect, url_for, session, abort, flash
from flask import render_template
from flask import g
from flask import request
from flask import send_from_directory
from ReverseProxied import ReverseProxied
import json
import os
import containerLink
from werkzeug.utils import secure_filename
from timdb.timdb2 import TimDb
from timdb.timdbbase import TimDbException, DocIdentifier
from flask import Response
import imghdr
from flask.helpers import send_file
import io
import pluginControl
from htmlSanitize import sanitize_html

app = Flask(__name__) 
app.config.from_object(__name__)

# Load default config and override config from an environment variable
app.config.update(dict(
    DATABASE=os.path.join(app.root_path, 'tim_files/tim.db'),
    DEBUG=True,
    SECRET_KEY='development key',
    USERNAME='admin',
    PASSWORD='default',
    FILES_PATH='tim_files',
    UPLOAD_FOLDER = "./media/images/",
    MAX_CONTENT_LENGTH = 16 * 1024 * 1025 
   ))

def allowed_file(filename):
    return '.' in filename and \
        filename.rsplit('.', 1)[1] in ALLOWED_EXTENSIONS

#app.config.from_envvar('TIM_SETTINGS', silent=True)

if os.path.abspath('.') == '/service':
    app.config['DEBUG'] = False

DOC_EXTENSIONS = ['txt', 'md', 'markdown']
PIC_EXTENSIONS = ['png', 'jpg', 'jpeg', 'gif']
ALLOWED_EXTENSIONS = set(PIC_EXTENSIONS + DOC_EXTENSIONS)
STATIC_PATH = "./static/"
DATA_PATH = "./static/data/"

@app.errorhandler(403)
def forbidden(error):
    return render_template('403.html', message=error.description), 403

@app.errorhandler(404)
def notFound(error):
    return render_template('404.html'), 404

def jsonResponse(jsondata, status_code=200):
    response = Response(json.dumps(jsondata), mimetype='application/json')
    response.status_code = status_code
    return response

def verifyEditAccess(block_id):
    timdb = getTimDb()
    if not timdb.users.userHasEditAccess(getCurrentUserId(), block_id):
        abort(403, "Sorry, you don't have permission to edit this document.")

def verifyViewAccess(block_id):
    timdb = getTimDb()
    if not timdb.users.userHasViewAccess(getCurrentUserId(), block_id):
        abort(403, "Sorry, you don't have permission to view this resource.")

@app.route('/download/<int:doc_id>')
def downloadDocument(doc_id):
    timdb = getTimDb()
    if not timdb.documents.documentExists(DocIdentifier(doc_id, '')):
        abort(404)
    verifyViewAccess(doc_id)
    doc_data = timdb.documents.getDocumentMarkdown(getNewest(doc_id))
    return Response(doc_data, mimetype="text/plain")

@app.route('/upload/', methods=['POST'])
def upload_file():
    timdb = getTimDb()
    if request.method == 'POST':
        doc = request.files['file']
        if not allowed_file(doc.filename):
            return jsonResponse({'message': 'The file format is not allowed.'}, 403)
        filename = secure_filename(doc.filename)
        if(filename.endswith(tuple(DOC_EXTENSIONS))):
            try:
                content = doc.read().decode('utf-8')
            except UnicodeDecodeError:
                return jsonResponse({'message': 'The file should be in UTF-8 format.'}, 400)
            timdb.documents.importDocument(content, filename, getCurrentUserGroup())
            return "Successfully uploaded document"
        else:
            content = doc.read()
            imgtype = imghdr.what(None, h=content)
            if imgtype is not None:
                img_id, img_filename = timdb.images.saveImage(content, doc.filename, getCurrentUserGroup())
                timdb.users.grantViewAccess(0, img_id) # So far everyone can see all images
                return jsonResponse({"file": str(img_id) + '/' + img_filename})
            else:
                doc.save(os.path.join(app.config['UPLOAD_FOLDER'], filename))
                return redirect(url_for('uploaded_file', filename=filename))
    
@app.route('/update/<int:doc_id>/<version>', methods=['POST'])
def updateDocument(doc_id, version):
    timdb = getTimDb()
    docId = DocIdentifier(doc_id, version)
    if not timdb.documents.documentExists(docId):
        abort(404)
    if not timdb.users.userHasEditAccess(getCurrentUserId(), doc_id):
        abort(403)
    doc = request.files['file']
    newId = timdb.documents.updateDocument(docId, doc.read())
    return jsonResponse({'version' : newId.hash})

@app.route('/images/<int:image_id>/<image_filename>/')
def getImage(image_id, image_filename):
    timdb = getTimDb()
    if not timdb.images.imageExists(image_id, image_filename):
        abort(404)
    verifyViewAccess(image_id)
    img_data = timdb.images.getImage(image_id, image_filename)
    imgtype = imghdr.what(None, h=img_data)
    f = io.BytesIO(img_data)
    return send_file(f, mimetype='image/' + imgtype)

@app.route('/images')
def getAllImages():
    timdb = getTimDb()
    images = timdb.images.getImages()
    allowedImages = [image for image in images if timdb.users.userHasViewAccess(getCurrentUserId(), image['id'])]
    return jsonResponse(allowedImages)
    
@app.route('/uploads/<filename>')
def uploaded_file(filename):
    return send_from_directory(app.config['UPLOAD_FOLDER'],filename)

@app.route("/getDocuments/")
def getDocuments():
    timdb = getTimDb()
    docs = timdb.documents.getDocuments()
    allowedDocs = [doc for doc in docs if timdb.users.userHasViewAccess(getCurrentUserId(), doc['id'])]
    for doc in allowedDocs:
        doc['canEdit'] = timdb.users.userHasEditAccess(getCurrentUserId(), doc['id'])
        doc['isOwner'] = timdb.users.userIsOwner(getCurrentUserId(), doc['id'])
        doc['owner'] = timdb.users.getOwnerGroup(doc['id'])
    return jsonResponse(allowedDocs)

def getCurrentUserId():
    uid = session.get('user_id')
    return uid if uid is not None else 0

def getCurrentUserName():
    name = session.get('user_name')
    return name if name is not None else 'Anonymous'

def getCurrentUserGroup():
    timdb = getTimDb()
    return timdb.users.getUserGroups(getCurrentUserId())[0]['id']

def getTimDb():
    if not hasattr(g, 'timdb'):
        g.timdb = TimDb(db_path=app.config['DATABASE'], files_root_path=app.config['FILES_PATH'], current_user_name=getCurrentUserName())
    return g.timdb

@app.route("/getJSON/<int:doc_id>/")
def getJSON(doc_id):
    timdb = getTimDb()
    verifyViewAccess(doc_id)
    try:
        texts = timdb.documents.getDocumentBlocks(getNewest(doc_id))
        doc = timdb.documents.getDocument(doc_id)
        return jsonResponse({"name" : doc['name'], "text" : texts})
    except IOError as err:
        print(err)
        return "No data found"

@app.route("/getJSON-HTML/<int:doc_id>")
def getJSON_HTML(doc_id):
    timdb = getTimDb()
    verifyViewAccess(doc_id)
    try:
        newest = getNewest(doc_id)
        blocks = timdb.documents.getDocumentAsHtmlBlocks(newest)
        doc = timdb.documents.getDocument(newest)
        return jsonResponse({"name" : doc['name'], "text" : blocks})
    except ValueError as err:
        print(err)
        return "[]"
    except TimDbException as err:
        print(err)
        return "[]"

@app.route("/postParagraph/", methods=['POST'])
def postParagraph():
    timdb = getTimDb()
    docId = request.get_json()['docId']
    verifyEditAccess(docId)
    paragraphText = sanitize_html(request.get_json()['text'])
    parIndex = request.get_json()['par']
    version = request.headers.get('Version')
    identifier = getNewest(docId)#DocIdentifier(docId, version)
    
    try:
        blocks, version = timdb.documents.modifyMarkDownBlock(identifier, int(parIndex), paragraphText)
    except IOError as err:
        print(err)
        return "Failed to modify block."
    # Replace appropriate elements with plugin content, load plugin requirements to template
    (plugins, preparedBlocks) = pluginControl.pluginify(blocks, getCurrentUserName()) 
    (jsPaths, cssPaths, modules) = pluginControl.getPluginDatas(plugins)
    print(jsPaths)
    print(cssPaths)
    print(modules)
    return jsonResponse({'texts' : preparedBlocks, 'js':jsPaths,'css':cssPaths,'angularModule':modules})

@app.route("/createDocument", methods=["POST"])
def createDocument():
    jsondata = request.get_json()
    docName = jsondata['doc_name']
    timdb = getTimDb()
    docId = timdb.documents.createDocument(docName, getCurrentUserGroup())
    return jsonResponse({'id' : docId.id})

@app.route("/documents/<int:doc_id>", methods=["DELETE"])
def deleteDocument(doc_id):
    timdb = getTimDb()
    if not timdb.documents.documentExists(DocIdentifier(doc_id, '')):
        return jsonResponse({'message': 'Document does not exist.'}, 404)
    if not timdb.users.userIsOwner(getCurrentUserId(), doc_id):
        return jsonResponse({'message': "You don't have permission to delete this document."}, 403)
    timdb.documents.deleteDocument(getNewest(doc_id))
    return "Success"

@app.route("/documents/<int:doc_id>")
def getDocument(doc_id):
    timdb = getTimDb()
    if not timdb.documents.documentExists(DocIdentifier(doc_id, '')):
        abort(404)
    verifyEditAccess(doc_id)
    newest = getNewest(doc_id)
    doc_metadata = timdb.documents.getDocument(newest)
    xs = timdb.documents.getDocumentAsHtmlBlocks(newest)
    (plugins,texts) = pluginControl.pluginify(xs, getCurrentUserName()) 
    (jsPaths, cssPaths, modules) = pluginControl.getPluginDatas(plugins)
    modules.append("ngSanitize")
    modules.append("angularFileUpload")
    print(modules)
    return render_template('editing.html', docId=doc_metadata['id'], name=doc_metadata['name'], text=json.dumps(texts), version={'hash' : newest.hash}, js=jsPaths, css=cssPaths, jsMods=modules)


@app.route("/getBlock/<int:docId>/<int:blockId>")
def getBlockMd(docId, blockId):
    timdb = getTimDb()
    verifyViewAccess(docId)
    block = timdb.documents.getBlock(getNewest(docId), blockId)
    return jsonResponse({"md": block})

@app.route("/getBlockHtml/<int:docId>/<int:blockId>")
def getBlockHtml(docId, blockId):
    timdb = getTimDb()
    verifyViewAccess(docId)
    block = timdb.documents.getBlockAsHtml(getNewest(docId), blockId)    
    return block

def getNewest(docId):
    docId = int(docId)
    timdb = getTimDb()
    version = timdb.documents.getNewestVersion(docId)['hash']
    return DocIdentifier(docId, version)
    
@app.route("/newParagraph/", methods=["POST"])
def addBlock():
    timdb = getTimDb()
    jsondata = request.get_json()
    blockText = jsondata['text']
    docId = jsondata['docId']
    verifyEditAccess(docId)
    paragraph_id = jsondata['par']
    blocks, version = timdb.documents.addMarkdownBlock(getNewest(docId), blockText, int(paragraph_id))
    (plugins, preparedBlocks) = pluginControl.pluginify(blocks, getCurrentUserName()) 
    (jsPaths, cssPaths, modules) = pluginControl.getPluginDatas(plugins)
    return jsonResponse({'texts' : preparedBlocks, 'js':jsPaths,'css':cssPaths,'angularModule':modules})

@app.route("/deleteParagraph/<int:docId>/<int:blockId>")
def removeBlock(docId, blockId):
    timdb = getTimDb()
    verifyEditAccess(docId)
    timdb.documents.deleteParagraph(getNewest(docId), blockId)
    return "Successfully removed paragraph"

@app.route("/pluginCall/<plugin>", methods=["POST"])
def pluginCall(plugin):
    info = request.get_json()
    html = callPlugin(plugin, info)
    return html

@app.route("/view/<int:doc_id>")
def viewDocument(doc_id):
    timdb = getTimDb()
    if not timdb.documents.documentExists(DocIdentifier(doc_id, '')):
        abort(404)
    verifyViewAccess(doc_id)
    versions = timdb.documents.getDocumentVersions(doc_id)
    xs = timdb.documents.getDocumentAsHtmlBlocks(DocIdentifier(doc_id, versions[0]['hash']))
    doc = timdb.documents.getDocument(DocIdentifier(doc_id, versions[0]['hash']))
    plugins, fullHtml = pluginControl.pluginify(xs, getCurrentUserName())
    return render_template('view.html', docID=doc['id'], docName=doc['name'], text=json.dumps(fullHtml), version=versions[0])

@app.route("/postNote", methods=['POST'])
def postNote():
    jsondata = request.get_json()
    noteText = jsondata['text']
    #group_id = jsondata['group_id']
    
    docId = jsondata['doc_id']
    paragraph_id = jsondata['par_id']
    timdb = getTimDb()
    group_id = timdb.users.getUserGroups(getCurrentUserId())[0]['id']
    timdb.notes.addNote(group_id, noteText, int(docId), int(paragraph_id))
    #TODO: Handle error.
    return "Success"

@app.route("/editNote", methods=['POST'])
def editNote():
    #TODO: Check access rights
    jsondata = request.get_json()
    noteText = jsondata['text']
    noteId = jsondata['note_id']
    timdb = getTimDb()
    timdb.notes.modifyNote(noteId, noteText)
    return "Success"

@app.route("/deleteNote", methods=['POST'])
def deleteNote():
    #TODO: Check access rights
    jsondata = request.get_json()
    noteId = int(jsondata['note_id'])
    timdb = getTimDb()
    timdb.notes.deleteNote(noteId)
    return "Success"

@app.route("/notes/<int:doc_id>")
def getNotes(doc_id):
    timdb = getTimDb()
    notes = timdb.notes.getNotes(getCurrentUserId(), doc_id)
    return jsonResponse(notes)

@app.route("/<int:doc_id>/<plugintype>/<task_id>/answer", methods=['PUT'])
def saveAnswer(doc_id, plugintype, task_id):
    timdb = getTimDb()
    
    #answerdata = request.get_json()['answer']
    answerdata = request.form['answer']
    
    # Load old state
    oldAnswers = timdb.answers.getAnswers(getCurrentUserId(), task_id)
    
    # Get the newest
    state = oldAnswers[0]['content']
    
    markup = getPluginMarkup(doc_id, plugintype, task_id)
    if markup is None:
        return jsonResponse({'error' : 'The task was not found in the document.'}, 404)
    
    # TODO: Call plugin's answer route
    pluginResponse = callPlugin(plugintype, {'markup' : markup, 'state' : state, 'input' : answerdata})
    
    # Assuming the JSON is in a string
    jsonresp = json.loads(pluginResponse)
    
    #Save the new state
    timdb.answers.saveAnswer([getCurrentUserId()], task_id, json.dumps(jsonresp['state']), jsonresp['state']['points'])
    return jsonResponse(jsonresp['web'])

def getPluginMarkup(doc_id, plugintype, task_id):
    timdb = getTimDb()
    doc_markdown = timdb.documents.getDocumentAsHtmlBlocks(getNewest(doc_id))
    for block in doc_markdown:
        if('plugin="{}"'.format(plugintype) in block and "<code>" in block and '<pre id="{}"'.format(task_id) in block):
            return pluginControl.prepPluginCall(block)
    return None
    
@app.route("/")
def indexPage():
    return render_template('index.html', userName=getCurrentUserName(), userId=getCurrentUserId())

@app.route("/login", methods=['POST'])
def login():
    userName = request.form['user_name']
    timdb = getTimDb()
    userId = timdb.users.getUserByName(userName)
    
    #For now we just create a user if it doesn't exist.
    if userId is None:
        uid = timdb.users.createUser(userName)
        gid = timdb.users.createUserGroup('group of user %s' % userName)
        timdb.users.addUserToGroup(gid, uid)
        userId = uid
    session['user_id'] = userId
    session['user_name'] = userName
    flash('You were successfully logged in.')
    return redirect(url_for('indexPage'))

@app.route("/logout", methods=['POST'])
def logout():
    session.pop('user_id', None)
    session['user_name'] = 'Anonymous'
    flash('You were successfully logged out.')
    return redirect(url_for('indexPage'))
    
if __name__ == "__main__":
#    app.debug = True
#    app.run()
    app.wsgi_app = ReverseProxied(app.wsgi_app)	
    app.run(host='0.0.0.0',port=5000)
>>>>>>> 50fe8a0f
<|MERGE_RESOLUTION|>--- conflicted
+++ resolved
@@ -1,4 +1,3 @@
-<<<<<<< HEAD
 # -*- coding: utf-8 -*-
 from flask import Flask, redirect, url_for, session, abort, flash
 from flask import render_template
@@ -213,446 +212,9 @@
         print(err)
         return "Failed to modify block."
     # Replace appropriate elements with plugin content, load plugin requirements to template
-    (plugins, preparedBlocks) = pluginControl.pluginify(blocks, getCurrentUserName())
-    return jsonResponse(preparedBlocks)
-
-@app.route("/createDocument", methods=["POST"])
-def createDocument():
-    jsondata = request.get_json()
-    docName = jsondata['doc_name']
-    timdb = getTimDb()
-    docId = timdb.documents.createDocument(docName, getCurrentUserGroup())
-    return jsonResponse({'id' : docId.id})
-
-@app.route("/documents/<int:doc_id>", methods=["DELETE"])
-def deleteDocument(doc_id):
-    timdb = getTimDb()
-    if not timdb.documents.documentExists(DocIdentifier(doc_id, '')):
-        return jsonResponse({'message': 'Document does not exist.'}, 404)
-    if not timdb.users.userIsOwner(getCurrentUserId(), doc_id):
-        return jsonResponse({'message': "You don't have permission to delete this document."}, 403)
-    timdb.documents.deleteDocument(getNewest(doc_id))
-    return "Success"
-
-@app.route("/edit/<int:doc_id>")
-@app.route("/documents/<int:doc_id>")
-def editDocument(doc_id):
-    timdb = getTimDb()
-    if not timdb.documents.documentExists(DocIdentifier(doc_id, '')):
-        abort(404)
-    verifyEditAccess(doc_id)
-    newest = getNewest(doc_id)
-    doc_metadata = timdb.documents.getDocument(newest)
-    xs = timdb.documents.getDocumentAsHtmlBlocks(newest)
-    (plugins,texts) = pluginControl.pluginify(xs, getCurrentUserName()) 
-    jsPaths = []
-    cssPaths = []
-    modules = ["\"ng-sanitize\",", "\"angularFileUpload\","]
-    for p in []:
-        print (containerLink.pluginReqs(p))
-        (rawJs,rawCss,modsList) = pluginControl.pluginDeps(containerLink.pluginReqs(p))
-      
-        for src in rawJs:
-            if( "http" in src):
-                jsPaths.append(src)
-            else:
-                x = getPlugin(p)['host']
-                jsPaths.append(x + src)
-        for cssSrc in rawCss:
-            if( "http" in src):
-                cssPaths.append(cssSrc)
-            else:
-                x = getPlugin(p)['host']
-                cssPaths.append(x + src)
-        for mod in modsList:
-            modules.append(mod)
-    print (str(jsPaths) + "\n" + str(cssPaths) + "\n" + str( modules))
-    return render_template('editing.html', docId=doc_metadata['id'], name=doc_metadata['name'], text=json.dumps(texts), version={'hash' : newest.hash}, js=jsPaths, css=cssPaths, jsMods=modules)
-
-@app.route("/getBlock/<int:docId>/<int:blockId>")
-def getBlockMd(docId, blockId):
-    timdb = getTimDb()
-    verifyViewAccess(docId)
-    block = timdb.documents.getBlock(getNewest(docId), blockId)
-    return jsonResponse({"md": block})
-
-@app.route("/getBlockHtml/<int:docId>/<int:blockId>")
-def getBlockHtml(docId, blockId):
-    timdb = getTimDb()
-    verifyViewAccess(docId)
-    block = timdb.documents.getBlockAsHtml(getNewest(docId), blockId)
-    print(block)
-    return block
-
-def getNewest(docId):
-    docId = int(docId)
-    timdb = getTimDb()
-    version = timdb.documents.getNewestVersion(docId)['hash']
-    return DocIdentifier(docId, version)
-    
-@app.route("/newParagraph/", methods=["POST"])
-def addBlock():
-    timdb = getTimDb()
-    jsondata = request.get_json()
-    blockText = jsondata['text']
-    docId = jsondata['docId']
-    verifyEditAccess(docId)
-    paragraph_id = jsondata['par']
-    blocks, version = timdb.documents.addMarkdownBlock(getNewest(docId), blockText, int(paragraph_id))
-    return jsonResponse(blocks)
-
-@app.route("/deleteParagraph/<int:docId>/<int:blockId>")
-def removeBlock(docId, blockId):
-    timdb = getTimDb()
-    verifyEditAccess(docId)
-    timdb.documents.deleteParagraph(getNewest(docId), blockId)
-    return "Successfully removed paragraph"
-
-@app.route("/pluginCall/<plugin>", methods=["POST"])
-def pluginCall(plugin):
-    info = request.get_json()
-    html = callPlugin(plugin, info)
-    return html
-
-@app.route("/view/<int:doc_id>")
-def viewDocument(doc_id):
-    timdb = getTimDb()
-    if not timdb.documents.documentExists(DocIdentifier(doc_id, '')):
-        abort(404)
-    verifyViewAccess(doc_id)
-    versions = timdb.documents.getDocumentVersions(doc_id)
-    xs = timdb.documents.getDocumentAsHtmlBlocks(DocIdentifier(doc_id, versions[0]['hash']))
-    doc = timdb.documents.getDocument(DocIdentifier(doc_id, versions[0]['hash']))
-    plugins, fullHtml = pluginControl.pluginify(xs, getCurrentUserName())
-    return render_template('view.html', docID=doc['id'], docName=doc['name'], text=json.dumps(fullHtml), version=versions[0])
-
-@app.route("/postNote", methods=['POST'])
-def postNote():
-    jsondata = request.get_json()
-    noteText = jsondata['text']
-    #group_id = jsondata['group_id']
-    
-    docId = jsondata['doc_id']
-    paragraph_id = jsondata['par_id']
-    timdb = getTimDb()
-    group_id = timdb.users.getUserGroups(getCurrentUserId())[0]['id']
-    timdb.notes.addNote(group_id, noteText, int(docId), int(paragraph_id))
-    #TODO: Handle error.
-    return "Success"
-
-@app.route("/editNote", methods=['POST'])
-def editNote():
-    #TODO: Check access rights
-    jsondata = request.get_json()
-    noteText = jsondata['text']
-    noteId = jsondata['note_id']
-    timdb = getTimDb()
-    timdb.notes.modifyNote(noteId, noteText)
-    return "Success"
-
-@app.route("/deleteNote", methods=['POST'])
-def deleteNote():
-    #TODO: Check access rights
-    jsondata = request.get_json()
-    noteId = int(jsondata['note_id'])
-    timdb = getTimDb()
-    timdb.notes.deleteNote(noteId)
-    return "Success"
-
-@app.route("/notes/<int:doc_id>")
-def getNotes(doc_id):
-    timdb = getTimDb()
-    notes = timdb.notes.getNotes(getCurrentUserId(), doc_id)
-    return jsonResponse(notes)
-
-@app.route("/<int:doc_id>/<plugintype>/<task_id>/answer", methods=['PUT'])
-def saveAnswer(doc_id, plugintype, task_id):
-    timdb = getTimDb()
-    
-    #answerdata = request.get_json()['answer']
-    answerdata = request.form['answer']
-    
-    # Load old state
-    oldAnswers = timdb.answers.getAnswers(getCurrentUserId(), task_id)
-    
-    # Get the newest
-    state = oldAnswers[0]['content']
-    
-    markup = getPluginMarkup(doc_id, plugintype, task_id)
-    if markup is None:
-        return jsonResponse({'error' : 'The task was not found in the document.'}, 404)
-    
-    # TODO: Call plugin's answer route
-    pluginResponse = callPlugin(plugintype, {'markup' : markup, 'state' : state, 'input' : answerdata})
-    
-    # Assuming the JSON is in a string
-    jsonresp = json.loads(pluginResponse)
-    
-    #Save the new state
-    timdb.answers.saveAnswer([getCurrentUserId()], task_id, json.dumps(jsonresp['state']), jsonresp['state']['points'])
-    return jsonResponse(jsonresp['web'])
-
-def getPluginMarkup(doc_id, plugintype, task_id):
-    timdb = getTimDb()
-    doc_markdown = timdb.documents.getDocumentAsHtmlBlocks(getNewest(doc_id))
-    for block in doc_markdown:
-        if('plugin="{}"'.format(plugintype) in block and "<code>" in block and '<pre id="{}"'.format(task_id) in block):
-            return pluginControl.prepPluginCall(block)
-    return None
-    
-@app.route("/")
-def indexPage():
-    return render_template('index.html', userName=getCurrentUserName(), userId=getCurrentUserId())
-
-@app.route("/login", methods=['POST'])
-def login():
-    userName = request.form['user_name']
-    timdb = getTimDb()
-    userId = timdb.users.getUserByName(userName)
-    
-    #For now we just create a user if it doesn't exist.
-    if userId is None:
-        uid = timdb.users.createUser(userName)
-        gid = timdb.users.createUserGroup('group of user %s' % userName)
-        timdb.users.addUserToGroup(gid, uid)
-        userId = uid
-    session['user_id'] = userId
-    session['user_name'] = userName
-    flash('You were successfully logged in.')
-    return redirect(url_for('indexPage'))
-
-@app.route("/logout", methods=['POST'])
-def logout():
-    session.pop('user_id', None)
-    session['user_name'] = 'Anonymous'
-    flash('You were successfully logged out.')
-    return redirect(url_for('indexPage'))
-    
-if __name__ == "__main__":
-#    app.debug = True
-#    app.run()
-    app.wsgi_app = ReverseProxied(app.wsgi_app)	
-    app.run(host='0.0.0.0',port=5000)
-=======
-# -*- coding: utf-8 -*-
-from flask import Flask, redirect, url_for, session, abort, flash
-from flask import render_template
-from flask import g
-from flask import request
-from flask import send_from_directory
-from ReverseProxied import ReverseProxied
-import json
-import os
-import containerLink
-from werkzeug.utils import secure_filename
-from timdb.timdb2 import TimDb
-from timdb.timdbbase import TimDbException, DocIdentifier
-from flask import Response
-import imghdr
-from flask.helpers import send_file
-import io
-import pluginControl
-from htmlSanitize import sanitize_html
-
-app = Flask(__name__) 
-app.config.from_object(__name__)
-
-# Load default config and override config from an environment variable
-app.config.update(dict(
-    DATABASE=os.path.join(app.root_path, 'tim_files/tim.db'),
-    DEBUG=True,
-    SECRET_KEY='development key',
-    USERNAME='admin',
-    PASSWORD='default',
-    FILES_PATH='tim_files',
-    UPLOAD_FOLDER = "./media/images/",
-    MAX_CONTENT_LENGTH = 16 * 1024 * 1025 
-   ))
-
-def allowed_file(filename):
-    return '.' in filename and \
-        filename.rsplit('.', 1)[1] in ALLOWED_EXTENSIONS
-
-#app.config.from_envvar('TIM_SETTINGS', silent=True)
-
-if os.path.abspath('.') == '/service':
-    app.config['DEBUG'] = False
-
-DOC_EXTENSIONS = ['txt', 'md', 'markdown']
-PIC_EXTENSIONS = ['png', 'jpg', 'jpeg', 'gif']
-ALLOWED_EXTENSIONS = set(PIC_EXTENSIONS + DOC_EXTENSIONS)
-STATIC_PATH = "./static/"
-DATA_PATH = "./static/data/"
-
-@app.errorhandler(403)
-def forbidden(error):
-    return render_template('403.html', message=error.description), 403
-
-@app.errorhandler(404)
-def notFound(error):
-    return render_template('404.html'), 404
-
-def jsonResponse(jsondata, status_code=200):
-    response = Response(json.dumps(jsondata), mimetype='application/json')
-    response.status_code = status_code
-    return response
-
-def verifyEditAccess(block_id):
-    timdb = getTimDb()
-    if not timdb.users.userHasEditAccess(getCurrentUserId(), block_id):
-        abort(403, "Sorry, you don't have permission to edit this document.")
-
-def verifyViewAccess(block_id):
-    timdb = getTimDb()
-    if not timdb.users.userHasViewAccess(getCurrentUserId(), block_id):
-        abort(403, "Sorry, you don't have permission to view this resource.")
-
-@app.route('/download/<int:doc_id>')
-def downloadDocument(doc_id):
-    timdb = getTimDb()
-    if not timdb.documents.documentExists(DocIdentifier(doc_id, '')):
-        abort(404)
-    verifyViewAccess(doc_id)
-    doc_data = timdb.documents.getDocumentMarkdown(getNewest(doc_id))
-    return Response(doc_data, mimetype="text/plain")
-
-@app.route('/upload/', methods=['POST'])
-def upload_file():
-    timdb = getTimDb()
-    if request.method == 'POST':
-        doc = request.files['file']
-        if not allowed_file(doc.filename):
-            return jsonResponse({'message': 'The file format is not allowed.'}, 403)
-        filename = secure_filename(doc.filename)
-        if(filename.endswith(tuple(DOC_EXTENSIONS))):
-            try:
-                content = doc.read().decode('utf-8')
-            except UnicodeDecodeError:
-                return jsonResponse({'message': 'The file should be in UTF-8 format.'}, 400)
-            timdb.documents.importDocument(content, filename, getCurrentUserGroup())
-            return "Successfully uploaded document"
-        else:
-            content = doc.read()
-            imgtype = imghdr.what(None, h=content)
-            if imgtype is not None:
-                img_id, img_filename = timdb.images.saveImage(content, doc.filename, getCurrentUserGroup())
-                timdb.users.grantViewAccess(0, img_id) # So far everyone can see all images
-                return jsonResponse({"file": str(img_id) + '/' + img_filename})
-            else:
-                doc.save(os.path.join(app.config['UPLOAD_FOLDER'], filename))
-                return redirect(url_for('uploaded_file', filename=filename))
-    
-@app.route('/update/<int:doc_id>/<version>', methods=['POST'])
-def updateDocument(doc_id, version):
-    timdb = getTimDb()
-    docId = DocIdentifier(doc_id, version)
-    if not timdb.documents.documentExists(docId):
-        abort(404)
-    if not timdb.users.userHasEditAccess(getCurrentUserId(), doc_id):
-        abort(403)
-    doc = request.files['file']
-    newId = timdb.documents.updateDocument(docId, doc.read())
-    return jsonResponse({'version' : newId.hash})
-
-@app.route('/images/<int:image_id>/<image_filename>/')
-def getImage(image_id, image_filename):
-    timdb = getTimDb()
-    if not timdb.images.imageExists(image_id, image_filename):
-        abort(404)
-    verifyViewAccess(image_id)
-    img_data = timdb.images.getImage(image_id, image_filename)
-    imgtype = imghdr.what(None, h=img_data)
-    f = io.BytesIO(img_data)
-    return send_file(f, mimetype='image/' + imgtype)
-
-@app.route('/images')
-def getAllImages():
-    timdb = getTimDb()
-    images = timdb.images.getImages()
-    allowedImages = [image for image in images if timdb.users.userHasViewAccess(getCurrentUserId(), image['id'])]
-    return jsonResponse(allowedImages)
-    
-@app.route('/uploads/<filename>')
-def uploaded_file(filename):
-    return send_from_directory(app.config['UPLOAD_FOLDER'],filename)
-
-@app.route("/getDocuments/")
-def getDocuments():
-    timdb = getTimDb()
-    docs = timdb.documents.getDocuments()
-    allowedDocs = [doc for doc in docs if timdb.users.userHasViewAccess(getCurrentUserId(), doc['id'])]
-    for doc in allowedDocs:
-        doc['canEdit'] = timdb.users.userHasEditAccess(getCurrentUserId(), doc['id'])
-        doc['isOwner'] = timdb.users.userIsOwner(getCurrentUserId(), doc['id'])
-        doc['owner'] = timdb.users.getOwnerGroup(doc['id'])
-    return jsonResponse(allowedDocs)
-
-def getCurrentUserId():
-    uid = session.get('user_id')
-    return uid if uid is not None else 0
-
-def getCurrentUserName():
-    name = session.get('user_name')
-    return name if name is not None else 'Anonymous'
-
-def getCurrentUserGroup():
-    timdb = getTimDb()
-    return timdb.users.getUserGroups(getCurrentUserId())[0]['id']
-
-def getTimDb():
-    if not hasattr(g, 'timdb'):
-        g.timdb = TimDb(db_path=app.config['DATABASE'], files_root_path=app.config['FILES_PATH'], current_user_name=getCurrentUserName())
-    return g.timdb
-
-@app.route("/getJSON/<int:doc_id>/")
-def getJSON(doc_id):
-    timdb = getTimDb()
-    verifyViewAccess(doc_id)
-    try:
-        texts = timdb.documents.getDocumentBlocks(getNewest(doc_id))
-        doc = timdb.documents.getDocument(doc_id)
-        return jsonResponse({"name" : doc['name'], "text" : texts})
-    except IOError as err:
-        print(err)
-        return "No data found"
-
-@app.route("/getJSON-HTML/<int:doc_id>")
-def getJSON_HTML(doc_id):
-    timdb = getTimDb()
-    verifyViewAccess(doc_id)
-    try:
-        newest = getNewest(doc_id)
-        blocks = timdb.documents.getDocumentAsHtmlBlocks(newest)
-        doc = timdb.documents.getDocument(newest)
-        return jsonResponse({"name" : doc['name'], "text" : blocks})
-    except ValueError as err:
-        print(err)
-        return "[]"
-    except TimDbException as err:
-        print(err)
-        return "[]"
-
-@app.route("/postParagraph/", methods=['POST'])
-def postParagraph():
-    timdb = getTimDb()
-    docId = request.get_json()['docId']
-    verifyEditAccess(docId)
-    paragraphText = sanitize_html(request.get_json()['text'])
-    parIndex = request.get_json()['par']
-    version = request.headers.get('Version')
-    identifier = getNewest(docId)#DocIdentifier(docId, version)
-    
-    try:
-        blocks, version = timdb.documents.modifyMarkDownBlock(identifier, int(parIndex), paragraphText)
-    except IOError as err:
-        print(err)
-        return "Failed to modify block."
-    # Replace appropriate elements with plugin content, load plugin requirements to template
     (plugins, preparedBlocks) = pluginControl.pluginify(blocks, getCurrentUserName()) 
     (jsPaths, cssPaths, modules) = pluginControl.getPluginDatas(plugins)
-    print(jsPaths)
-    print(cssPaths)
-    print(modules)
+
     return jsonResponse({'texts' : preparedBlocks, 'js':jsPaths,'css':cssPaths,'angularModule':modules})
 
 @app.route("/createDocument", methods=["POST"])
@@ -855,4 +417,3 @@
 #    app.run()
     app.wsgi_app = ReverseProxied(app.wsgi_app)	
     app.run(host='0.0.0.0',port=5000)
->>>>>>> 50fe8a0f
