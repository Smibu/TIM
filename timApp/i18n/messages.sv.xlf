<?xml version="1.0" encoding="UTF-8"?>
<xliff version="1.2" xmlns="urn:oasis:names:tc:xliff:document:1.2">
  <file source-language="en-US" datatype="plaintext" original="ng2.template" target-language="sv">
    <body>
      <trans-unit id="5880578431228288838" datatype="html">
        <source>Drag-and-drop or Click to browse</source>
        <target state="new">Drag-and-drop or Click to browse</target>
        <context-group purpose="location">
          <context context-type="sourcefile">modules/cs/js/util/file-select.ts</context>
          <context context-type="linenumber">95</context>
        </context-group>
      </trans-unit>
      <trans-unit id="7953945655244514334" datatype="html">
        <source>File upload already in progress</source>
        <target state="new">File upload already in progress</target>
        <context-group purpose="location">
          <context context-type="sourcefile">modules/cs/js/util/file-select.ts</context>
          <context context-type="linenumber">194</context>
        </context-group>
      </trans-unit>
      <trans-unit id="6376339761620712201" datatype="html">
        <source>File <x id="PH" equiv-text="file.name"/> is empty, but it will still be uploaded</source>
        <target state="new">File <x id="PH" equiv-text="file.name"/> is empty, but it will still be uploaded</target>
        <context-group purpose="location">
          <context context-type="sourcefile">modules/cs/js/util/file-select.ts</context>
          <context context-type="linenumber">210</context>
        </context-group>
      </trans-unit>
      <trans-unit id="6692672754656409173" datatype="html">
        <source>Upload starting... </source>
        <target state="new">Upload starting... </target>
        <context-group purpose="location">
          <context context-type="sourcefile">modules/cs/js/util/file-select.ts</context>
          <context context-type="linenumber">223</context>
        </context-group>
      </trans-unit>
      <trans-unit id="1399538963495873664" datatype="html">
        <source>Post-processing; this may take a while; please wait...</source>
        <target state="new">Post-processing; this may take a while; please wait...</target>
        <context-group purpose="location">
          <context context-type="sourcefile">modules/cs/js/util/file-select.ts</context>
          <context context-type="linenumber">239</context>
        </context-group>
      </trans-unit>
      <trans-unit id="3353122254290728761" datatype="html">
        <source>Uploading... <x id="PH" equiv-text="sizeString(                                             event.loaded                                         )"/> / <x id="PH_1" equiv-text="total"/> (<x id="PH_2" equiv-text="percentage"/> %)</source>
        <target state="new">Uploading... <x id="PH" equiv-text="sizeString(                                             event.loaded                                         )"/> / <x id="PH_1" equiv-text="total"/> (<x id="PH_2" equiv-text="percentage"/> %)</target>
        <context-group purpose="location">
          <context context-type="sourcefile">modules/cs/js/util/file-select.ts</context>
          <context context-type="linenumber">241,243</context>
        </context-group>
      </trans-unit>
      <trans-unit id="3754878083775157899" datatype="html">
        <source>Uploaded <x id="PH" equiv-text="file.name"/> at <x id="PH_1" equiv-text="timeString()"/>. <x id="PH_2" equiv-text="this.multiple                                                     ? this.stem ?? &quot;&quot;                                                     : &quot;&quot;"/></source>
        <target state="new">Uploaded <x id="PH" equiv-text="file.name"/> at <x id="PH_1" equiv-text="timeString()"/>. <x id="PH_2" equiv-text="this.multiple                                                     ? this.stem ?? &quot;&quot;                                                     : &quot;&quot;"/></target>
        <context-group purpose="location">
          <context context-type="sourcefile">modules/cs/js/util/file-select.ts</context>
          <context context-type="linenumber">250,256</context>
        </context-group>
      </trans-unit>
      <trans-unit id="2831208374909602436" datatype="html">
        <source>Uploaded <x id="PH" equiv-text="file.name"/> as <x id="PH_1" equiv-text="mapping.path"/> at <x id="PH_2" equiv-text="timeString()"/>. <x id="PH_3" equiv-text="this.multiple                                                     ? this.stem ?? &quot;&quot;                                                     : &quot;&quot;"/></source>
        <target state="new">Uploaded <x id="PH" equiv-text="file.name"/> as <x id="PH_1" equiv-text="mapping.path"/> at <x id="PH_2" equiv-text="timeString()"/>. <x id="PH_3" equiv-text="this.multiple                                                     ? this.stem ?? &quot;&quot;                                                     : &quot;&quot;"/></target>
        <context-group purpose="location">
          <context context-type="sourcefile">modules/cs/js/util/file-select.ts</context>
          <context context-type="linenumber">260,268</context>
        </context-group>
      </trans-unit>
      <trans-unit id="8245036865879179471" datatype="html">
        <source>You may only upload one file</source>
        <target state="new">You may only upload one file</target>
        <context-group purpose="location">
          <context context-type="sourcefile">modules/cs/js/util/file-select.ts</context>
          <context context-type="linenumber">300</context>
        </context-group>
      </trans-unit>
      <trans-unit id="5108197608757432527" datatype="html">
        <source>Maximum file size is <x id="PH" equiv-text="sizeString(                                 maxSize                             )"/></source>
        <target state="new">Maximum file size is <x id="PH" equiv-text="sizeString(                                 maxSize                             )"/></target>
        <context-group purpose="location">
          <context context-type="sourcefile">modules/cs/js/util/file-select.ts</context>
          <context context-type="linenumber">309,311</context>
        </context-group>
      </trans-unit>
      <trans-unit id="3097473873003171984" datatype="html">
        <source>Loaded <x id="PH" equiv-text="file.name"/> at <x id="PH_1" equiv-text="timeString()"/></source>
        <target state="new">Loaded <x id="PH" equiv-text="file.name"/> at <x id="PH_1" equiv-text="timeString()"/></target>
        <context-group purpose="location">
          <context context-type="sourcefile">modules/cs/js/util/file-select.ts</context>
          <context context-type="linenumber">358,360</context>
        </context-group>
      </trans-unit>
      <trans-unit id="246681584214905823" datatype="html">
        <source>Loaded <x id="PH" equiv-text="file.name"/> as <x id="PH_1" equiv-text="mapping.path"/> at <x id="PH_2" equiv-text="timeString()"/></source>
        <target state="new">Loaded <x id="PH" equiv-text="file.name"/> as <x id="PH_1" equiv-text="mapping.path"/> at <x id="PH_2" equiv-text="timeString()"/></target>
        <context-group purpose="location">
          <context context-type="sourcefile">modules/cs/js/util/file-select.ts</context>
          <context context-type="linenumber">364,366</context>
        </context-group>
      </trans-unit>
      <trans-unit id="6355323984408352914" datatype="html">
        <source>Failed to read <x id="PH" equiv-text="file.name"/></source>
        <target state="new">Failed to read <x id="PH" equiv-text="file.name"/></target>
        <context-group purpose="location">
          <context context-type="sourcefile">modules/cs/js/util/file-select.ts</context>
          <context context-type="linenumber">373</context>
        </context-group>
      </trans-unit>
      <trans-unit id="6301051693086852927" datatype="html">
        <source>No file upload or observers present. This is a programming/configuration error.</source>
        <target state="new">No file upload or observers present. This is a programming/configuration error.</target>
        <context-group purpose="location">
          <context context-type="sourcefile">modules/cs/js/util/file-select.ts</context>
          <context context-type="linenumber">384</context>
        </context-group>
      </trans-unit>
      <trans-unit id="6334740459034690597" datatype="html">
        <source>Upload <x id="PH" equiv-text="path"/> here</source>
        <target state="new">Upload <x id="PH" equiv-text="path"/> here</target>
        <context-group purpose="location">
          <context context-type="sourcefile">modules/cs/js/util/file-select.ts</context>
          <context context-type="linenumber">477</context>
        </context-group>
      </trans-unit>
      <trans-unit id="7547971725857051424" datatype="html">
        <source>Upload files here.</source>
        <target state="new">Upload files here.</target>
        <context-group purpose="location">
          <context context-type="sourcefile">modules/cs/js/util/file-select.ts</context>
          <context context-type="linenumber">488</context>
        </context-group>
      </trans-unit>
      <trans-unit id="1026207028471895508" datatype="html">
        <source>You may only upload <x id="PH" equiv-text="maxFiles"/> file(s)</source>
        <target state="new">You may only upload <x id="PH" equiv-text="maxFiles"/> file(s)</target>
        <context-group purpose="location">
          <context context-type="sourcefile">modules/cs/js/util/file-select.ts</context>
          <context context-type="linenumber">552</context>
        </context-group>
      </trans-unit>
      <trans-unit id="3472580164795390907" datatype="html">
        <source><x id="PH" equiv-text="file.name"/> exceeds the maximum <x id="PH_1" equiv-text="sizeString(                             maxSize                         )"/> size limit set for the following files: <x id="PH_2" equiv-text="this.files[                             index                         ].paths.join(&quot;, &quot;)"/></source>
        <target state="new"><x id="PH" equiv-text="file.name"/> exceeds the maximum <x id="PH_1" equiv-text="sizeString(                             maxSize                         )"/> size limit set for the following files: <x id="PH_2" equiv-text="this.files[                             index                         ].paths.join(&quot;, &quot;)"/></target>
        <context-group purpose="location">
          <context context-type="sourcefile">modules/cs/js/util/file-select.ts</context>
          <context context-type="linenumber">586,590</context>
        </context-group>
      </trans-unit>
      <trans-unit id="3198561168756113265" datatype="html">
        <source>Failed to match the extension or name of file <x id="PH" equiv-text="filesArray[zeroIndex].name"/> to any of the wanted files.</source>
        <target state="new">Failed to match the extension or name of file <x id="PH" equiv-text="filesArray[zeroIndex].name"/> to any of the wanted files.</target>
        <context-group purpose="location">
          <context context-type="sourcefile">modules/cs/js/util/file-select.ts</context>
          <context context-type="linenumber">601</context>
        </context-group>
      </trans-unit>
      <trans-unit id="1466695990493018418" datatype="html">
        <source>Failed to match file <x id="PH" equiv-text="filesArray[zIndex].name"/> to any of the wanted files.</source>
        <target state="new">Failed to match file <x id="PH" equiv-text="filesArray[zIndex].name"/> to any of the wanted files.</target>
        <context-group purpose="location">
          <context context-type="sourcefile">modules/cs/js/util/file-select.ts</context>
          <context context-type="linenumber">668</context>
        </context-group>
      </trans-unit>
      <trans-unit id="7272475122815399062" datatype="html">
        <source>Failed to match given files to wanted files. Check the file extensions and try matching the filenames to the wanted ones.</source>
        <target state="new">Failed to match given files to wanted files. Check the file extensions and try matching the filenames to the wanted ones.</target>
        <context-group purpose="location">
          <context context-type="sourcefile">modules/cs/js/util/file-select.ts</context>
          <context context-type="linenumber">681</context>
        </context-group>
      </trans-unit>
      <trans-unit id="8252775200603013346" datatype="html">
        <source>Content is not a number (<x id="PH" equiv-text="val"/>); showing empty value.</source>
        <target state="new">Content is not a number (<x id="PH" equiv-text="val"/>); showing empty value.</target>
        <context-group purpose="location">
          <context context-type="sourcefile">modules/fields/js/numericfield-plugin.component.ts</context>
          <context context-type="linenumber">232</context>
        </context-group>
      </trans-unit>
      <trans-unit id="3099741642167775297" datatype="html">
        <source>Download</source>
        <target state="new">Download</target>
        <context-group purpose="location">
          <context context-type="sourcefile">modules/fields/js/textfield-plugin.component.ts</context>
          <context context-type="linenumber">218</context>
        </context-group>
      </trans-unit>
      <trans-unit id="4403536236084399850" datatype="html">
        <source>This word is a palindrome</source>
        <target state="new">This word is a palindrome</target>
        <context-group purpose="location">
          <context context-type="sourcefile">modules/pali/client/pali.ts</context>
          <context context-type="linenumber">76</context>
        </context-group>
      </trans-unit>
      <trans-unit id="8280568353191079588" datatype="html">
        <source>This word is not a palindrome</source>
        <target state="new">This word is not a palindrome</target>
        <context-group purpose="location">
          <context context-type="sourcefile">modules/pali/client/pali.ts</context>
          <context context-type="linenumber">77</context>
        </context-group>
      </trans-unit>
      <trans-unit id="6107681138263811641" datatype="html">
        <source>Answer age</source>
        <target state="new">Answer age</target>
        <context-group purpose="location">
          <context context-type="sourcefile">static/scripts/tim/answer/all-answers-dialog.component.ts</context>
          <context context-type="linenumber">55</context>
        </context-group>
      </trans-unit>
      <trans-unit id="6031758365372244639" datatype="html">
        <source>Newest of each user</source>
        <target state="new">Newest of each user</target>
        <context-group purpose="location">
          <context context-type="sourcefile">static/scripts/tim/answer/all-answers-dialog.component.ts</context>
          <context context-type="linenumber">61</context>
        </context-group>
      </trans-unit>
      <trans-unit id="1527041134654048591" datatype="html">
        <source>Oldest of each user</source>
        <target state="new">Oldest of each user</target>
        <context-group purpose="location">
          <context context-type="sourcefile">static/scripts/tim/answer/all-answers-dialog.component.ts</context>
          <context context-type="linenumber">67</context>
        </context-group>
      </trans-unit>
      <trans-unit id="1616102757855967475" datatype="html">
        <source>All</source>
        <target state="new">All</target>
        <context-group purpose="location">
          <context context-type="sourcefile">static/scripts/tim/answer/all-answers-dialog.component.ts</context>
          <context context-type="linenumber">73</context>
        </context-group>
        <context-group purpose="location">
          <context context-type="sourcefile">static/scripts/tim/answer/all-answers-dialog.component.ts</context>
          <context context-type="linenumber">146</context>
        </context-group>
      </trans-unit>
      <trans-unit id="1507949699959470925" datatype="html">
        <source>Period</source>
        <target state="new">Period</target>
        <context-group purpose="location">
          <context context-type="sourcefile">static/scripts/tim/answer/all-answers-dialog.component.ts</context>
          <context context-type="linenumber">80</context>
        </context-group>
      </trans-unit>
      <trans-unit id="4922032719160773238" datatype="html">
        <source>Whenever</source>
        <target state="new">Whenever</target>
        <context-group purpose="location">
          <context context-type="sourcefile">static/scripts/tim/answer/all-answers-dialog.component.ts</context>
          <context context-type="linenumber">86</context>
        </context-group>
      </trans-unit>
      <trans-unit id="972989875887826595" datatype="html">
        <source>Since last answer fetch</source>
        <target state="new">Since last answer fetch</target>
        <context-group purpose="location">
          <context context-type="sourcefile">static/scripts/tim/answer/all-answers-dialog.component.ts</context>
          <context context-type="linenumber">92</context>
        </context-group>
      </trans-unit>
      <trans-unit id="5380796636693554872" datatype="html">
        <source>no fetches yet</source>
        <target state="new">no fetches yet</target>
        <context-group purpose="location">
          <context context-type="sourcefile">static/scripts/tim/answer/all-answers-dialog.component.ts</context>
          <context context-type="linenumber">95</context>
        </context-group>
      </trans-unit>
      <trans-unit id="4579056986330680943" datatype="html">
        <source>Past day</source>
        <target state="new">Past day</target>
        <context-group purpose="location">
          <context context-type="sourcefile">static/scripts/tim/answer/all-answers-dialog.component.ts</context>
          <context context-type="linenumber">102</context>
        </context-group>
      </trans-unit>
      <trans-unit id="4390956568040848098" datatype="html">
        <source>Past week</source>
        <target state="new">Past week</target>
        <context-group purpose="location">
          <context context-type="sourcefile">static/scripts/tim/answer/all-answers-dialog.component.ts</context>
          <context context-type="linenumber">108</context>
        </context-group>
      </trans-unit>
      <trans-unit id="4737644674648109155" datatype="html">
        <source>Past month</source>
        <target state="new">Past month</target>
        <context-group purpose="location">
          <context context-type="sourcefile">static/scripts/tim/answer/all-answers-dialog.component.ts</context>
          <context context-type="linenumber">114</context>
        </context-group>
      </trans-unit>
      <trans-unit id="8258001121894230907" datatype="html">
        <source>Other...</source>
        <target state="new">Other...</target>
        <context-group purpose="location">
          <context context-type="sourcefile">static/scripts/tim/answer/all-answers-dialog.component.ts</context>
          <context context-type="linenumber">120</context>
        </context-group>
      </trans-unit>
      <trans-unit id="23518581647153834" datatype="html">
        <source>from</source>
        <target state="new">from</target>
        <context-group purpose="location">
          <context context-type="sourcefile">static/scripts/tim/answer/all-answers-dialog.component.ts</context>
          <context context-type="linenumber">123</context>
        </context-group>
      </trans-unit>
      <trans-unit id="3207050836358092212" datatype="html">
        <source>to</source>
        <target state="new">to</target>
        <context-group purpose="location">
          <context context-type="sourcefile">static/scripts/tim/answer/all-answers-dialog.component.ts</context>
          <context context-type="linenumber">125</context>
        </context-group>
      </trans-unit>
      <trans-unit id="6912849366309653724" datatype="html">
        <source>Validity</source>
        <target state="new">Validity</target>
        <context-group purpose="location">
          <context context-type="sourcefile">static/scripts/tim/answer/all-answers-dialog.component.ts</context>
          <context context-type="linenumber">133</context>
        </context-group>
      </trans-unit>
      <trans-unit id="2831497907036176442" datatype="html">
        <source>Valid</source>
        <target state="new">Valid</target>
        <context-group purpose="location">
          <context context-type="sourcefile">static/scripts/tim/answer/all-answers-dialog.component.ts</context>
          <context context-type="linenumber">138</context>
        </context-group>
      </trans-unit>
      <trans-unit id="4136129438009397007" datatype="html">
        <source>Invalid</source>
        <target state="new">Invalid</target>
        <context-group purpose="location">
          <context context-type="sourcefile">static/scripts/tim/answer/all-answers-dialog.component.ts</context>
          <context context-type="linenumber">142</context>
        </context-group>
      </trans-unit>
      <trans-unit id="2128800934734769071" datatype="html">
        <source>Names</source>
        <target state="new">Names</target>
        <context-group purpose="location">
          <context context-type="sourcefile">static/scripts/tim/answer/all-answers-dialog.component.ts</context>
          <context context-type="linenumber">152</context>
        </context-group>
      </trans-unit>
      <trans-unit id="3865090777684537412" datatype="html">
        <source>Username and full name</source>
        <target state="new">Username and full name</target>
        <context-group purpose="location">
          <context context-type="sourcefile">static/scripts/tim/answer/all-answers-dialog.component.ts</context>
          <context context-type="linenumber">158</context>
        </context-group>
      </trans-unit>
      <trans-unit id="8675399030920847432" datatype="html">
        <source>Username only</source>
        <target state="new">Username only</target>
        <context-group purpose="location">
          <context context-type="sourcefile">static/scripts/tim/answer/all-answers-dialog.component.ts</context>
          <context context-type="linenumber">164</context>
        </context-group>
      </trans-unit>
      <trans-unit id="2319084728084419863" datatype="html">
        <source>Anonymous username</source>
        <target state="new">Anonymous username</target>
        <context-group purpose="location">
          <context context-type="sourcefile">static/scripts/tim/answer/all-answers-dialog.component.ts</context>
          <context context-type="linenumber">170</context>
        </context-group>
      </trans-unit>
      <trans-unit id="1897302956265961273" datatype="html">
        <source>Pseudonymous username</source>
        <target state="new">Pseudonymous username</target>
        <context-group purpose="location">
          <context context-type="sourcefile">static/scripts/tim/answer/all-answers-dialog.component.ts</context>
          <context context-type="linenumber">176</context>
        </context-group>
      </trans-unit>
      <trans-unit id="7582520939264360836" datatype="html">
        <source>Key for generating pseudonyms</source>
        <target state="new">Key for generating pseudonyms</target>
        <context-group purpose="location">
          <context context-type="sourcefile">static/scripts/tim/answer/all-answers-dialog.component.ts</context>
          <context context-type="linenumber">180</context>
        </context-group>
      </trans-unit>
      <trans-unit id="140762725397805137" datatype="html">
        <source>Generate a random key</source>
        <target state="new">Generate a random key</target>
        <context-group purpose="location">
          <context context-type="sourcefile">static/scripts/tim/answer/all-answers-dialog.component.ts</context>
          <context context-type="linenumber">182</context>
        </context-group>
      </trans-unit>
      <trans-unit id="3095169801210180631" datatype="html">
        <source>Specify a key to generate pseudonyms. A user will always get the same pseudonym for a key.</source>
        <target state="new">Specify a key to generate pseudonyms. A user will always get the same pseudonym for a key.</target>
        <context-group purpose="location">
          <context context-type="sourcefile">static/scripts/tim/answer/all-answers-dialog.component.ts</context>
          <context context-type="linenumber">185</context>
        </context-group>
      </trans-unit>
      <trans-unit id="3361601582508115598" datatype="html">
        <source>The key should be at least 10 characters long</source>
        <target state="new">The key should be at least 10 characters long</target>
        <context-group purpose="location">
          <context context-type="sourcefile">static/scripts/tim/answer/all-answers-dialog.component.ts</context>
          <context context-type="linenumber">186</context>
        </context-group>
      </trans-unit>
      <trans-unit id="7699622144571229146" datatype="html">
        <source>Sort by</source>
        <target state="new">Sort by</target>
        <context-group purpose="location">
          <context context-type="sourcefile">static/scripts/tim/answer/all-answers-dialog.component.ts</context>
          <context context-type="linenumber">193</context>
        </context-group>
      </trans-unit>
      <trans-unit id="3309915655225296659" datatype="html">
        <source>Task, then username</source>
        <target state="new">Task, then username</target>
        <context-group purpose="location">
          <context context-type="sourcefile">static/scripts/tim/answer/all-answers-dialog.component.ts</context>
          <context context-type="linenumber">199</context>
        </context-group>
      </trans-unit>
      <trans-unit id="2384777388145535848" datatype="html">
        <source>Username, then task</source>
        <target state="new">Username, then task</target>
        <context-group purpose="location">
          <context context-type="sourcefile">static/scripts/tim/answer/all-answers-dialog.component.ts</context>
          <context context-type="linenumber">205</context>
        </context-group>
      </trans-unit>
      <trans-unit id="7049887240439736400" datatype="html">
        <source>Print</source>
        <target state="new">Print</target>
        <context-group purpose="location">
          <context context-type="sourcefile">static/scripts/tim/answer/all-answers-dialog.component.ts</context>
          <context context-type="linenumber">212</context>
        </context-group>
      </trans-unit>
      <trans-unit id="3518489489615053715" datatype="html">
        <source>Headers and answers</source>
        <target state="new">Headers and answers</target>
        <context-group purpose="location">
          <context context-type="sourcefile">static/scripts/tim/answer/all-answers-dialog.component.ts</context>
          <context context-type="linenumber">218</context>
        </context-group>
      </trans-unit>
      <trans-unit id="5469941366887154358" datatype="html">
        <source>Headers only</source>
        <target state="new">Headers only</target>
        <context-group purpose="location">
          <context context-type="sourcefile">static/scripts/tim/answer/all-answers-dialog.component.ts</context>
          <context context-type="linenumber">224</context>
        </context-group>
      </trans-unit>
      <trans-unit id="5985682006104504196" datatype="html">
        <source>Answers only</source>
        <target state="new">Answers only</target>
        <context-group purpose="location">
          <context context-type="sourcefile">static/scripts/tim/answer/all-answers-dialog.component.ts</context>
          <context context-type="linenumber">230</context>
        </context-group>
      </trans-unit>
      <trans-unit id="5010997835951877509" datatype="html">
        <source>Answers only without separator line</source>
        <target state="new">Answers only without separator line</target>
        <context-group purpose="location">
          <context context-type="sourcefile">static/scripts/tim/answer/all-answers-dialog.component.ts</context>
          <context context-type="linenumber">236</context>
        </context-group>
      </trans-unit>
      <trans-unit id="941878039785213087" datatype="html">
        <source>Korppi export</source>
        <target state="new">Korppi export</target>
        <context-group purpose="location">
          <context context-type="sourcefile">static/scripts/tim/answer/all-answers-dialog.component.ts</context>
          <context context-type="linenumber">242</context>
        </context-group>
      </trans-unit>
      <trans-unit id="5195257953852616978" datatype="html">
        <source>Output fmt</source>
        <target state="new">Output fmt</target>
        <context-group purpose="location">
          <context context-type="sourcefile">static/scripts/tim/answer/all-answers-dialog.component.ts</context>
          <context context-type="linenumber">249</context>
        </context-group>
      </trans-unit>
      <trans-unit id="6162693758764653365" datatype="html">
        <source>Text</source>
        <target state="new">Text</target>
        <context-group purpose="location">
          <context context-type="sourcefile">static/scripts/tim/answer/all-answers-dialog.component.ts</context>
          <context context-type="linenumber">254</context>
        </context-group>
      </trans-unit>
      <trans-unit id="2742664813202759813" datatype="html">
        <source>JSON</source>
        <target state="new">JSON</target>
        <context-group purpose="location">
          <context context-type="sourcefile">static/scripts/tim/answer/all-answers-dialog.component.ts</context>
          <context context-type="linenumber">258</context>
        </context-group>
      </trans-unit>
      <trans-unit id="4465627218183026778" datatype="html">
        <source>Get answers</source>
        <target state="new">Get answers</target>
        <context-group purpose="location">
          <context context-type="sourcefile">static/scripts/tim/answer/all-answers-dialog.component.ts</context>
          <context context-type="linenumber">265</context>
        </context-group>
        <context-group purpose="location">
          <context context-type="sourcefile">static/scripts/tim/answer/all-answers-dialog.component.ts</context>
          <context context-type="linenumber">287</context>
        </context-group>
      </trans-unit>
      <trans-unit id="2159130950882492111" datatype="html">
        <source>Cancel</source>
        <target state="new">Cancel</target>
        <context-group purpose="location">
          <context context-type="sourcefile">static/scripts/tim/answer/all-answers-dialog.component.ts</context>
          <context context-type="linenumber">266</context>
        </context-group>
        <context-group purpose="location">
          <context context-type="sourcefile">static/scripts/tim/plugin/userselect/user-select.component.ts</context>
          <context context-type="linenumber">524</context>
        </context-group>
        <context-group purpose="location">
          <context context-type="sourcefile">static/scripts/tim/user/oauth-authorize.component.ts</context>
          <context context-type="linenumber">51</context>
        </context-group>
        <context-group purpose="location">
          <context context-type="sourcefile">static/scripts/tim/user/settings.component.ts</context>
          <context context-type="linenumber">484</context>
        </context-group>
      </trans-unit>
      <trans-unit id="8219178150622636984" datatype="html">
        <source>Toggle editing</source>
        <target state="new">Toggle editing</target>
        <context-group purpose="location">
          <context context-type="sourcefile">static/scripts/tim/bookmark/bookmark-folder-box.component.ts</context>
          <context context-type="linenumber">26</context>
        </context-group>
      </trans-unit>
      <trans-unit id="3580632903137616406" datatype="html">
        <source>Edit bookmark</source>
        <target state="new">Edit bookmark</target>
        <context-group purpose="location">
          <context context-type="sourcefile">static/scripts/tim/bookmark/bookmark-folder-box.component.ts</context>
          <context context-type="linenumber">35</context>
        </context-group>
        <context-group purpose="location">
          <context context-type="sourcefile">static/scripts/tim/bookmark/bookmark-folder-box.component.ts</context>
          <context context-type="linenumber">51</context>
        </context-group>
      </trans-unit>
      <trans-unit id="523910090432848108" datatype="html">
        <source>Remove bookmark</source>
        <target state="new">Remove bookmark</target>
        <context-group purpose="location">
          <context context-type="sourcefile">static/scripts/tim/bookmark/bookmark-folder-box.component.ts</context>
          <context context-type="linenumber">73</context>
        </context-group>
      </trans-unit>
      <trans-unit id="4689827308933524228" datatype="html">
        <source>Hide bookmark</source>
        <target state="new">Hide bookmark</target>
        <context-group purpose="location">
          <context context-type="sourcefile">static/scripts/tim/bookmark/bookmark-folder-box.component.ts</context>
          <context context-type="linenumber">83</context>
        </context-group>
      </trans-unit>
      <trans-unit id="932433292259435729" datatype="html">
        <source>My courses</source>
        <target state="new">My courses</target>
        <context-group purpose="location">
          <context context-type="sourcefile">static/scripts/tim/bookmark/bookmark-name.pipe.ts</context>
          <context context-type="linenumber">4</context>
        </context-group>
      </trans-unit>
      <trans-unit id="6011374850607023802" datatype="html">
        <source>Hidden courses</source>
        <target state="new">Hidden courses</target>
        <context-group purpose="location">
          <context context-type="sourcefile">static/scripts/tim/bookmark/bookmark-name.pipe.ts</context>
          <context context-type="linenumber">5</context>
        </context-group>
      </trans-unit>
      <trans-unit id="3245309402650985859" datatype="html">
        <source>Last edited</source>
        <target state="new">Last edited</target>
        <context-group purpose="location">
          <context context-type="sourcefile">static/scripts/tim/bookmark/bookmark-name.pipe.ts</context>
          <context context-type="linenumber">6</context>
        </context-group>
      </trans-unit>
      <trans-unit id="7117243968985169718" datatype="html">
        <source>Last read</source>
        <target state="new">Last read</target>
        <context-group purpose="location">
          <context context-type="sourcefile">static/scripts/tim/bookmark/bookmark-name.pipe.ts</context>
          <context context-type="linenumber">7</context>
        </context-group>
      </trans-unit>
      <trans-unit id="2428728805565111881" datatype="html">
        <source>Choose a template</source>
        <target state="new">Choose a template</target>
        <context-group purpose="location">
          <context context-type="sourcefile">static/scripts/tim/document/editing/template-list.component.ts</context>
          <context context-type="linenumber">10</context>
        </context-group>
      </trans-unit>
      <trans-unit id="9131913350495870905" datatype="html">
        <source>Load</source>
        <target state="new">Load</target>
        <context-group purpose="location">
          <context context-type="sourcefile">static/scripts/tim/document/editing/template-list.component.ts</context>
          <context context-type="linenumber">22</context>
        </context-group>
      </trans-unit>
      <trans-unit id="3403070715488584182" datatype="html">
        <source>Add comment/note</source>
        <target state="new">Add comment/note</target>
        <context-group purpose="location">
          <context context-type="sourcefile">static/scripts/tim/document/notes.ts</context>
          <context context-type="linenumber">311</context>
        </context-group>
      </trans-unit>
      <trans-unit id="4129829485187047152" datatype="html">
        <source>Open edit menu</source>
        <target state="new">Open edit menu</target>
        <context-group purpose="location">
          <context context-type="sourcefile">static/scripts/tim/document/notes.ts</context>
          <context context-type="linenumber">312</context>
        </context-group>
      </trans-unit>
      <trans-unit id="2714492186629770050" datatype="html">
        <source> Manage scheduled functions </source>
        <target state="new"> Manage scheduled functions </target>
        <context-group purpose="location">
          <context context-type="sourcefile">static/scripts/tim/document/scheduling/schedule-dialog.component.ts</context>
          <context context-type="linenumber">56,58</context>
        </context-group>
      </trans-unit>
      <trans-unit id="8571753075872576345" datatype="html">
        <source>Current functions</source>
        <target state="new">Current functions</target>
        <context-group purpose="location">
          <context context-type="sourcefile">static/scripts/tim/document/scheduling/schedule-dialog.component.ts</context>
          <context context-type="linenumber">60</context>
        </context-group>
      </trans-unit>
      <trans-unit id="7645217870616885605" datatype="html">
        <source>There are no functions.</source>
        <target state="new">There are no functions.</target>
        <context-group purpose="location">
          <context context-type="sourcefile">static/scripts/tim/document/scheduling/schedule-dialog.component.ts</context>
          <context context-type="linenumber">61</context>
        </context-group>
      </trans-unit>
      <trans-unit id="6682286212219387436" datatype="html">
        <source>expires:</source>
        <target state="new">expires:</target>
        <context-group purpose="location">
          <context context-type="sourcefile">static/scripts/tim/document/scheduling/schedule-dialog.component.ts</context>
          <context context-type="linenumber">66</context>
        </context-group>
      </trans-unit>
      <trans-unit id="2679329452796798068" datatype="html">
        <source>interval:</source>
        <target state="new">interval:</target>
        <context-group purpose="location">
          <context context-type="sourcefile">static/scripts/tim/document/scheduling/schedule-dialog.component.ts</context>
          <context context-type="linenumber">68</context>
        </context-group>
      </trans-unit>
      <trans-unit id="8497362734879230180" datatype="html">
        <source>last run:</source>
        <target state="new">last run:</target>
        <context-group purpose="location">
          <context context-type="sourcefile">static/scripts/tim/document/scheduling/schedule-dialog.component.ts</context>
          <context context-type="linenumber">70</context>
        </context-group>
      </trans-unit>
      <trans-unit id="6656726192025357295" datatype="html">
        <source>run count:</source>
        <target state="new">run count:</target>
        <context-group purpose="location">
          <context context-type="sourcefile">static/scripts/tim/document/scheduling/schedule-dialog.component.ts</context>
          <context context-type="linenumber">74</context>
        </context-group>
      </trans-unit>
      <trans-unit id="4577528096804984395" datatype="html">
        <source><x id="TAG_INPUT" ctype="x-input" equiv-text="&lt;input type=&quot;checkbox&quot;                                (change)=&quot;fetchFunctions()&quot;                                [(ngModel)]=&quot;showAllUsers&quot;>"/> Show functions from all users </source>
        <target state="new"><x id="TAG_INPUT" ctype="x-input" equiv-text="&lt;input type=&quot;checkbox&quot;                                (change)=&quot;fetchFunctions()&quot;                                [(ngModel)]=&quot;showAllUsers&quot;>"/> Show functions from all users </target>
        <context-group purpose="location">
          <context context-type="sourcefile">static/scripts/tim/document/scheduling/schedule-dialog.component.ts</context>
          <context context-type="linenumber">84,87</context>
        </context-group>
      </trans-unit>
      <trans-unit id="4101442988100757762" datatype="html">
        <source>never</source>
        <target state="new">never</target>
        <context-group purpose="location">
          <context context-type="sourcefile">static/scripts/tim/document/scheduling/schedule-dialog.component.ts</context>
          <context context-type="linenumber">90</context>
        </context-group>
      </trans-unit>
      <trans-unit id="3446123493687146871" datatype="html">
        <source>Add a new function</source>
        <target state="new">Add a new function</target>
        <context-group purpose="location">
          <context context-type="sourcefile">static/scripts/tim/document/scheduling/schedule-dialog.component.ts</context>
          <context context-type="linenumber">92</context>
        </context-group>
      </trans-unit>
      <trans-unit id="2817070662431253604" datatype="html">
        <source>Id of plugin to run</source>
        <target state="new">Id of plugin to run</target>
        <context-group purpose="location">
          <context context-type="sourcefile">static/scripts/tim/document/scheduling/schedule-dialog.component.ts</context>
          <context context-type="linenumber">94</context>
        </context-group>
      </trans-unit>
      <trans-unit id="3350676806684249188" datatype="html">
        <source>Interval</source>
        <target state="new">Interval</target>
        <context-group purpose="location">
          <context context-type="sourcefile">static/scripts/tim/document/scheduling/schedule-dialog.component.ts</context>
          <context context-type="linenumber">99</context>
        </context-group>
      </trans-unit>
      <trans-unit id="8037476586059399916" datatype="html">
        <source>Expires</source>
        <target state="new">Expires</target>
        <context-group purpose="location">
          <context context-type="sourcefile">static/scripts/tim/document/scheduling/schedule-dialog.component.ts</context>
          <context context-type="linenumber">105</context>
        </context-group>
      </trans-unit>
      <trans-unit id="5894626915103319823" datatype="html">
        <source>Other function parameters (in YAML format)</source>
        <target state="new">Other function parameters (in YAML format)</target>
        <context-group purpose="location">
          <context context-type="sourcefile">static/scripts/tim/document/scheduling/schedule-dialog.component.ts</context>
          <context context-type="linenumber">107</context>
        </context-group>
      </trans-unit>
      <trans-unit id="4646834153496382565" datatype="html">
        <source>Add </source>
        <target state="new">Add </target>
        <context-group purpose="location">
          <context context-type="sourcefile">static/scripts/tim/document/scheduling/schedule-dialog.component.ts</context>
          <context context-type="linenumber">111,112</context>
        </context-group>
      </trans-unit>
      <trans-unit id="7819314041543176992" datatype="html">
        <source>Close</source>
        <target state="new">Close</target>
        <context-group purpose="location">
          <context context-type="sourcefile">static/scripts/tim/document/scheduling/schedule-dialog.component.ts</context>
          <context context-type="linenumber">117</context>
        </context-group>
        <context-group purpose="location">
          <context context-type="sourcefile">static/scripts/tim/messaging/tim-message.component.ts</context>
          <context context-type="linenumber">71</context>
        </context-group>
        <context-group purpose="location">
          <context context-type="sourcefile">static/scripts/tim/plugin/dataview/copy-table-width-dialog.component.ts</context>
          <context context-type="linenumber">25</context>
        </context-group>
        <context-group purpose="location">
          <context context-type="sourcefile">static/scripts/tim/ui/close-button.component.ts</context>
          <context context-type="linenumber">5</context>
        </context-group>
        <context-group purpose="location">
          <context context-type="sourcefile">static/scripts/tim/user/login-dialog.component.ts</context>
          <context context-type="linenumber">297</context>
        </context-group>
      </trans-unit>
      <trans-unit id="6961185353071638484" datatype="html">
        <source>The function expiration date is quite far in the future (over a year). Are you sure?</source>
        <target state="new">The function expiration date is quite far in the future (over a year). Are you sure?</target>
        <context-group purpose="location">
          <context context-type="sourcefile">static/scripts/tim/document/scheduling/schedule-dialog.component.ts</context>
          <context context-type="linenumber">171</context>
        </context-group>
      </trans-unit>
      <trans-unit id="6614752089605076361" datatype="html">
        <source>The function expiration date is quite far in the future</source>
        <target state="new">The function expiration date is quite far in the future</target>
        <context-group purpose="location">
          <context context-type="sourcefile">static/scripts/tim/document/scheduling/schedule-dialog.component.ts</context>
          <context context-type="linenumber">172</context>
        </context-group>
      </trans-unit>
      <trans-unit id="6680328045445694845" datatype="html">
        <source>Are you sure you want to delete this function?</source>
        <target state="new">Are you sure you want to delete this function?</target>
        <context-group purpose="location">
          <context context-type="sourcefile">static/scripts/tim/document/scheduling/schedule-dialog.component.ts</context>
          <context context-type="linenumber">213</context>
        </context-group>
      </trans-unit>
      <trans-unit id="7166585758672677151" datatype="html">
        <source>Delete function?</source>
        <target state="new">Delete function?</target>
        <context-group purpose="location">
          <context context-type="sourcefile">static/scripts/tim/document/scheduling/schedule-dialog.component.ts</context>
          <context context-type="linenumber">214</context>
        </context-group>
      </trans-unit>
      <trans-unit id="8938936775438707024" datatype="html">
        <source>TIM last updated</source>
        <target state="new">TIM last updated</target>
        <context-group purpose="location">
          <context context-type="sourcefile">static/scripts/tim/footer.component.ts</context>
          <context context-type="linenumber">18</context>
        </context-group>
      </trans-unit>
      <trans-unit id="3571750275565841763" datatype="html">
        <source>Problems and questions about TIM</source>
        <target state="new">Problems and questions about TIM</target>
        <context-group purpose="location">
          <context context-type="sourcefile">static/scripts/tim/footer.component.ts</context>
          <context context-type="linenumber">21</context>
        </context-group>
        <context-group purpose="location">
          <context context-type="sourcefile">static/scripts/tim/footer.component.ts</context>
          <context context-type="linenumber">26</context>
        </context-group>
      </trans-unit>
      <trans-unit id="275211168298127010" datatype="html">
        <source>branch</source>
        <target state="new">branch</target>
        <context-group purpose="location">
          <context context-type="sourcefile">static/scripts/tim/footer.component.ts</context>
          <context context-type="linenumber">32</context>
        </context-group>
      </trans-unit>
      <trans-unit id="1355999867876435949" datatype="html">
        <source> Privacy notice </source>
        <target state="new"> Privacy notice </target>
        <context-group purpose="location">
          <context context-type="sourcefile">static/scripts/tim/footer.component.ts</context>
          <context context-type="linenumber">39,41</context>
        </context-group>
      </trans-unit>
      <trans-unit id="4098460571712444283" datatype="html">
        <source> Accessibility statement </source>
        <target state="new"> Accessibility statement </target>
        <context-group purpose="location">
          <context context-type="sourcefile">static/scripts/tim/footer.component.ts</context>
          <context context-type="linenumber">44,46</context>
        </context-group>
      </trans-unit>
      <trans-unit id="8523522952340587910" datatype="html">
        <source>TIM brochure</source>
        <target state="new">TIM brochure</target>
        <context-group purpose="location">
          <context context-type="sourcefile">static/scripts/tim/frontpage/front-page.component.ts</context>
          <context context-type="linenumber">37</context>
        </context-group>
      </trans-unit>
      <trans-unit id="3163044740176820503" datatype="html">
        <source>Get started</source>
        <target state="new">Get started</target>
        <context-group purpose="location">
          <context context-type="sourcefile">static/scripts/tim/frontpage/front-page.component.ts</context>
          <context context-type="linenumber">41</context>
        </context-group>
      </trans-unit>
      <trans-unit id="3136060218695297500" datatype="html">
        <source>Log in </source>
        <target state="translated">Logga in </target>
        <context-group purpose="location">
          <context context-type="sourcefile">static/scripts/tim/frontpage/front-page.component.ts</context>
          <context context-type="linenumber">43,44</context>
        </context-group>
      </trans-unit>
      <trans-unit id="4196873449454850485" datatype="html">
        <source>Create a TIM account</source>
        <target state="new">Create a TIM account</target>
        <context-group purpose="location">
          <context context-type="sourcefile">static/scripts/tim/frontpage/front-page.component.ts</context>
          <context context-type="linenumber">47</context>
        </context-group>
      </trans-unit>
      <trans-unit id="6800515273162166241" datatype="html">
        <source>Sign up </source>
        <target state="new">Sign up </target>
        <context-group purpose="location">
          <context context-type="sourcefile">static/scripts/tim/frontpage/front-page.component.ts</context>
          <context context-type="linenumber">49,50</context>
        </context-group>
      </trans-unit>
      <trans-unit id="5947558132119506443" datatype="html">
        <source>My documents</source>
        <target state="new">My documents</target>
        <context-group purpose="location">
          <context context-type="sourcefile">static/scripts/tim/frontpage/front-page.component.ts</context>
          <context context-type="linenumber">53</context>
        </context-group>
        <context-group purpose="location">
          <context context-type="sourcefile">static/scripts/tim/user/user-menu.component.ts</context>
          <context context-type="linenumber">28</context>
        </context-group>
      </trans-unit>
      <trans-unit id="5053249892304492998" datatype="html">
        <source>All documents</source>
        <target state="new">All documents</target>
        <context-group purpose="location">
          <context context-type="sourcefile">static/scripts/tim/frontpage/front-page.component.ts</context>
          <context context-type="linenumber">55</context>
        </context-group>
      </trans-unit>
      <trans-unit id="2110671528171085583" datatype="html">
        <source>Available courses</source>
        <target state="new">Available courses</target>
        <context-group purpose="location">
          <context context-type="sourcefile">static/scripts/tim/frontpage/front-page.component.ts</context>
          <context context-type="linenumber">57</context>
        </context-group>
      </trans-unit>
      <trans-unit id="5245044926317260428" datatype="html">
        <source>Create a new document</source>
        <target state="new">Create a new document</target>
        <context-group purpose="location">
          <context context-type="sourcefile">static/scripts/tim/frontpage/front-page.component.ts</context>
          <context context-type="linenumber">60</context>
        </context-group>
        <context-group purpose="location">
          <context context-type="sourcefile">static/scripts/tim/frontpage/front-page.component.ts</context>
          <context context-type="linenumber">64</context>
        </context-group>
      </trans-unit>
      <trans-unit id="5942336070364006986" datatype="html">
        <source>My document</source>
        <target state="new">My document</target>
        <context-group purpose="location">
          <context context-type="sourcefile">static/scripts/tim/frontpage/front-page.component.ts</context>
          <context context-type="linenumber">68</context>
        </context-group>
      </trans-unit>
      <trans-unit id="2940289668243083667" datatype="html">
        <source>What is TIM?</source>
        <target state="new">What is TIM?</target>
        <context-group purpose="location">
          <context context-type="sourcefile">static/scripts/tim/frontpage/front-page.component.ts</context>
          <context context-type="linenumber">78</context>
        </context-group>
      </trans-unit>
      <trans-unit id="2935178540176157156" datatype="html">
        <source>TIM is a document-based cloud service for producing interactive materials.</source>
        <target state="new">TIM is a document-based cloud service for producing interactive materials.</target>
        <context-group purpose="location">
          <context context-type="sourcefile">static/scripts/tim/frontpage/front-page.component.ts</context>
          <context context-type="linenumber">79</context>
        </context-group>
      </trans-unit>
      <trans-unit id="2171894153326157864" datatype="html">
        <source>Introduction</source>
        <target state="new">Introduction</target>
        <context-group purpose="location">
          <context context-type="sourcefile">static/scripts/tim/frontpage/front-page.component.ts</context>
          <context context-type="linenumber">86</context>
        </context-group>
      </trans-unit>
      <trans-unit id="3765856419827867201" datatype="html">
        <source>Quick start</source>
        <target state="new">Quick start</target>
        <context-group purpose="location">
          <context context-type="sourcefile">static/scripts/tim/frontpage/front-page.component.ts</context>
          <context context-type="linenumber">87</context>
        </context-group>
        <context-group purpose="location">
          <context context-type="sourcefile">static/scripts/tim/sidebarmenu/tabs/settings-tab.component.ts</context>
          <context context-type="linenumber">56</context>
        </context-group>
      </trans-unit>
      <trans-unit id="3725677881204315816" datatype="html">
        <source>Content creator guide</source>
        <target state="new">Content creator guide</target>
        <context-group purpose="location">
          <context context-type="sourcefile">static/scripts/tim/frontpage/front-page.component.ts</context>
          <context context-type="linenumber">88</context>
        </context-group>
        <context-group purpose="location">
          <context context-type="sourcefile">static/scripts/tim/sidebarmenu/tabs/settings-tab.component.ts</context>
          <context context-type="linenumber">57</context>
        </context-group>
      </trans-unit>
      <trans-unit id="2763378188979895679" datatype="html">
        <source>All guides</source>
        <target state="new">All guides</target>
        <context-group purpose="location">
          <context context-type="sourcefile">static/scripts/tim/frontpage/front-page.component.ts</context>
          <context context-type="linenumber">89</context>
        </context-group>
        <context-group purpose="location">
          <context context-type="sourcefile">static/scripts/tim/sidebarmenu/tabs/settings-tab.component.ts</context>
          <context context-type="linenumber">58</context>
        </context-group>
      </trans-unit>
      <trans-unit id="5297511590172009633" datatype="html">
        <source>Examples <x id="START_SUPERSCRIPT" ctype="x-sup" equiv-text="&lt;sup *ngIf=&quot;notFinnish()&quot;>"/>(F)<x id="CLOSE_SUPERSCRIPT" ctype="x-sup" equiv-text="&lt;/sup>"/></source>
        <target state="new">Examples <x id="START_SUPERSCRIPT" ctype="x-sup" equiv-text="&lt;sup *ngIf=&quot;notFinnish()&quot;>"/>(F)<x id="CLOSE_SUPERSCRIPT" ctype="x-sup" equiv-text="&lt;/sup>"/></target>
        <context-group purpose="location">
          <context context-type="sourcefile">static/scripts/tim/frontpage/front-page.component.ts</context>
          <context context-type="linenumber">93</context>
        </context-group>
      </trans-unit>
      <trans-unit id="2135704915672195111" datatype="html">
        <source>TIM's possibilities</source>
        <target state="new">TIM's possibilities</target>
        <context-group purpose="location">
          <context context-type="sourcefile">static/scripts/tim/frontpage/front-page.component.ts</context>
          <context context-type="linenumber">95</context>
        </context-group>
      </trans-unit>
      <trans-unit id="5973984108338028678" datatype="html">
        <source> Various programming languages</source>
        <target state="new"> Various programming languages</target>
        <context-group purpose="location">
          <context context-type="sourcefile">static/scripts/tim/frontpage/front-page.component.ts</context>
          <context context-type="linenumber">96,97</context>
        </context-group>
      </trans-unit>
      <trans-unit id="2454131097695585453" datatype="html">
        <source> Usage in different subjects</source>
        <target state="new"> Usage in different subjects</target>
        <context-group purpose="location">
          <context context-type="sourcefile">static/scripts/tim/frontpage/front-page.component.ts</context>
          <context context-type="linenumber">98,99</context>
        </context-group>
      </trans-unit>
      <trans-unit id="3673091046572661203" datatype="html">
        <source><x id="START_SUPERSCRIPT" ctype="x-sup" equiv-text="&lt;sup>"/>(F)<x id="CLOSE_SUPERSCRIPT" ctype="x-sup" equiv-text="&lt;/sup>"/> in Finnish </source>
        <target state="new"><x id="START_SUPERSCRIPT" ctype="x-sup" equiv-text="&lt;sup>"/>(F)<x id="CLOSE_SUPERSCRIPT" ctype="x-sup" equiv-text="&lt;/sup>"/> in Finnish </target>
        <context-group purpose="location">
          <context context-type="sourcefile">static/scripts/tim/frontpage/front-page.component.ts</context>
          <context context-type="linenumber">105,106</context>
        </context-group>
      </trans-unit>
      <trans-unit id="4226829235700701789" datatype="html">
        <source>Show map</source>
        <target state="new">Show map</target>
        <context-group purpose="location">
          <context context-type="sourcefile">static/scripts/tim/gamification/gamification-map.component.ts</context>
          <context context-type="linenumber">45</context>
        </context-group>
      </trans-unit>
      <trans-unit id="9128112427910828806" datatype="html">
        <source>To TIM main page</source>
        <target state="new">To TIM main page</target>
        <context-group purpose="location">
          <context context-type="sourcefile">static/scripts/tim/header/site-header.component.ts</context>
          <context context-type="linenumber">12</context>
        </context-group>
      </trans-unit>
      <trans-unit id="7489402800174786548" datatype="html">
        <source>Show/hide view menu</source>
        <target state="new">Show/hide view menu</target>
        <context-group purpose="location">
          <context context-type="sourcefile">static/scripts/tim/header/site-header.component.ts</context>
          <context context-type="linenumber">18</context>
        </context-group>
      </trans-unit>
      <trans-unit id="1081973408978048544" datatype="html">
        <source>University of Jyväskylä</source>
        <target state="new">University of Jyväskylä</target>
        <context-group purpose="location">
          <context context-type="sourcefile">static/scripts/tim/header/site-header.component.ts</context>
          <context context-type="linenumber">29</context>
        </context-group>
      </trans-unit>
      <trans-unit id="2509141182388535183" datatype="html">
        <source>View</source>
        <target state="new">View</target>
        <context-group purpose="location">
          <context context-type="sourcefile">static/scripts/tim/header/utils.ts</context>
          <context context-type="linenumber">23</context>
        </context-group>
      </trans-unit>
      <trans-unit id="3897348120591552265" datatype="html">
        <source>Manage</source>
        <target state="new">Manage</target>
        <context-group purpose="location">
          <context context-type="sourcefile">static/scripts/tim/header/utils.ts</context>
          <context context-type="linenumber">24</context>
        </context-group>
      </trans-unit>
      <trans-unit id="4250948520990652627" datatype="html">
        <source>Teacher</source>
        <target state="new">Teacher</target>
        <context-group purpose="location">
          <context context-type="sourcefile">static/scripts/tim/header/utils.ts</context>
          <context context-type="linenumber">25</context>
        </context-group>
      </trans-unit>
      <trans-unit id="7967817482349015206" datatype="html">
        <source>Answers</source>
        <target state="new">Answers</target>
        <context-group purpose="location">
          <context context-type="sourcefile">static/scripts/tim/header/utils.ts</context>
          <context context-type="linenumber">26</context>
        </context-group>
      </trans-unit>
      <trans-unit id="1478700475585808513" datatype="html">
        <source>Lecture</source>
        <target state="new">Lecture</target>
        <context-group purpose="location">
          <context context-type="sourcefile">static/scripts/tim/header/utils.ts</context>
          <context context-type="linenumber">27</context>
        </context-group>
        <context-group purpose="location">
          <context context-type="sourcefile">static/scripts/tim/sidebarmenu/services/tab-entry-list.service.ts</context>
          <context context-type="linenumber">66</context>
        </context-group>
        <context-group purpose="location">
          <context context-type="sourcefile">static/scripts/tim/sidebarmenu/tabs/lecture-info-tab.component.ts</context>
          <context context-type="linenumber">14</context>
        </context-group>
      </trans-unit>
      <trans-unit id="4394384597878317207" datatype="html">
        <source>Velp</source>
        <target state="new">Velp</target>
        <context-group purpose="location">
          <context context-type="sourcefile">static/scripts/tim/header/utils.ts</context>
          <context context-type="linenumber">28</context>
        </context-group>
      </trans-unit>
      <trans-unit id="1195990936404610211" datatype="html">
        <source>Slide</source>
        <target state="new">Slide</target>
        <context-group purpose="location">
          <context context-type="sourcefile">static/scripts/tim/header/utils.ts</context>
          <context context-type="linenumber">29</context>
        </context-group>
      </trans-unit>
      <trans-unit id="7430680760319628492" datatype="html">
        <source>Review</source>
        <target state="new">Review</target>
        <context-group purpose="location">
          <context context-type="sourcefile">static/scripts/tim/header/utils.ts</context>
          <context context-type="linenumber">30</context>
        </context-group>
      </trans-unit>
      <trans-unit id="4817865548432760172" datatype="html">
        <source> You will be able to access this <x id="ICU" equiv-text="{ item.isFolder, select, true {folder} false {document} }"/> in <x id="START_TAG_TIM_COUNTDOWN" ctype="x-tim_countdown" equiv-text="&lt;tim-countdown [seconds]=&quot;waitTime&quot;                               [displayUnits]=&quot;['y', 'mo', 'w', 'd', 'h', 'm', 's']&quot;                               (onFinish)=&quot;this.countDown = false&quot;>"/><x id="CLOSE_TAG_TIM_COUNTDOWN" ctype="x-tim_countdown" equiv-text="&lt;/tim-countdown>"/>. </source>
        <target state="new"> You will be able to access this <x id="ICU" equiv-text="{ item.isFolder, select, true {folder} false {document} }"/> in <x id="START_TAG_TIM_COUNTDOWN" ctype="x-tim_countdown" equiv-text="&lt;tim-countdown [seconds]=&quot;waitTime&quot;                               [displayUnits]=&quot;['y', 'mo', 'w', 'd', 'h', 'm', 's']&quot;                               (onFinish)=&quot;this.countDown = false&quot;>"/><x id="CLOSE_TAG_TIM_COUNTDOWN" ctype="x-tim_countdown" equiv-text="&lt;/tim-countdown>"/>. </target>
        <context-group purpose="location">
          <context context-type="sourcefile">static/scripts/tim/item/access-countdown.component.ts</context>
          <context context-type="linenumber">9,14</context>
        </context-group>
      </trans-unit>
      <trans-unit id="2430415615241833222" datatype="html">
        <source>{VAR_SELECT, select, true {folder} false {document}}</source>
        <target state="new">{VAR_SELECT, select, true {folder} false {document}}</target>
        <context-group purpose="location">
          <context context-type="sourcefile">static/scripts/tim/item/access-countdown.component.ts</context>
          <context context-type="linenumber">10</context>
        </context-group>
      </trans-unit>
      <trans-unit id="8367583638953157691" datatype="html">
        <source> You can access the <x id="ICU" equiv-text="{ item.isFolder, select, true { folder } false { document } }"/> now. <x id="START_TAG_TIM_GOTO_LINK" ctype="x-tim_goto_link" equiv-text="&lt;tim-goto-link href=&quot;&quot; [maxWait]=&quot;waitOffset&quot; [autoOpen]=&quot;true&quot;>"/>Refresh the page<x id="CLOSE_TAG_TIM_GOTO_LINK" ctype="x-tim_goto_link" equiv-text="&lt;/tim-goto-link>"/></source>
        <target state="new"> You can access the <x id="ICU" equiv-text="{ item.isFolder, select, true { folder } false { document } }"/> now. <x id="START_TAG_TIM_GOTO_LINK" ctype="x-tim_goto_link" equiv-text="&lt;tim-goto-link href=&quot;&quot; [maxWait]=&quot;waitOffset&quot; [autoOpen]=&quot;true&quot;>"/>Refresh the page<x id="CLOSE_TAG_TIM_GOTO_LINK" ctype="x-tim_goto_link" equiv-text="&lt;/tim-goto-link>"/></target>
        <context-group purpose="location">
          <context context-type="sourcefile">static/scripts/tim/item/access-countdown.component.ts</context>
          <context context-type="linenumber">15,17</context>
        </context-group>
      </trans-unit>
      <trans-unit id="906293260225293784" datatype="html">
        <source>{VAR_SELECT, select, true {folder } false {document }}</source>
        <target state="new">{VAR_SELECT, select, true {folder } false {document }}</target>
        <context-group purpose="location">
          <context context-type="sourcefile">static/scripts/tim/item/access-countdown.component.ts</context>
          <context context-type="linenumber">16</context>
        </context-group>
      </trans-unit>
      <trans-unit id="4138123927675775257" datatype="html">
        <source> Previous: <x id="INTERPOLATION" equiv-text="{{siblings.prev.title}}"/> </source>
        <target state="new"> Previous: <x id="INTERPOLATION" equiv-text="{{siblings.prev.title}}"/> </target>
        <context-group purpose="location">
          <context context-type="sourcefile">static/scripts/tim/messaging/archive/tim-archive-footer.component.ts</context>
          <context context-type="linenumber">12,14</context>
        </context-group>
      </trans-unit>
      <trans-unit id="1251345198062367411" datatype="html">
        <source> Next: <x id="INTERPOLATION" equiv-text="{{siblings.next.title}}"/> </source>
        <target state="new"> Next: <x id="INTERPOLATION" equiv-text="{{siblings.next.title}}"/> </target>
        <context-group purpose="location">
          <context context-type="sourcefile">static/scripts/tim/messaging/archive/tim-archive-footer.component.ts</context>
          <context context-type="linenumber">15,17</context>
        </context-group>
      </trans-unit>
      <trans-unit id="2861550198909909571" datatype="html">
        <source>Subject:</source>
        <target state="new">Subject:</target>
        <context-group purpose="location">
          <context context-type="sourcefile">static/scripts/tim/messaging/archive/tim-archive-header.component.ts</context>
          <context context-type="linenumber">27</context>
        </context-group>
        <context-group purpose="location">
          <context context-type="sourcefile">static/scripts/tim/messaging/tim-message-send.component.ts</context>
          <context context-type="linenumber">50</context>
        </context-group>
      </trans-unit>
      <trans-unit id="3049231152723251413" datatype="html">
        <source>Sender:</source>
        <target state="new">Sender:</target>
        <context-group purpose="location">
          <context context-type="sourcefile">static/scripts/tim/messaging/archive/tim-archive-header.component.ts</context>
          <context context-type="linenumber">29</context>
        </context-group>
      </trans-unit>
      <trans-unit id="363444543494399295" datatype="html">
        <source>Recipients:</source>
        <target state="new">Recipients:</target>
        <context-group purpose="location">
          <context context-type="sourcefile">static/scripts/tim/messaging/archive/tim-archive-header.component.ts</context>
          <context context-type="linenumber">34</context>
        </context-group>
        <context-group purpose="location">
          <context context-type="sourcefile">static/scripts/tim/messaging/tim-message-send.component.ts</context>
          <context context-type="linenumber">45</context>
        </context-group>
      </trans-unit>
      <trans-unit id="6899410641137821757" datatype="html">
        <source>Date:</source>
        <target state="new">Date:</target>
        <context-group purpose="location">
          <context context-type="sourcefile">static/scripts/tim/messaging/archive/tim-archive-header.component.ts</context>
          <context context-type="linenumber">42</context>
        </context-group>
      </trans-unit>
      <trans-unit id="2950949852618231827" datatype="html">
        <source>No archiving</source>
        <target state="new">No archiving</target>
        <context-group purpose="location">
          <context context-type="sourcefile">static/scripts/tim/messaging/listOptionTypes.ts</context>
          <context context-type="linenumber">65</context>
        </context-group>
      </trans-unit>
      <trans-unit id="2028814551074000227" datatype="html">
        <source>Owners only</source>
        <target state="new">Owners only</target>
        <context-group purpose="location">
          <context context-type="sourcefile">static/scripts/tim/messaging/listOptionTypes.ts</context>
          <context context-type="linenumber">69</context>
        </context-group>
      </trans-unit>
      <trans-unit id="8921978962685482749" datatype="html">
        <source>Members only</source>
        <target state="new">Members only</target>
        <context-group purpose="location">
          <context context-type="sourcefile">static/scripts/tim/messaging/listOptionTypes.ts</context>
          <context context-type="linenumber">73</context>
        </context-group>
      </trans-unit>
      <trans-unit id="1176354097377939877" datatype="html">
        <source>Logged-in users</source>
        <target state="new">Logged-in users</target>
        <context-group purpose="location">
          <context context-type="sourcefile">static/scripts/tim/messaging/listOptionTypes.ts</context>
          <context context-type="linenumber">77</context>
        </context-group>
      </trans-unit>
      <trans-unit id="6534056417716630629" datatype="html">
        <source>Everyone</source>
        <target state="new">Everyone</target>
        <context-group purpose="location">
          <context context-type="sourcefile">static/scripts/tim/messaging/listOptionTypes.ts</context>
          <context context-type="linenumber">81</context>
        </context-group>
      </trans-unit>
      <trans-unit id="8046941322231691604" datatype="html">
        <source> Mark as Read </source>
        <target state="new"> Mark as Read </target>
        <context-group purpose="location">
          <context context-type="sourcefile">static/scripts/tim/messaging/manage-read-receipt.component.ts</context>
          <context context-type="linenumber">30,32</context>
        </context-group>
      </trans-unit>
      <trans-unit id="7257036810810939975" datatype="html">
        <source> Cancel Read Receipt </source>
        <target state="new"> Cancel Read Receipt </target>
        <context-group purpose="location">
          <context context-type="sourcefile">static/scripts/tim/messaging/manage-read-receipt.component.ts</context>
          <context context-type="linenumber">34,36</context>
        </context-group>
      </trans-unit>
      <trans-unit id="6220399330403096957" datatype="html">
        <source>Cancelling the read receipt re-displays the message on designated TIM pages</source>
        <target state="new">Cancelling the read receipt re-displays the message on designated TIM pages</target>
        <context-group purpose="location">
          <context context-type="sourcefile">static/scripts/tim/messaging/manage-read-receipt.component.ts</context>
          <context context-type="linenumber">37</context>
        </context-group>
      </trans-unit>
      <trans-unit id="3060798069996780322" datatype="html">
        <source>Could not load read information: <x id="PH" equiv-text="message.result.error.error"/></source>
        <target state="new">Could not load read information: <x id="PH" equiv-text="message.result.error.error"/></target>
        <context-group purpose="location">
          <context context-type="sourcefile">static/scripts/tim/messaging/manage-read-receipt.component.ts</context>
          <context context-type="linenumber">123</context>
        </context-group>
      </trans-unit>
      <trans-unit id="4403569197028117197" datatype="html">
        <source>Could not expire message: <x id="PH" equiv-text="message.result.error.error"/></source>
        <target state="new">Could not expire message: <x id="PH" equiv-text="message.result.error.error"/></target>
        <context-group purpose="location">
          <context context-type="sourcefile">static/scripts/tim/messaging/manage-read-receipt.component.ts</context>
          <context context-type="linenumber">138</context>
        </context-group>
      </trans-unit>
      <trans-unit id="1672693006844160216" datatype="html">
        <source>Could not mark as read: <x id="PH" equiv-text="result.result.error.error"/></source>
        <target state="new">Could not mark as read: <x id="PH" equiv-text="result.result.error.error"/></target>
        <context-group purpose="location">
          <context context-type="sourcefile">static/scripts/tim/messaging/manage-read-receipt.component.ts</context>
          <context context-type="linenumber">155</context>
        </context-group>
        <context-group purpose="location">
          <context context-type="sourcefile">static/scripts/tim/messaging/tim-message.component.ts</context>
          <context context-type="linenumber">123</context>
        </context-group>
      </trans-unit>
      <trans-unit id="3096629013025210376" datatype="html">
        <source>Could not cancel read receipt: <x id="PH" equiv-text="result.result.error.error"/></source>
        <target state="new">Could not cancel read receipt: <x id="PH" equiv-text="result.result.error.error"/></target>
        <context-group purpose="location">
          <context context-type="sourcefile">static/scripts/tim/messaging/manage-read-receipt.component.ts</context>
          <context context-type="linenumber">173</context>
        </context-group>
      </trans-unit>
      <trans-unit id="8814274340907303696" datatype="html">
        <source>Common actions</source>
        <target state="new">Common actions</target>
        <context-group purpose="location">
          <context context-type="sourcefile">static/scripts/tim/messaging/manage/message-list-admin.component.ts</context>
          <context context-type="linenumber">25</context>
        </context-group>
      </trans-unit>
      <trans-unit id="421055325405203498" datatype="html">
        <source> Send a message to the list </source>
        <target state="new"> Send a message to the list </target>
        <context-group purpose="location">
          <context context-type="sourcefile">static/scripts/tim/messaging/manage/message-list-admin.component.ts</context>
          <context context-type="linenumber">27,29</context>
        </context-group>
      </trans-unit>
      <trans-unit id="6657172014973955497" datatype="html">
        <source>View archives</source>
        <target state="new">View archives</target>
        <context-group purpose="location">
          <context context-type="sourcefile">static/scripts/tim/messaging/manage/message-list-admin.component.ts</context>
          <context context-type="linenumber">30</context>
        </context-group>
      </trans-unit>
      <trans-unit id="5441160507208654087" datatype="html">
        <source>Export archives</source>
        <target state="new">Export archives</target>
        <context-group purpose="location">
          <context context-type="sourcefile">static/scripts/tim/messaging/manage/message-list-admin.component.ts</context>
          <context context-type="linenumber">31</context>
        </context-group>
      </trans-unit>
      <trans-unit id="2357645764289315007" datatype="html">
        <source>Please wait...</source>
        <target state="new">Please wait...</target>
        <context-group purpose="location">
          <context context-type="sourcefile">static/scripts/tim/messaging/manage/message-list-admin.component.ts</context>
          <context context-type="linenumber">33</context>
        </context-group>
      </trans-unit>
      <trans-unit id="5745843220163365478" datatype="html">
        <source>List options</source>
        <target state="new">List options</target>
        <context-group purpose="location">
          <context context-type="sourcefile">static/scripts/tim/messaging/manage/message-list-admin.component.ts</context>
          <context context-type="linenumber">40</context>
        </context-group>
        <context-group purpose="location">
          <context context-type="sourcefile">static/scripts/tim/messaging/manage/message-list-admin.component.ts</context>
          <context context-type="linenumber">128</context>
        </context-group>
      </trans-unit>
      <trans-unit id="6439365426343089851" datatype="html">
        <source>General</source>
        <target state="new">General</target>
        <context-group purpose="location">
          <context context-type="sourcefile">static/scripts/tim/messaging/manage/message-list-admin.component.ts</context>
          <context context-type="linenumber">42</context>
        </context-group>
      </trans-unit>
      <trans-unit id="7236497327262460139" datatype="html">
        <source>List name</source>
        <target state="new">List name</target>
        <context-group purpose="location">
          <context context-type="sourcefile">static/scripts/tim/messaging/manage/message-list-admin.component.ts</context>
          <context context-type="linenumber">43</context>
        </context-group>
      </trans-unit>
      <trans-unit id="3967269098753656610" datatype="html">
        <source>Email address</source>
        <target state="new">Email address</target>
        <context-group purpose="location">
          <context context-type="sourcefile">static/scripts/tim/messaging/manage/message-list-admin.component.ts</context>
          <context context-type="linenumber">48</context>
        </context-group>
      </trans-unit>
      <trans-unit id="2973928033612762715" datatype="html">
        <source>Short description</source>
        <target state="new">Short description</target>
        <context-group purpose="location">
          <context context-type="sourcefile">static/scripts/tim/messaging/manage/message-list-admin.component.ts</context>
          <context context-type="linenumber">52</context>
        </context-group>
      </trans-unit>
      <trans-unit id="6130151799505109360" datatype="html">
        <source>Long description</source>
        <target state="new">Long description</target>
        <context-group purpose="location">
          <context context-type="sourcefile">static/scripts/tim/messaging/manage/message-list-admin.component.ts</context>
          <context context-type="linenumber">56</context>
        </context-group>
      </trans-unit>
      <trans-unit id="6291931578463645615" datatype="html">
        <source>General options</source>
        <target state="new">General options</target>
        <context-group purpose="location">
          <context context-type="sourcefile">static/scripts/tim/messaging/manage/message-list-admin.component.ts</context>
          <context context-type="linenumber">59</context>
        </context-group>
      </trans-unit>
      <trans-unit id="5280522151948167204" datatype="html">
        <source>Notify owners on list changes (e.g. user subscribes) </source>
        <target state="new">Notify owners on list changes (e.g. user subscribes) </target>
        <context-group purpose="location">
          <context context-type="sourcefile">static/scripts/tim/messaging/manage/message-list-admin.component.ts</context>
          <context context-type="linenumber">66,68</context>
        </context-group>
      </trans-unit>
      <trans-unit id="6342642818112534839" datatype="html">
        <source>This option is not implemented yet</source>
        <target state="new">This option is not implemented yet</target>
        <context-group purpose="location">
          <context context-type="sourcefile">static/scripts/tim/messaging/manage/message-list-admin.component.ts</context>
          <context context-type="linenumber">72</context>
        </context-group>
        <context-group purpose="location">
          <context context-type="sourcefile">static/scripts/tim/messaging/manage/message-list-admin.component.ts</context>
          <context context-type="linenumber">83</context>
        </context-group>
        <context-group purpose="location">
          <context context-type="sourcefile">static/scripts/tim/messaging/manage/message-list-admin.component.ts</context>
          <context context-type="linenumber">93</context>
        </context-group>
        <context-group purpose="location">
          <context context-type="sourcefile">static/scripts/tim/messaging/manage/message-list-admin.component.ts</context>
          <context context-type="linenumber">167</context>
        </context-group>
      </trans-unit>
      <trans-unit id="5521883452271200382" datatype="html">
        <source>TIM users can freely join this list </source>
        <target state="new">TIM users can freely join this list </target>
        <context-group purpose="location">
          <context context-type="sourcefile">static/scripts/tim/messaging/manage/message-list-admin.component.ts</context>
          <context context-type="linenumber">77,78</context>
        </context-group>
      </trans-unit>
      <trans-unit id="7122098898427846897" datatype="html">
        <source>Default send right for new members </source>
        <target state="new">Default send right for new members </target>
        <context-group purpose="location">
          <context context-type="sourcefile">static/scripts/tim/messaging/manage/message-list-admin.component.ts</context>
          <context context-type="linenumber">87,88</context>
        </context-group>
      </trans-unit>
      <trans-unit id="4150852629115124872" datatype="html">
        <source>Default delivery right for new members </source>
        <target state="new">Default delivery right for new members </target>
        <context-group purpose="location">
          <context context-type="sourcefile">static/scripts/tim/messaging/manage/message-list-admin.component.ts</context>
          <context context-type="linenumber">97,98</context>
        </context-group>
      </trans-unit>
      <trans-unit id="4664955783952348345" datatype="html">
        <source>Members can unsubscribe from the list on their own </source>
        <target state="new">Members can unsubscribe from the list on their own </target>
        <context-group purpose="location">
          <context context-type="sourcefile">static/scripts/tim/messaging/manage/message-list-admin.component.ts</context>
          <context context-type="linenumber">107,109</context>
        </context-group>
      </trans-unit>
      <trans-unit id="8133330502485943497" datatype="html">
        <source>Non-members can send messages to list </source>
        <target state="new">Non-members can send messages to list </target>
        <context-group purpose="location">
          <context context-type="sourcefile">static/scripts/tim/messaging/manage/message-list-admin.component.ts</context>
          <context context-type="linenumber">116,117</context>
        </context-group>
      </trans-unit>
      <trans-unit id="4768749765465246664" datatype="html">
        <source>Email</source>
        <target state="new">Email</target>
        <context-group purpose="location">
          <context context-type="sourcefile">static/scripts/tim/messaging/manage/message-list-admin.component.ts</context>
          <context context-type="linenumber">123</context>
        </context-group>
        <context-group purpose="location">
          <context context-type="sourcefile">static/scripts/tim/messaging/manage/message-list-admin.component.ts</context>
          <context context-type="linenumber">236</context>
        </context-group>
        <context-group purpose="location">
          <context context-type="sourcefile">static/scripts/tim/messaging/manage/message-list-admin.component.ts</context>
          <context context-type="linenumber">276</context>
        </context-group>
        <context-group purpose="location">
          <context context-type="sourcefile">static/scripts/tim/plugin/userselect/user-select.component.ts</context>
          <context context-type="linenumber">114</context>
        </context-group>
        <context-group purpose="location">
          <context context-type="sourcefile">static/scripts/tim/user/add-contact-dialog.component.ts</context>
          <context context-type="linenumber">28</context>
        </context-group>
      </trans-unit>
      <trans-unit id="7772317372473797900" datatype="html">
        <source>Subject prefix</source>
        <target state="new">Subject prefix</target>
        <context-group purpose="location">
          <context context-type="sourcefile">static/scripts/tim/messaging/manage/message-list-admin.component.ts</context>
          <context context-type="linenumber">124</context>
        </context-group>
      </trans-unit>
      <trans-unit id="6189417014698334911" datatype="html">
        <source>No HTML messages allowed </source>
        <target state="new">No HTML messages allowed </target>
        <context-group purpose="location">
          <context context-type="sourcefile">static/scripts/tim/messaging/manage/message-list-admin.component.ts</context>
          <context context-type="linenumber">134,135</context>
        </context-group>
      </trans-unit>
      <trans-unit id="2123590838467872" datatype="html">
        <source>Allow attachments</source>
        <target state="new">Allow attachments</target>
        <context-group purpose="location">
          <context context-type="sourcefile">static/scripts/tim/messaging/manage/message-list-admin.component.ts</context>
          <context context-type="linenumber">142</context>
        </context-group>
      </trans-unit>
      <trans-unit id="1716213329959289322" datatype="html">
        <source>Redirect answers to message list</source>
        <target state="new">Redirect answers to message list</target>
        <context-group purpose="location">
          <context context-type="sourcefile">static/scripts/tim/messaging/manage/message-list-admin.component.ts</context>
          <context context-type="linenumber">149</context>
        </context-group>
      </trans-unit>
      <trans-unit id="6201638315245239510" datatype="html">
        <source>Advanced</source>
        <target state="new">Advanced</target>
        <context-group purpose="location">
          <context context-type="sourcefile">static/scripts/tim/messaging/manage/message-list-admin.component.ts</context>
          <context context-type="linenumber">154</context>
        </context-group>
      </trans-unit>
      <trans-unit id="5471129846414551429" datatype="html">
        <source>Advanced email list settings (takes to Mailman)</source>
        <target state="new">Advanced email list settings (takes to Mailman)</target>
        <context-group purpose="location">
          <context context-type="sourcefile">static/scripts/tim/messaging/manage/message-list-admin.component.ts</context>
          <context context-type="linenumber">156,157</context>
        </context-group>
      </trans-unit>
      <trans-unit id="4828376364137821100" datatype="html">
        <source>Archiving</source>
        <target state="new">Archiving</target>
        <context-group purpose="location">
          <context context-type="sourcefile">static/scripts/tim/messaging/manage/message-list-admin.component.ts</context>
          <context context-type="linenumber">160</context>
        </context-group>
      </trans-unit>
      <trans-unit id="3289599373141719480" datatype="html">
        <source>Archive access policy</source>
        <target state="new">Archive access policy</target>
        <context-group purpose="location">
          <context context-type="sourcefile">static/scripts/tim/messaging/manage/message-list-admin.component.ts</context>
          <context context-type="linenumber">162</context>
        </context-group>
      </trans-unit>
      <trans-unit id="7174531398371981938" datatype="html">
        <source>Save options</source>
        <target state="new">Save options</target>
        <context-group purpose="location">
          <context context-type="sourcefile">static/scripts/tim/messaging/manage/message-list-admin.component.ts</context>
          <context context-type="linenumber">183</context>
        </context-group>
      </trans-unit>
      <trans-unit id="1589749564133337410" datatype="html">
        <source>Add members</source>
        <target state="new">Add members</target>
        <context-group purpose="location">
          <context context-type="sourcefile">static/scripts/tim/messaging/manage/message-list-admin.component.ts</context>
          <context context-type="linenumber">195</context>
        </context-group>
      </trans-unit>
      <trans-unit id="4203299456820490682" datatype="html">
        <source>Adding members help (in Finnish)</source>
        <target state="new">Adding members help (in Finnish)</target>
        <context-group purpose="location">
          <context context-type="sourcefile">static/scripts/tim/messaging/manage/message-list-admin.component.ts</context>
          <context context-type="linenumber">197</context>
        </context-group>
      </trans-unit>
      <trans-unit id="2747516590550533744" datatype="html">
        <source>Members can send messages to the list</source>
        <target state="new">Members can send messages to the list</target>
        <context-group purpose="location">
          <context context-type="sourcefile">static/scripts/tim/messaging/manage/message-list-admin.component.ts</context>
          <context context-type="linenumber">206</context>
        </context-group>
      </trans-unit>
      <trans-unit id="7108971433397914899" datatype="html">
        <source>Members can receive messages from the list</source>
        <target state="new">Members can receive messages from the list</target>
        <context-group purpose="location">
          <context context-type="sourcefile">static/scripts/tim/messaging/manage/message-list-admin.component.ts</context>
          <context context-type="linenumber">210</context>
        </context-group>
      </trans-unit>
      <trans-unit id="752109448129423604" datatype="html">
        <source>Add new members</source>
        <target state="new">Add new members</target>
        <context-group purpose="location">
          <context context-type="sourcefile">static/scripts/tim/messaging/manage/message-list-admin.component.ts</context>
          <context context-type="linenumber">214</context>
        </context-group>
      </trans-unit>
      <trans-unit id="4190740897139073282" datatype="html">
        <source>Current members</source>
        <target state="new">Current members</target>
        <context-group purpose="location">
          <context context-type="sourcefile">static/scripts/tim/messaging/manage/message-list-admin.component.ts</context>
          <context context-type="linenumber">228</context>
        </context-group>
      </trans-unit>
      <trans-unit id="8953033926734869941" datatype="html">
        <source>Name</source>
        <target state="new">Name</target>
        <context-group purpose="location">
          <context context-type="sourcefile">static/scripts/tim/messaging/manage/message-list-admin.component.ts</context>
          <context context-type="linenumber">234</context>
        </context-group>
        <context-group purpose="location">
          <context context-type="sourcefile">static/scripts/tim/messaging/manage/message-list-admin.component.ts</context>
          <context context-type="linenumber">274</context>
        </context-group>
        <context-group purpose="location">
          <context context-type="sourcefile">static/scripts/tim/user/user-group-dialog.component.ts</context>
          <context context-type="linenumber">23</context>
        </context-group>
      </trans-unit>
      <trans-unit id="5248717555542428023" datatype="html">
        <source>Username</source>
        <target state="new">Username</target>
        <context-group purpose="location">
          <context context-type="sourcefile">static/scripts/tim/messaging/manage/message-list-admin.component.ts</context>
          <context context-type="linenumber">235</context>
        </context-group>
        <context-group purpose="location">
          <context context-type="sourcefile">static/scripts/tim/messaging/manage/message-list-admin.component.ts</context>
          <context context-type="linenumber">275</context>
        </context-group>
        <context-group purpose="location">
          <context context-type="sourcefile">static/scripts/tim/plugin/tableForm.ts</context>
          <context context-type="linenumber">891</context>
        </context-group>
        <context-group purpose="location">
          <context context-type="sourcefile">static/scripts/tim/plugin/userselect/user-select.component.ts</context>
          <context context-type="linenumber">112</context>
        </context-group>
        <context-group purpose="location">
          <context context-type="sourcefile">static/scripts/tim/user/settings.component.ts</context>
          <context context-type="linenumber">370</context>
        </context-group>
      </trans-unit>
      <trans-unit id="401896744286330382" datatype="html">
        <source>Send right</source>
        <target state="new">Send right</target>
        <context-group purpose="location">
          <context context-type="sourcefile">static/scripts/tim/messaging/manage/message-list-admin.component.ts</context>
          <context context-type="linenumber">237</context>
        </context-group>
      </trans-unit>
      <trans-unit id="7162867725578476513" datatype="html">
        <source>Delivery right</source>
        <target state="new">Delivery right</target>
        <context-group purpose="location">
          <context context-type="sourcefile">static/scripts/tim/messaging/manage/message-list-admin.component.ts</context>
          <context context-type="linenumber">238</context>
        </context-group>
      </trans-unit>
      <trans-unit id="9104581108162791079" datatype="html">
        <source>Membership ended</source>
        <target state="new">Membership ended</target>
        <context-group purpose="location">
          <context context-type="sourcefile">static/scripts/tim/messaging/manage/message-list-admin.component.ts</context>
          <context context-type="linenumber">239</context>
        </context-group>
      </trans-unit>
      <trans-unit id="5406093358072761930" datatype="html">
        <source>Removed</source>
        <target state="new">Removed</target>
        <context-group purpose="location">
          <context context-type="sourcefile">static/scripts/tim/messaging/manage/message-list-admin.component.ts</context>
          <context context-type="linenumber">240</context>
        </context-group>
      </trans-unit>
      <trans-unit id="2247764518678022723" datatype="html">
        <source>View members of a group</source>
        <target state="new">View members of a group</target>
        <context-group purpose="location">
          <context context-type="sourcefile">static/scripts/tim/messaging/manage/message-list-admin.component.ts</context>
          <context context-type="linenumber">265</context>
        </context-group>
      </trans-unit>
      <trans-unit id="3987040448182242226" datatype="html">
        <source>Save members</source>
        <target state="new">Save members</target>
        <context-group purpose="location">
          <context context-type="sourcefile">static/scripts/tim/messaging/manage/message-list-admin.component.ts</context>
          <context context-type="linenumber">291</context>
        </context-group>
      </trans-unit>
      <trans-unit id="8868838825716345895" datatype="html">
        <source>Dangerous actions</source>
        <target state="new">Dangerous actions</target>
        <context-group purpose="location">
          <context context-type="sourcefile">static/scripts/tim/messaging/manage/message-list-admin.component.ts</context>
          <context context-type="linenumber">303</context>
        </context-group>
      </trans-unit>
      <trans-unit id="6510959572336578205" datatype="html">
        <source>Delete List</source>
        <target state="new">Delete List</target>
        <context-group purpose="location">
          <context context-type="sourcefile">static/scripts/tim/messaging/manage/message-list-admin.component.ts</context>
          <context context-type="linenumber">304</context>
        </context-group>
      </trans-unit>
      <trans-unit id="8639579854977752283" datatype="html">
        <source>No list specified</source>
        <target state="new">No list specified</target>
        <context-group purpose="location">
          <context context-type="sourcefile">static/scripts/tim/messaging/manage/message-list-admin.component.ts</context>
          <context context-type="linenumber">428</context>
        </context-group>
      </trans-unit>
      <trans-unit id="1751262057884657070" datatype="html">
        <source>Loading list options failed: <x id="PH" equiv-text="result1.result.error.error"/></source>
        <target state="new">Loading list options failed: <x id="PH" equiv-text="result1.result.error.error"/></target>
        <context-group purpose="location">
          <context context-type="sourcefile">static/scripts/tim/messaging/manage/message-list-admin.component.ts</context>
          <context context-type="linenumber">442</context>
        </context-group>
      </trans-unit>
      <trans-unit id="1546634327076159462" datatype="html">
        <source>Adding large groups might take longer than usual. Please wait.</source>
        <target state="new">Adding large groups might take longer than usual. Please wait.</target>
        <context-group purpose="location">
          <context context-type="sourcefile">static/scripts/tim/messaging/manage/message-list-admin.component.ts</context>
          <context context-type="linenumber">474</context>
        </context-group>
      </trans-unit>
      <trans-unit id="3019099927046303872" datatype="html">
        <source>New members added.</source>
        <target state="new">New members added.</target>
        <context-group purpose="location">
          <context context-type="sourcefile">static/scripts/tim/messaging/manage/message-list-admin.component.ts</context>
          <context context-type="linenumber">495</context>
        </context-group>
      </trans-unit>
      <trans-unit id="655264950585895085" datatype="html">
        <source>Adding new members failed: <x id="PH" equiv-text="result.result.error.error"/></source>
        <target state="new">Adding new members failed: <x id="PH" equiv-text="result.result.error.error"/></target>
        <context-group purpose="location">
          <context context-type="sourcefile">static/scripts/tim/messaging/manage/message-list-admin.component.ts</context>
          <context context-type="linenumber">498</context>
        </context-group>
      </trans-unit>
      <trans-unit id="4171354538993599001" datatype="html">
        <source>Delete list <x id="PH" equiv-text="this.listname"/></source>
        <target state="new">Delete list <x id="PH" equiv-text="this.listname"/></target>
        <context-group purpose="location">
          <context context-type="sourcefile">static/scripts/tim/messaging/manage/message-list-admin.component.ts</context>
          <context context-type="linenumber">520</context>
        </context-group>
      </trans-unit>
      <trans-unit id="1876963562900096705" datatype="html">
        <source>Do you really want to delete list <x id="PH" equiv-text="this.listname"/>? Members will not be able to receive or send messages through the list anymore.</source>
        <target state="new">Do you really want to delete list <x id="PH" equiv-text="this.listname"/>? Members will not be able to receive or send messages through the list anymore.</target>
        <context-group purpose="location">
          <context context-type="sourcefile">static/scripts/tim/messaging/manage/message-list-admin.component.ts</context>
          <context context-type="linenumber">521</context>
        </context-group>
      </trans-unit>
      <trans-unit id="7022070615528435141" datatype="html">
        <source>Delete</source>
        <target state="new">Delete</target>
        <context-group purpose="location">
          <context context-type="sourcefile">static/scripts/tim/messaging/manage/message-list-admin.component.ts</context>
          <context context-type="linenumber">522</context>
        </context-group>
      </trans-unit>
      <trans-unit id="2388460167283222051" datatype="html">
        <source>Deleting the list failed.</source>
        <target state="new">Deleting the list failed.</target>
        <context-group purpose="location">
          <context context-type="sourcefile">static/scripts/tim/messaging/manage/message-list-admin.component.ts</context>
          <context context-type="linenumber">538</context>
        </context-group>
      </trans-unit>
      <trans-unit id="6176606851464694289" datatype="html">
        <source>Loading archive information failed. Please reload the page. If reloading the page does not fix the problem, please contact TIM support.</source>
        <target state="new">Loading archive information failed. Please reload the page. If reloading the page does not fix the problem, please contact TIM support.</target>
        <context-group purpose="location">
          <context context-type="sourcefile">static/scripts/tim/messaging/manage/message-list-admin.component.ts</context>
          <context context-type="linenumber">569</context>
        </context-group>
      </trans-unit>
      <trans-unit id="2302430376957753027" datatype="html">
        <source>This message list has been deleted and thus is not in use.</source>
        <target state="new">This message list has been deleted and thus is not in use.</target>
        <context-group purpose="location">
          <context context-type="sourcefile">static/scripts/tim/messaging/manage/message-list-admin.component.ts</context>
          <context context-type="linenumber">607</context>
        </context-group>
      </trans-unit>
      <trans-unit id="7087504753002598819" datatype="html">
        <source>Saving failed with an error: <x id="PH" equiv-text="result.result.error.error"/></source>
        <target state="new">Saving failed with an error: <x id="PH" equiv-text="result.result.error.error"/></target>
        <context-group purpose="location">
          <context context-type="sourcefile">static/scripts/tim/messaging/manage/message-list-admin.component.ts</context>
          <context context-type="linenumber">644</context>
        </context-group>
      </trans-unit>
      <trans-unit id="4939478568678506098" datatype="html">
        <source>Member information updated!</source>
        <target state="new">Member information updated!</target>
        <context-group purpose="location">
          <context context-type="sourcefile">static/scripts/tim/messaging/manage/message-list-admin.component.ts</context>
          <context context-type="linenumber">663</context>
        </context-group>
      </trans-unit>
      <trans-unit id="5654062965784608225" datatype="html">
        <source>Failed to save member information.</source>
        <target state="new">Failed to save member information.</target>
        <context-group purpose="location">
          <context context-type="sourcefile">static/scripts/tim/messaging/manage/message-list-admin.component.ts</context>
          <context context-type="linenumber">669</context>
        </context-group>
      </trans-unit>
      <trans-unit id="4848068705010228483" datatype="html">
        <source>Saved!</source>
        <target state="new">Saved!</target>
        <context-group purpose="location">
          <context context-type="sourcefile">static/scripts/tim/messaging/manage/message-list-admin.component.ts</context>
          <context context-type="linenumber">705</context>
        </context-group>
      </trans-unit>
      <trans-unit id="4800928027175512213" datatype="html">
        <source>Loading group information failed. Please refresh the browser. If the problem persists, please contact TIM support.</source>
        <target state="new">Loading group information failed. Please refresh the browser. If the problem persists, please contact TIM support.</target>
        <context-group purpose="location">
          <context context-type="sourcefile">static/scripts/tim/messaging/manage/message-list-admin.component.ts</context>
          <context context-type="linenumber">743</context>
        </context-group>
      </trans-unit>
      <trans-unit id="2142462720777190527" datatype="html">
        <source>Loading list's members failed: <x id="PH" equiv-text="result2.result.error.error"/></source>
        <target state="new">Loading list's members failed: <x id="PH" equiv-text="result2.result.error.error"/></target>
        <context-group purpose="location">
          <context context-type="sourcefile">static/scripts/tim/messaging/manage/message-list-admin.component.ts</context>
          <context context-type="linenumber">778</context>
        </context-group>
      </trans-unit>
      <trans-unit id="7263384815363976827" datatype="html">
        <source>Length: 5-36 characters</source>
        <target state="new">Length: 5-36 characters</target>
        <context-group purpose="location">
          <context context-type="sourcefile">static/scripts/tim/messaging/message-list-create-dialog.component.ts</context>
          <context context-type="linenumber">38</context>
        </context-group>
      </trans-unit>
      <trans-unit id="4286454403065223342" datatype="html">
        <source>Allowed characters: letters a-z, numbers 0-9, dots, dash, underscore</source>
        <target state="new">Allowed characters: letters a-z, numbers 0-9, dots, dash, underscore</target>
        <context-group purpose="location">
          <context context-type="sourcefile">static/scripts/tim/messaging/message-list-create-dialog.component.ts</context>
          <context context-type="linenumber">39</context>
        </context-group>
      </trans-unit>
      <trans-unit id="4038366537765988742" datatype="html">
        <source>Has at least one digit</source>
        <target state="new">Has at least one digit</target>
        <context-group purpose="location">
          <context context-type="sourcefile">static/scripts/tim/messaging/message-list-create-dialog.component.ts</context>
          <context context-type="linenumber">40</context>
        </context-group>
      </trans-unit>
      <trans-unit id="5079577599545098525" datatype="html">
        <source>Begins with small letter</source>
        <target state="new">Begins with small letter</target>
        <context-group purpose="location">
          <context context-type="sourcefile">static/scripts/tim/messaging/message-list-create-dialog.component.ts</context>
          <context context-type="linenumber">41</context>
        </context-group>
      </trans-unit>
      <trans-unit id="8232036239058848253" datatype="html">
        <source>Must not have subsequent dots</source>
        <target state="new">Must not have subsequent dots</target>
        <context-group purpose="location">
          <context context-type="sourcefile">static/scripts/tim/messaging/message-list-create-dialog.component.ts</context>
          <context context-type="linenumber">42</context>
        </context-group>
      </trans-unit>
      <trans-unit id="4385304426430352210" datatype="html">
        <source>Must not end with a dot</source>
        <target state="new">Must not end with a dot</target>
        <context-group purpose="location">
          <context context-type="sourcefile">static/scripts/tim/messaging/message-list-create-dialog.component.ts</context>
          <context context-type="linenumber">43</context>
        </context-group>
      </trans-unit>
      <trans-unit id="904878317972375868" datatype="html">
        <source> Create message list </source>
        <target state="new"> Create message list </target>
        <context-group purpose="location">
          <context context-type="sourcefile">static/scripts/tim/messaging/message-list-create-dialog.component.ts</context>
          <context context-type="linenumber">50,52</context>
        </context-group>
      </trans-unit>
      <trans-unit id="7870612811594192935" datatype="html">
        <source>List name:</source>
        <target state="new">List name:</target>
        <context-group purpose="location">
          <context context-type="sourcefile">static/scripts/tim/messaging/message-list-create-dialog.component.ts</context>
          <context context-type="linenumber">62</context>
        </context-group>
      </trans-unit>
      <trans-unit id="1360191682784313213" datatype="html">
        <source>Name requirements:</source>
        <target state="new">Name requirements:</target>
        <context-group purpose="location">
          <context context-type="sourcefile">static/scripts/tim/messaging/message-list-create-dialog.component.ts</context>
          <context context-type="linenumber">79</context>
        </context-group>
      </trans-unit>
      <trans-unit id="5058802932577698307" datatype="html">
        <source>Must be unique</source>
        <target state="new">Must be unique</target>
        <context-group purpose="location">
          <context context-type="sourcefile">static/scripts/tim/messaging/message-list-create-dialog.component.ts</context>
          <context context-type="linenumber">86</context>
        </context-group>
      </trans-unit>
      <trans-unit id="8914039183953037752" datatype="html">
        <source>Who can read the archives:</source>
        <target state="new">Who can read the archives:</target>
        <context-group purpose="location">
          <context context-type="sourcefile">static/scripts/tim/messaging/message-list-create-dialog.component.ts</context>
          <context context-type="linenumber">97</context>
        </context-group>
      </trans-unit>
      <trans-unit id="7941428823403788384" datatype="html">
        <source> Create </source>
        <target state="new"> Create </target>
        <context-group purpose="location">
          <context context-type="sourcefile">static/scripts/tim/messaging/message-list-create-dialog.component.ts</context>
          <context context-type="linenumber">119,121</context>
        </context-group>
        <context-group purpose="location">
          <context context-type="sourcefile">static/scripts/tim/user/user-group-dialog.component.ts</context>
          <context context-type="linenumber">81,83</context>
        </context-group>
      </trans-unit>
      <trans-unit id="5720230122972861909" datatype="html">
        <source>Failed to check name requirements, please try again</source>
        <target state="new">Failed to check name requirements, please try again</target>
        <context-group purpose="location">
          <context context-type="sourcefile">static/scripts/tim/messaging/message-list-create-dialog.component.ts</context>
          <context context-type="linenumber">202</context>
        </context-group>
      </trans-unit>
      <trans-unit id="2528131374418334340" datatype="html">
        <source>Failed to load email domains. The following error provides details: <x id="PH" equiv-text="result.result.error.error"/></source>
        <target state="new">Failed to load email domains. The following error provides details: <x id="PH" equiv-text="result.result.error.error"/></target>
        <context-group purpose="location">
          <context context-type="sourcefile">static/scripts/tim/messaging/message-list-create-dialog.component.ts</context>
          <context context-type="linenumber">252</context>
        </context-group>
      </trans-unit>
      <trans-unit id="5170204819018187961" datatype="html">
        <source>Message content:</source>
        <target state="new">Message content:</target>
        <context-group purpose="location">
          <context context-type="sourcefile">static/scripts/tim/messaging/tim-message-send.component.ts</context>
          <context context-type="linenumber">55</context>
        </context-group>
      </trans-unit>
      <trans-unit id="2897454415996296159" datatype="html">
        <source>Hide message options</source>
        <target state="new">Hide message options</target>
        <context-group purpose="location">
          <context context-type="sourcefile">static/scripts/tim/messaging/tim-message-send.component.ts</context>
          <context context-type="linenumber">60</context>
        </context-group>
      </trans-unit>
      <trans-unit id="5088725016195309320" datatype="html">
        <source>Show message options</source>
        <target state="new">Show message options</target>
        <context-group purpose="location">
          <context context-type="sourcefile">static/scripts/tim/messaging/tim-message-send.component.ts</context>
          <context context-type="linenumber">61</context>
        </context-group>
      </trans-unit>
      <trans-unit id="2810097999160717251" datatype="html">
        <source>Send as</source>
        <target state="new">Send as</target>
        <context-group purpose="location">
          <context context-type="sourcefile">static/scripts/tim/messaging/tim-message-send.component.ts</context>
          <context context-type="linenumber">65</context>
        </context-group>
      </trans-unit>
      <trans-unit id="6448058983300033812" datatype="html">
        <source>Select at least one channel</source>
        <target state="new">Select at least one channel</target>
        <context-group purpose="location">
          <context context-type="sourcefile">static/scripts/tim/messaging/tim-message-send.component.ts</context>
          <context context-type="linenumber">66</context>
        </context-group>
      </trans-unit>
      <trans-unit id="7315714079098881460" datatype="html">
        <source>email</source>
        <target state="new">email</target>
        <context-group purpose="location">
          <context context-type="sourcefile">static/scripts/tim/messaging/tim-message-send.component.ts</context>
          <context context-type="linenumber">74</context>
        </context-group>
      </trans-unit>
      <trans-unit id="6061791003593011706" datatype="html">
        <source>Use TIM to send</source>
        <target state="new">Use TIM to send</target>
        <context-group purpose="location">
          <context context-type="sourcefile">static/scripts/tim/messaging/tim-message-send.component.ts</context>
          <context context-type="linenumber">80</context>
        </context-group>
      </trans-unit>
      <trans-unit id="8000974902270697290" datatype="html">
        <source>Use your default email client</source>
        <target state="new">Use your default email client</target>
        <context-group purpose="location">
          <context context-type="sourcefile">static/scripts/tim/messaging/tim-message-send.component.ts</context>
          <context context-type="linenumber">85</context>
        </context-group>
      </trans-unit>
      <trans-unit id="2729951384988499686" datatype="html">
        <source>Recipients will see each others' addresses</source>
        <target state="new">Recipients will see each others' addresses</target>
        <context-group purpose="location">
          <context context-type="sourcefile">static/scripts/tim/messaging/tim-message-send.component.ts</context>
          <context context-type="linenumber">86</context>
        </context-group>
      </trans-unit>
      <trans-unit id="2947140021463302995" datatype="html">
        <source>Recipient only replies to sender</source>
        <target state="new">Recipient only replies to sender</target>
        <context-group purpose="location">
          <context context-type="sourcefile">static/scripts/tim/messaging/tim-message-send.component.ts</context>
          <context context-type="linenumber">93</context>
        </context-group>
      </trans-unit>
      <trans-unit id="6635574956720701512" datatype="html">
        <source>Recipients can only reply to you</source>
        <target state="new">Recipients can only reply to you</target>
        <context-group purpose="location">
          <context context-type="sourcefile">static/scripts/tim/messaging/tim-message-send.component.ts</context>
          <context context-type="linenumber">94</context>
        </context-group>
      </trans-unit>
      <trans-unit id="7243700301626687502" datatype="html">
        <source>Recipient replies all by default</source>
        <target state="new">Recipient replies all by default</target>
        <context-group purpose="location">
          <context context-type="sourcefile">static/scripts/tim/messaging/tim-message-send.component.ts</context>
          <context context-type="linenumber">100</context>
        </context-group>
      </trans-unit>
      <trans-unit id="3720987197809406966" datatype="html">
        <source>Recipients can reply to all other recipients</source>
        <target state="new">Recipients can reply to all other recipients</target>
        <context-group purpose="location">
          <context context-type="sourcefile">static/scripts/tim/messaging/tim-message-send.component.ts</context>
          <context context-type="linenumber">101</context>
        </context-group>
      </trans-unit>
      <trans-unit id="6705619470809011452" datatype="html">
        <source>TIM message</source>
        <target state="new">TIM message</target>
        <context-group purpose="location">
          <context context-type="sourcefile">static/scripts/tim/messaging/tim-message-send.component.ts</context>
          <context context-type="linenumber">109</context>
        </context-group>
      </trans-unit>
      <trans-unit id="1817502890866702225" datatype="html">
        <source>Help for TIM messages (in Finnish)</source>
        <target state="new">Help for TIM messages (in Finnish)</target>
        <context-group purpose="location">
          <context context-type="sourcefile">static/scripts/tim/messaging/tim-message-send.component.ts</context>
          <context context-type="linenumber">112</context>
        </context-group>
      </trans-unit>
      <trans-unit id="7866441709553103399" datatype="html">
        <source>Pages to send TIM message to</source>
        <target state="new">Pages to send TIM message to</target>
        <context-group purpose="location">
          <context context-type="sourcefile">static/scripts/tim/messaging/tim-message-send.component.ts</context>
          <context context-type="linenumber">120</context>
        </context-group>
      </trans-unit>
      <trans-unit id="5482359444929903115" datatype="html">
        <source>Enter URL addresses of the pages one per line. URLs will be automatically shortened.</source>
        <target state="new">Enter URL addresses of the pages one per line. URLs will be automatically shortened.</target>
        <context-group purpose="location">
          <context context-type="sourcefile">static/scripts/tim/messaging/tim-message-send.component.ts</context>
          <context context-type="linenumber">121</context>
        </context-group>
      </trans-unit>
      <trans-unit id="6080014085400057073" datatype="html">
        <source>Message is important</source>
        <target state="new">Message is important</target>
        <context-group purpose="location">
          <context context-type="sourcefile">static/scripts/tim/messaging/tim-message-send.component.ts</context>
          <context context-type="linenumber">134</context>
        </context-group>
      </trans-unit>
      <trans-unit id="2684985170850179444" datatype="html">
        <source>Message will persist on user's screen until they mark it as read</source>
        <target state="new">Message will persist on user's screen until they mark it as read</target>
        <context-group purpose="location">
          <context context-type="sourcefile">static/scripts/tim/messaging/tim-message-send.component.ts</context>
          <context context-type="linenumber">135</context>
        </context-group>
      </trans-unit>
      <trans-unit id="4219357340310571055" datatype="html">
        <source>Recipient sees TIM message as private</source>
        <target state="new">Recipient sees TIM message as private</target>
        <context-group purpose="location">
          <context context-type="sourcefile">static/scripts/tim/messaging/tim-message-send.component.ts</context>
          <context context-type="linenumber">143</context>
        </context-group>
      </trans-unit>
      <trans-unit id="5798634244139557298" datatype="html">
        <source>TIM message can be replied to</source>
        <target state="new">TIM message can be replied to</target>
        <context-group purpose="location">
          <context context-type="sourcefile">static/scripts/tim/messaging/tim-message-send.component.ts</context>
          <context context-type="linenumber">148</context>
        </context-group>
      </trans-unit>
      <trans-unit id="8115768577561423659" datatype="html">
        <source>TIM message can be marked as read</source>
        <target state="new">TIM message can be marked as read</target>
        <context-group purpose="location">
          <context context-type="sourcefile">static/scripts/tim/messaging/tim-message-send.component.ts</context>
          <context context-type="linenumber">153,154</context>
        </context-group>
      </trans-unit>
      <trans-unit id="7029220117371246014" datatype="html">
        <source>TIM message will be removed on:</source>
        <target state="new">TIM message will be removed on:</target>
        <context-group purpose="location">
          <context context-type="sourcefile">static/scripts/tim/messaging/tim-message-send.component.ts</context>
          <context context-type="linenumber">157</context>
        </context-group>
      </trans-unit>
      <trans-unit id="3588181571439825228" datatype="html">
        <source>No automatic date</source>
        <target state="new">No automatic date</target>
        <context-group purpose="location">
          <context context-type="sourcefile">static/scripts/tim/messaging/tim-message-send.component.ts</context>
          <context context-type="linenumber">160</context>
        </context-group>
      </trans-unit>
      <trans-unit id="7563035552061651664" datatype="html">
        <source> Send </source>
        <target state="new"> Send </target>
        <context-group purpose="location">
          <context context-type="sourcefile">static/scripts/tim/messaging/tim-message-send.component.ts</context>
          <context context-type="linenumber">168,170</context>
        </context-group>
      </trans-unit>
      <trans-unit id="9200507727056929028" datatype="html">
        <source> Message sent! </source>
        <target state="new"> Message sent! </target>
        <context-group purpose="location">
          <context context-type="sourcefile">static/scripts/tim/messaging/tim-message-send.component.ts</context>
          <context context-type="linenumber">175,177</context>
        </context-group>
      </trans-unit>
      <trans-unit id="3461349498956499261" datatype="html">
        <source>View sent TIM message</source>
        <target state="new">View sent TIM message</target>
        <context-group purpose="location">
          <context context-type="sourcefile">static/scripts/tim/messaging/tim-message-send.component.ts</context>
          <context context-type="linenumber">179</context>
        </context-group>
      </trans-unit>
      <trans-unit id="1879048180271503411" datatype="html">
        <source>You are not authorized to send global messages</source>
        <target state="new">You are not authorized to send global messages</target>
        <context-group purpose="location">
          <context context-type="sourcefile">static/scripts/tim/messaging/tim-message-send.component.ts</context>
          <context context-type="linenumber">235</context>
        </context-group>
      </trans-unit>
      <trans-unit id="7260640271050056649" datatype="html">
        <source>Failed to send as TIM message: <x id="PH" equiv-text="result.result.error.error"/></source>
        <target state="new">Failed to send as TIM message: <x id="PH" equiv-text="result.result.error.error"/></target>
        <context-group purpose="location">
          <context context-type="sourcefile">static/scripts/tim/messaging/tim-message-send.component.ts</context>
          <context context-type="linenumber">324</context>
        </context-group>
      </trans-unit>
      <trans-unit id="8940828744016685910" datatype="html">
        <source>Cannot send email without docId</source>
        <target state="new">Cannot send email without docId</target>
        <context-group purpose="location">
          <context context-type="sourcefile">static/scripts/tim/messaging/tim-message-send.component.ts</context>
          <context context-type="linenumber">372</context>
        </context-group>
      </trans-unit>
      <trans-unit id="2035946621874220354" datatype="html">
        <source> Could not load messages for the page: <x id="INTERPOLATION" equiv-text="{{messageError}}"/> </source>
        <target state="new"> Could not load messages for the page: <x id="INTERPOLATION" equiv-text="{{messageError}}"/> </target>
        <context-group purpose="location">
          <context context-type="sourcefile">static/scripts/tim/messaging/tim-message-view.component.ts</context>
          <context context-type="linenumber">18,20</context>
        </context-group>
      </trans-unit>
      <trans-unit id="2239742692583764806" datatype="html">
        <source>From: </source>
        <target state="new">From: </target>
        <context-group purpose="location">
          <context context-type="sourcefile">static/scripts/tim/messaging/tim-message.component.ts</context>
          <context context-type="linenumber">31</context>
        </context-group>
      </trans-unit>
      <trans-unit id="7216129782170445339" datatype="html">
        <source>Read less</source>
        <target state="new">Read less</target>
        <context-group purpose="location">
          <context context-type="sourcefile">static/scripts/tim/messaging/tim-message.component.ts</context>
          <context context-type="linenumber">41</context>
        </context-group>
      </trans-unit>
      <trans-unit id="2827984212740060090" datatype="html">
        <source>Read more</source>
        <target state="new">Read more</target>
        <context-group purpose="location">
          <context context-type="sourcefile">static/scripts/tim/messaging/tim-message.component.ts</context>
          <context context-type="linenumber">46</context>
        </context-group>
      </trans-unit>
      <trans-unit id="4502286564339177240" datatype="html">
        <source>Reply</source>
        <target state="new">Reply</target>
        <context-group purpose="location">
          <context context-type="sourcefile">static/scripts/tim/messaging/tim-message.component.ts</context>
          <context context-type="linenumber">49</context>
        </context-group>
      </trans-unit>
      <trans-unit id="6490688569532630280" datatype="html">
        <source>Send</source>
        <target state="new">Send</target>
        <context-group purpose="location">
          <context context-type="sourcefile">static/scripts/tim/messaging/tim-message.component.ts</context>
          <context context-type="linenumber">56</context>
        </context-group>
      </trans-unit>
      <trans-unit id="3844120043122894909" datatype="html">
        <source>Sent!</source>
        <target state="new">Sent!</target>
        <context-group purpose="location">
          <context context-type="sourcefile">static/scripts/tim/messaging/tim-message.component.ts</context>
          <context context-type="linenumber">57</context>
        </context-group>
      </trans-unit>
      <trans-unit id="2609550161342168984" datatype="html">
        <source>Marks message as read and permanently hides it</source>
        <target state="new">Marks message as read and permanently hides it</target>
        <context-group purpose="location">
          <context context-type="sourcefile">static/scripts/tim/messaging/tim-message.component.ts</context>
          <context context-type="linenumber">63</context>
        </context-group>
      </trans-unit>
      <trans-unit id="6173403717413698596" datatype="html">
        <source> Mark as read </source>
        <target state="new"> Mark as read </target>
        <context-group purpose="location">
          <context context-type="sourcefile">static/scripts/tim/messaging/tim-message.component.ts</context>
          <context context-type="linenumber">63,65</context>
        </context-group>
      </trans-unit>
      <trans-unit id="1092513435408623514" datatype="html">
        <source> Read receipt can be cancelled in <x id="START_LINK" ctype="x-a" equiv-text="&lt;a href=&quot;/view/{{message.doc_path}}&quot;>"/>the message document<x id="CLOSE_LINK" ctype="x-a" equiv-text="&lt;/a>"/></source>
        <target state="new"> Read receipt can be cancelled in <x id="START_LINK" ctype="x-a" equiv-text="&lt;a href=&quot;/view/{{message.doc_path}}&quot;>"/>the message document<x id="CLOSE_LINK" ctype="x-a" equiv-text="&lt;/a>"/></target>
        <context-group purpose="location">
          <context context-type="sourcefile">static/scripts/tim/messaging/tim-message.component.ts</context>
          <context context-type="linenumber">66,67</context>
        </context-group>
      </trans-unit>
      <trans-unit id="8461609631969932886" datatype="html">
        <source>Hide</source>
        <target state="new">Hide</target>
        <context-group purpose="location">
          <context context-type="sourcefile">static/scripts/tim/messaging/tim-message.component.ts</context>
          <context context-type="linenumber">70</context>
        </context-group>
      </trans-unit>
      <trans-unit id="2108140392962597724" datatype="html">
        <source>Could not reply to message: <x id="PH" equiv-text="result.result.error.error"/></source>
        <target state="new">Could not reply to message: <x id="PH" equiv-text="result.result.error.error"/></target>
        <context-group purpose="location">
          <context context-type="sourcefile">static/scripts/tim/messaging/tim-message.component.ts</context>
          <context context-type="linenumber">163</context>
        </context-group>
      </trans-unit>
      <trans-unit id="3994205790911510101" datatype="html">
        <source>Copy table widths</source>
        <target state="new">Copy table widths</target>
        <context-group purpose="location">
          <context context-type="sourcefile">static/scripts/tim/plugin/dataview/copy-table-width-dialog.component.ts</context>
          <context context-type="linenumber">14</context>
        </context-group>
      </trans-unit>
      <trans-unit id="6922195937313529911" datatype="html">
        <source><x id="START_PARAGRAPH" ctype="x-p" equiv-text="&lt;p>"/>Loading times can be improved by setting static column widths.<x id="CLOSE_PARAGRAPH" ctype="x-p" equiv-text="&lt;/p>"/><x id="START_PARAGRAPH" ctype="x-p" equiv-text="&lt;p>"/>Copy the below settings under <x id="START_TAG_CODE" ctype="x-code" equiv-text="&lt;code>"/>dataView<x id="CLOSE_TAG_CODE" ctype="x-code" equiv-text="&lt;/code>"/> configuration:<x id="CLOSE_PARAGRAPH" ctype="x-p" equiv-text="&lt;/p>"/></source>
        <target state="new"><x id="START_PARAGRAPH" ctype="x-p" equiv-text="&lt;p>"/>Loading times can be improved by setting static column widths.<x id="CLOSE_PARAGRAPH" ctype="x-p" equiv-text="&lt;/p>"/><x id="START_PARAGRAPH" ctype="x-p" equiv-text="&lt;p>"/>Copy the below settings under <x id="START_TAG_CODE" ctype="x-code" equiv-text="&lt;code>"/>dataView<x id="CLOSE_TAG_CODE" ctype="x-code" equiv-text="&lt;/code>"/> configuration:<x id="CLOSE_PARAGRAPH" ctype="x-p" equiv-text="&lt;/p>"/></target>
        <context-group purpose="location">
          <context context-type="sourcefile">static/scripts/tim/plugin/dataview/copy-table-width-dialog.component.ts</context>
          <context context-type="linenumber">17,18</context>
        </context-group>
      </trans-unit>
      <trans-unit id="5392341774767336507" datatype="html">
        <source>Copied!</source>
        <target state="new">Copied!</target>
        <context-group purpose="location">
          <context context-type="sourcefile">static/scripts/tim/plugin/dataview/copy-table-width-dialog.component.ts</context>
          <context context-type="linenumber">23</context>
        </context-group>
      </trans-unit>
      <trans-unit id="6086194260175067803" datatype="html">
        <source>Copy text</source>
        <target state="new">Copy text</target>
        <context-group purpose="location">
          <context context-type="sourcefile">static/scripts/tim/plugin/dataview/copy-table-width-dialog.component.ts</context>
          <context context-type="linenumber">24</context>
        </context-group>
      </trans-unit>
      <trans-unit id="7466722129747967831" datatype="html">
        <source><x id="START_TAG_STRONG" ctype="x-strong" equiv-text="&lt;strong>"/>Column size computation took <x id="INTERPOLATION" equiv-text="{{sizeComputationTime}}"/> seconds.<x id="CLOSE_TAG_STRONG" ctype="x-strong" equiv-text="&lt;/strong>"/> You can speed up loading by <x id="START_LINK" ctype="x-a" equiv-text="&lt;a href=&quot;#&quot; class=&quot;alert-link&quot; (click)=&quot;showTableWidthExportDialog($event)&quot;>"/>setting static column widths<x id="CLOSE_LINK" ctype="x-a" equiv-text="&lt;/a>"/>. </source>
        <target state="new"><x id="START_TAG_STRONG" ctype="x-strong" equiv-text="&lt;strong>"/>Column size computation took <x id="INTERPOLATION" equiv-text="{{sizeComputationTime}}"/> seconds.<x id="CLOSE_TAG_STRONG" ctype="x-strong" equiv-text="&lt;/strong>"/> You can speed up loading by <x id="START_LINK" ctype="x-a" equiv-text="&lt;a href=&quot;#&quot; class=&quot;alert-link&quot; (click)=&quot;showTableWidthExportDialog($event)&quot;>"/>setting static column widths<x id="CLOSE_LINK" ctype="x-a" equiv-text="&lt;/a>"/>. </target>
        <context-group purpose="location">
          <context context-type="sourcefile">static/scripts/tim/plugin/dataview/data-view.component.ts</context>
          <context context-type="linenumber">171,174</context>
        </context-group>
      </trans-unit>
      <trans-unit id="3372236332154985924" datatype="html">
        <source><x id="START_TAG_STRONG" ctype="x-strong" equiv-text="&lt;strong>"/>The column count has changed since the last time.<x id="CLOSE_TAG_STRONG" ctype="x-strong" equiv-text="&lt;/strong>"/> Remove this warning by <x id="START_LINK" ctype="x-a" equiv-text="&lt;a href=&quot;#&quot; class=&quot;alert-link&quot; (click)=&quot;showTableWidthExportDialog($event, true)&quot;>"/> setting static column widths<x id="CLOSE_LINK" ctype="x-a" equiv-text="&lt;/a>"/>. </source>
        <target state="new"><x id="START_TAG_STRONG" ctype="x-strong" equiv-text="&lt;strong>"/>The column count has changed since the last time.<x id="CLOSE_TAG_STRONG" ctype="x-strong" equiv-text="&lt;/strong>"/> Remove this warning by <x id="START_LINK" ctype="x-a" equiv-text="&lt;a href=&quot;#&quot; class=&quot;alert-link&quot; (click)=&quot;showTableWidthExportDialog($event, true)&quot;>"/> setting static column widths<x id="CLOSE_LINK" ctype="x-a" equiv-text="&lt;/a>"/>. </target>
        <context-group purpose="location">
          <context context-type="sourcefile">static/scripts/tim/plugin/dataview/data-view.component.ts</context>
          <context context-type="linenumber">178,180</context>
        </context-group>
      </trans-unit>
      <trans-unit id="8081339872439098904" datatype="html">
        <source>Previous image</source>
        <target state="new">Previous image</target>
        <context-group purpose="location">
          <context context-type="sourcefile">static/scripts/tim/plugin/drawCanvas.ts</context>
          <context context-type="linenumber">921</context>
        </context-group>
      </trans-unit>
      <trans-unit id="2171733231818328220" datatype="html">
        <source>Next image</source>
        <target state="new">Next image</target>
        <context-group purpose="location">
          <context context-type="sourcefile">static/scripts/tim/plugin/drawCanvas.ts</context>
          <context context-type="linenumber">923</context>
        </context-group>
      </trans-unit>
      <trans-unit id="6500061599200357251" datatype="html">
        <source>Zoom in</source>
        <target state="new">Zoom in</target>
        <context-group purpose="location">
          <context context-type="sourcefile">static/scripts/tim/plugin/drawCanvas.ts</context>
          <context context-type="linenumber">927</context>
        </context-group>
      </trans-unit>
      <trans-unit id="3787205057553482493" datatype="html">
        <source>Reset zoom</source>
        <target state="new">Reset zoom</target>
        <context-group purpose="location">
          <context context-type="sourcefile">static/scripts/tim/plugin/drawCanvas.ts</context>
          <context context-type="linenumber">931</context>
        </context-group>
      </trans-unit>
      <trans-unit id="944767796496567082" datatype="html">
        <source>Zoom out</source>
        <target state="new">Zoom out</target>
        <context-group purpose="location">
          <context context-type="sourcefile">static/scripts/tim/plugin/drawCanvas.ts</context>
          <context context-type="linenumber">933</context>
        </context-group>
      </trans-unit>
      <trans-unit id="2148669647566543747" datatype="html">
        <source>Loading images (<x id="INTERPOLATION" equiv-text="{{loadedImages}}"/>/<x id="INTERPOLATION_1" equiv-text="{{bgSources.length}}"/>) <x id="START_TAG_TIM_LOADING" ctype="x-tim_loading" equiv-text="&lt;tim-loading>"/><x id="CLOSE_TAG_TIM_LOADING" ctype="x-tim_loading" equiv-text="&lt;/tim-loading>"/></source>
        <target state="new">Loading images (<x id="INTERPOLATION" equiv-text="{{loadedImages}}"/>/<x id="INTERPOLATION_1" equiv-text="{{bgSources.length}}"/>) <x id="START_TAG_TIM_LOADING" ctype="x-tim_loading" equiv-text="&lt;tim-loading>"/><x id="CLOSE_TAG_TIM_LOADING" ctype="x-tim_loading" equiv-text="&lt;/tim-loading>"/></target>
        <context-group purpose="location">
          <context context-type="sourcefile">static/scripts/tim/plugin/drawCanvas.ts</context>
          <context context-type="linenumber">938,939</context>
        </context-group>
      </trans-unit>
      <trans-unit id="7668888534271557449" datatype="html">
        <source>Free hand drawing</source>
        <target state="new">Free hand drawing</target>
        <context-group purpose="location">
          <context context-type="sourcefile">static/scripts/tim/plugin/drawToolbar.ts</context>
          <context context-type="linenumber">91</context>
        </context-group>
      </trans-unit>
      <trans-unit id="8543119714580512727" datatype="html">
        <source>Line</source>
        <target state="new">Line</target>
        <context-group purpose="location">
          <context context-type="sourcefile">static/scripts/tim/plugin/drawToolbar.ts</context>
          <context context-type="linenumber">98</context>
        </context-group>
      </trans-unit>
      <trans-unit id="6984675258712446825" datatype="html">
        <source>Rectangle</source>
        <target state="new">Rectangle</target>
        <context-group purpose="location">
          <context context-type="sourcefile">static/scripts/tim/plugin/drawToolbar.ts</context>
          <context context-type="linenumber">104</context>
        </context-group>
      </trans-unit>
      <trans-unit id="8535707178887476322" datatype="html">
        <source>Centered ellipse</source>
        <target state="new">Centered ellipse</target>
        <context-group purpose="location">
          <context context-type="sourcefile">static/scripts/tim/plugin/drawToolbar.ts</context>
          <context context-type="linenumber">110</context>
        </context-group>
      </trans-unit>
      <trans-unit id="8917972192085102885" datatype="html">
        <source>Ellipse</source>
        <target state="new">Ellipse</target>
        <context-group purpose="location">
          <context context-type="sourcefile">static/scripts/tim/plugin/drawToolbar.ts</context>
          <context context-type="linenumber">116</context>
        </context-group>
      </trans-unit>
      <trans-unit id="6565791317520947983" datatype="html">
        <source>Arrow</source>
        <target state="new">Arrow</target>
        <context-group purpose="location">
          <context context-type="sourcefile">static/scripts/tim/plugin/drawToolbar.ts</context>
          <context context-type="linenumber">122</context>
        </context-group>
      </trans-unit>
      <trans-unit id="537773306049192325" datatype="html">
        <source>Fill object</source>
        <target state="new">Fill object</target>
        <context-group purpose="location">
          <context context-type="sourcefile">static/scripts/tim/plugin/drawToolbar.ts</context>
          <context context-type="linenumber">132</context>
        </context-group>
      </trans-unit>
      <trans-unit id="4717209058677074131" datatype="html">
        <source>Line width</source>
        <target state="new">Line width</target>
        <context-group purpose="location">
          <context context-type="sourcefile">static/scripts/tim/plugin/drawToolbar.ts</context>
          <context context-type="linenumber">139</context>
        </context-group>
      </trans-unit>
      <trans-unit id="8036200981586016464" datatype="html">
        <source>Opacity</source>
        <target state="new">Opacity</target>
        <context-group purpose="location">
          <context context-type="sourcefile">static/scripts/tim/plugin/drawToolbar.ts</context>
          <context context-type="linenumber">152</context>
        </context-group>
      </trans-unit>
      <trans-unit id="7643226167910761075" datatype="html">
        <source>Color picker</source>
        <target state="new">Color picker</target>
        <context-group purpose="location">
          <context context-type="sourcefile">static/scripts/tim/plugin/drawToolbar.ts</context>
          <context context-type="linenumber">167</context>
        </context-group>
      </trans-unit>
      <trans-unit id="325122440632178504" datatype="html">
        <source>Select red</source>
        <target state="new">Select red</target>
        <context-group purpose="location">
          <context context-type="sourcefile">static/scripts/tim/plugin/drawToolbar.ts</context>
          <context context-type="linenumber">177</context>
        </context-group>
      </trans-unit>
      <trans-unit id="7373304585307320962" datatype="html">
        <source>Select blue</source>
        <target state="new">Select blue</target>
        <context-group purpose="location">
          <context context-type="sourcefile">static/scripts/tim/plugin/drawToolbar.ts</context>
          <context context-type="linenumber">183</context>
        </context-group>
      </trans-unit>
      <trans-unit id="7114888198252434819" datatype="html">
        <source>Select yellow</source>
        <target state="new">Select yellow</target>
        <context-group purpose="location">
          <context context-type="sourcefile">static/scripts/tim/plugin/drawToolbar.ts</context>
          <context context-type="linenumber">189</context>
        </context-group>
      </trans-unit>
      <trans-unit id="883430579201070569" datatype="html">
        <source>Select green</source>
        <target state="new">Select green</target>
        <context-group purpose="location">
          <context context-type="sourcefile">static/scripts/tim/plugin/drawToolbar.ts</context>
          <context context-type="linenumber">195</context>
        </context-group>
      </trans-unit>
      <trans-unit id="5775346636203685655" datatype="html">
        <source>Undo</source>
        <target state="new">Undo</target>
        <context-group purpose="location">
          <context context-type="sourcefile">static/scripts/tim/plugin/drawToolbar.ts</context>
          <context context-type="linenumber">205</context>
        </context-group>
        <context-group purpose="location">
          <context context-type="sourcefile">static/scripts/tim/plugin/userselect/user-select.component.ts</context>
          <context context-type="linenumber">400</context>
        </context-group>
      </trans-unit>
      <trans-unit id="8502065112576581103" datatype="html">
        <source>Move up</source>
        <target state="new">Move up</target>
        <context-group purpose="location">
          <context context-type="sourcefile">static/scripts/tim/plugin/reviewcanvas.ts</context>
          <context context-type="linenumber">132</context>
        </context-group>
      </trans-unit>
      <trans-unit id="2207764482815871800" datatype="html">
        <source>Move down</source>
        <target state="new">Move down</target>
        <context-group purpose="location">
          <context context-type="sourcefile">static/scripts/tim/plugin/reviewcanvas.ts</context>
          <context context-type="linenumber">133</context>
        </context-group>
      </trans-unit>
      <trans-unit id="631338357809243389" datatype="html">
        <source>Rotate clockwise</source>
        <target state="new">Rotate clockwise</target>
        <context-group purpose="location">
          <context context-type="sourcefile">static/scripts/tim/plugin/reviewcanvas.ts</context>
          <context context-type="linenumber">135</context>
        </context-group>
      </trans-unit>
      <trans-unit id="5326571353347602751" datatype="html">
        <source>Delete picture</source>
        <target state="new">Delete picture</target>
        <context-group purpose="location">
          <context context-type="sourcefile">static/scripts/tim/plugin/reviewcanvas.ts</context>
          <context context-type="linenumber">137</context>
        </context-group>
      </trans-unit>
      <trans-unit id="8116430031009038510" datatype="html">
        <source>Save answer</source>
        <target state="new">Save answer</target>
        <context-group purpose="location">
          <context context-type="sourcefile">static/scripts/tim/plugin/reviewcanvas.ts</context>
          <context context-type="linenumber">160</context>
        </context-group>
      </trans-unit>
      <trans-unit id="4902817035128594900" datatype="html">
        <source>Description</source>
        <target state="new">Description</target>
        <context-group purpose="location">
          <context context-type="sourcefile">static/scripts/tim/plugin/tableForm.ts</context>
          <context context-type="linenumber">882</context>
        </context-group>
        <context-group purpose="location">
          <context context-type="sourcefile">static/scripts/tim/user/settings.component.ts</context>
          <context context-type="linenumber">92</context>
        </context-group>
      </trans-unit>
      <trans-unit id="4212275615873242409" datatype="html">
        <source>Sisu name</source>
        <target state="new">Sisu name</target>
        <context-group purpose="location">
          <context context-type="sourcefile">static/scripts/tim/plugin/tableForm.ts</context>
          <context context-type="linenumber">883</context>
        </context-group>
      </trans-unit>
      <trans-unit id="1550164164596518424" datatype="html">
        <source>User's name</source>
        <target state="new">User's name</target>
        <context-group purpose="location">
          <context context-type="sourcefile">static/scripts/tim/plugin/tableForm.ts</context>
          <context context-type="linenumber">890</context>
        </context-group>
      </trans-unit>
      <trans-unit id="1890300073702152532" datatype="html">
        <source>E-mail</source>
        <target state="new">E-mail</target>
        <context-group purpose="location">
          <context context-type="sourcefile">static/scripts/tim/plugin/tableForm.ts</context>
          <context context-type="linenumber">892</context>
        </context-group>
      </trans-unit>
      <trans-unit id="231679111972850796" datatype="html">
        <source>Added</source>
        <target state="new">Added</target>
        <context-group purpose="location">
          <context context-type="sourcefile">static/scripts/tim/plugin/tableForm.ts</context>
          <context context-type="linenumber">893</context>
        </context-group>
      </trans-unit>
      <trans-unit id="userGroupRemoved" datatype="html">
        <source>Removed</source>
        <target state="new">Removed</target>
        <context-group purpose="location">
          <context context-type="sourcefile">static/scripts/tim/plugin/tableForm.ts</context>
          <context context-type="linenumber">894</context>
        </context-group>
      </trans-unit>
      <trans-unit id="6087003735770054211" datatype="html">
        <source>Camera settings</source>
        <target state="new">Camera settings</target>
        <context-group purpose="location">
          <context context-type="sourcefile">static/scripts/tim/plugin/userselect/code-scanner.component.ts</context>
          <context context-type="linenumber">26</context>
        </context-group>
      </trans-unit>
      <trans-unit id="5849645197600777176" datatype="html">
        <source>Selected camera</source>
        <target state="new">Selected camera</target>
        <context-group purpose="location">
          <context context-type="sourcefile">static/scripts/tim/plugin/userselect/code-scanner.component.ts</context>
          <context context-type="linenumber">30</context>
        </context-group>
      </trans-unit>
      <trans-unit id="5206279409955392735" datatype="html">
        <source> Enable flashlight </source>
        <target state="new"> Enable flashlight </target>
        <context-group purpose="location">
          <context context-type="sourcefile">static/scripts/tim/plugin/userselect/code-scanner.component.ts</context>
          <context context-type="linenumber">37,39</context>
        </context-group>
      </trans-unit>
      <trans-unit id="4354993063143363873" datatype="html">
        <source> Disable flashlight </source>
        <target state="new"> Disable flashlight </target>
        <context-group purpose="location">
          <context context-type="sourcefile">static/scripts/tim/plugin/userselect/code-scanner.component.ts</context>
          <context context-type="linenumber">40,42</context>
        </context-group>
      </trans-unit>
      <trans-unit id="3410575206559513282" datatype="html">
        <source>No cameras found</source>
        <target state="new">No cameras found</target>
        <context-group purpose="location">
          <context context-type="sourcefile">static/scripts/tim/plugin/userselect/code-scanner.component.ts</context>
          <context context-type="linenumber">46</context>
        </context-group>
      </trans-unit>
      <trans-unit id="4261334060435833409" datatype="html">
        <source>Flashlight is not supported</source>
        <target state="new">Flashlight is not supported</target>
        <context-group purpose="location">
          <context context-type="sourcefile">static/scripts/tim/plugin/userselect/code-scanner.component.ts</context>
          <context context-type="linenumber">47</context>
        </context-group>
      </trans-unit>
      <trans-unit id="8442779031698176354" datatype="html">
        <source>The user already belongs to a group. Are you sure you want to change the group?</source>
        <target state="new">The user already belongs to a group. Are you sure you want to change the group?</target>
        <context-group purpose="location">
          <context context-type="sourcefile">static/scripts/tim/plugin/userselect/user-select.component.ts</context>
          <context context-type="linenumber">90</context>
        </context-group>
      </trans-unit>
      <trans-unit id="8594079643499543976" datatype="html">
        <source>The user is already a member of this group. Are you sure you want to assign them to this group again?</source>
        <target state="new">The user is already a member of this group. Are you sure you want to assign them to this group again?</target>
        <context-group purpose="location">
          <context context-type="sourcefile">static/scripts/tim/plugin/userselect/user-select.component.ts</context>
          <context context-type="linenumber">91</context>
        </context-group>
      </trans-unit>
      <trans-unit id="8097628895036343135" datatype="html">
        <source>Real name</source>
        <target state="new">Real name</target>
        <context-group purpose="location">
          <context context-type="sourcefile">static/scripts/tim/plugin/userselect/user-select.component.ts</context>
          <context context-type="linenumber">113</context>
        </context-group>
      </trans-unit>
      <trans-unit id="272140543132340215" datatype="html">
        <source>Scan code</source>
        <target state="new">Scan code</target>
        <context-group purpose="location">
          <context context-type="sourcefile">static/scripts/tim/plugin/userselect/user-select.component.ts</context>
          <context context-type="linenumber">152</context>
        </context-group>
      </trans-unit>
      <trans-unit id="1787834753308327070" datatype="html">
        <source>Not supported in this browser</source>
        <target state="new">Not supported in this browser</target>
        <context-group purpose="location">
          <context context-type="sourcefile">static/scripts/tim/plugin/userselect/user-select.component.ts</context>
          <context context-type="linenumber">154</context>
        </context-group>
      </trans-unit>
      <trans-unit id="7583684056508001301" datatype="html">
        <source>Search for user</source>
        <target state="new">Search for user</target>
        <context-group purpose="location">
          <context context-type="sourcefile">static/scripts/tim/plugin/userselect/user-select.component.ts</context>
          <context context-type="linenumber">160</context>
        </context-group>
      </trans-unit>
      <trans-unit id="2212695292809375179" datatype="html">
        <source> Search </source>
        <target state="new"> Search </target>
        <context-group purpose="location">
          <context context-type="sourcefile">static/scripts/tim/plugin/userselect/user-select.component.ts</context>
          <context context-type="linenumber">174,176</context>
        </context-group>
      </trans-unit>
      <trans-unit id="2023915191419303179" datatype="html">
        <source> No matches for given keyword </source>
        <target state="new"> No matches for given keyword </target>
        <context-group purpose="location">
          <context context-type="sourcefile">static/scripts/tim/plugin/userselect/user-select.component.ts</context>
          <context context-type="linenumber">205,207</context>
        </context-group>
      </trans-unit>
      <trans-unit id="3797570084942068182" datatype="html">
        <source>Select</source>
        <target state="new">Select</target>
        <context-group purpose="location">
          <context context-type="sourcefile">static/scripts/tim/plugin/userselect/user-select.component.ts</context>
          <context context-type="linenumber">212</context>
        </context-group>
      </trans-unit>
      <trans-unit id="6437258484430887079" datatype="html">
        <source> There are <x id="INTERPOLATION" equiv-text="{{lastSearchResult.allMatchCount}}"/> matches. Only first <x id="INTERPOLATION_1" equiv-text="{{lastSearchResult.matches.length}}"/> are shown. Please give more specific keywords to show all results. </source>
        <target state="new"> There are <x id="INTERPOLATION" equiv-text="{{lastSearchResult.allMatchCount}}"/> matches. Only first <x id="INTERPOLATION_1" equiv-text="{{lastSearchResult.matches.length}}"/> are shown. Please give more specific keywords to show all results. </target>
        <context-group purpose="location">
          <context context-type="sourcefile">static/scripts/tim/plugin/userselect/user-select.component.ts</context>
          <context context-type="linenumber">240,244</context>
        </context-group>
      </trans-unit>
      <trans-unit id="5141645080814386241" datatype="html">
        <source><x id="START_PARAGRAPH" ctype="x-p" equiv-text="&lt;p>"/> There were problems while undoing. Someone might have edited the permissions at the same time as you. <x id="CLOSE_PARAGRAPH" ctype="x-p" equiv-text="&lt;/p>"/><x id="START_PARAGRAPH" ctype="x-p" equiv-text="&lt;p>"/>You can reapply permissions or fix them manually.<x id="CLOSE_PARAGRAPH" ctype="x-p" equiv-text="&lt;/p>"/><x id="START_PARAGRAPH" ctype="x-p" equiv-text="&lt;p>"/>Detailed error messages:<x id="CLOSE_PARAGRAPH" ctype="x-p" equiv-text="&lt;/p>"/></source>
        <target state="new"><x id="START_PARAGRAPH" ctype="x-p" equiv-text="&lt;p>"/> There were problems while undoing. Someone might have edited the permissions at the same time as you. <x id="CLOSE_PARAGRAPH" ctype="x-p" equiv-text="&lt;/p>"/><x id="START_PARAGRAPH" ctype="x-p" equiv-text="&lt;p>"/>You can reapply permissions or fix them manually.<x id="CLOSE_PARAGRAPH" ctype="x-p" equiv-text="&lt;/p>"/><x id="START_PARAGRAPH" ctype="x-p" equiv-text="&lt;p>"/>Detailed error messages:<x id="CLOSE_PARAGRAPH" ctype="x-p" equiv-text="&lt;/p>"/></target>
        <context-group purpose="location">
          <context context-type="sourcefile">static/scripts/tim/plugin/userselect/user-select.component.ts</context>
          <context context-type="linenumber">286,291</context>
        </context-group>
      </trans-unit>
      <trans-unit id="4128190404321529743" datatype="html">
        <source><x id="START_ITALIC_TEXT" ctype="x-i" equiv-text="&lt;i class=&quot;glyphicon glyphicon-chevron-down&quot;>"/><x id="CLOSE_ITALIC_TEXT" ctype="x-i" equiv-text="&lt;/i>"/>Show details</source>
        <target state="new"><x id="START_ITALIC_TEXT" ctype="x-i" equiv-text="&lt;i class=&quot;glyphicon glyphicon-chevron-down&quot;>"/><x id="CLOSE_ITALIC_TEXT" ctype="x-i" equiv-text="&lt;/i>"/>Show details</target>
        <context-group purpose="location">
          <context context-type="sourcefile">static/scripts/tim/plugin/userselect/user-select.component.ts</context>
          <context context-type="linenumber">294,295</context>
        </context-group>
      </trans-unit>
      <trans-unit id="7272675779595492580" datatype="html">
        <source><x id="START_TAG_SPAN" ctype="x-span" equiv-text="&lt;span>"/><x id="INTERPOLATION" equiv-text="{{errorMessage}}"/><x id="CLOSE_TAG_SPAN" ctype="x-span" equiv-text="&lt;/span>"/><x id="START_TAG_DIV_1" ctype="x-div_1" equiv-text="&lt;div class=&quot;alert-details&quot;>"/><x id="START_PARAGRAPH" ctype="x-p" equiv-text="&lt;p>"/>Please try refreshing the page and try again.<x id="CLOSE_PARAGRAPH" ctype="x-p" equiv-text="&lt;/p>"/><x id="START_TAG_NG_CONTAINER" ctype="x-ng_container" equiv-text="&lt;ng-container *ngIf=&quot;detailedError&quot;>"/><x id="START_TAG_DIV" ctype="x-div" equiv-text="&lt;div>"/><x id="START_LINK" ctype="x-a" equiv-text="&lt;a (click)=&quot;showErrorMessage = !showErrorMessage&quot;>"/><x id="START_ITALIC_TEXT" ctype="x-i" equiv-text="&lt;i class=&quot;glyphicon glyphicon-chevron-down&quot;>"/><x id="CLOSE_ITALIC_TEXT" ctype="x-i" equiv-text="&lt;/i>"/> Show details <x id="CLOSE_LINK" ctype="x-a" equiv-text="&lt;/a>"/><x id="CLOSE_TAG_DIV" ctype="x-div" equiv-text="&lt;/div>"/><x id="START_TAG_PRE" ctype="x-pre" equiv-text="&lt;pre *ngIf=&quot;showErrorMessage&quot;>"/><x id="INTERPOLATION_1" equiv-text="{{detailedError}}"/><x id="CLOSE_TAG_PRE" ctype="x-pre" equiv-text="&lt;/pre>"/><x id="CLOSE_TAG_NG_CONTAINER" ctype="x-ng_container" equiv-text="&lt;/ng-container>"/><x id="CLOSE_TAG_DIV" ctype="x-div" equiv-text="&lt;/div>"/></source>
        <target state="new"><x id="START_TAG_SPAN" ctype="x-span" equiv-text="&lt;span>"/><x id="INTERPOLATION" equiv-text="{{errorMessage}}"/><x id="CLOSE_TAG_SPAN" ctype="x-span" equiv-text="&lt;/span>"/><x id="START_TAG_DIV_1" ctype="x-div_1" equiv-text="&lt;div class=&quot;alert-details&quot;>"/><x id="START_PARAGRAPH" ctype="x-p" equiv-text="&lt;p>"/>Please try refreshing the page and try again.<x id="CLOSE_PARAGRAPH" ctype="x-p" equiv-text="&lt;/p>"/><x id="START_TAG_NG_CONTAINER" ctype="x-ng_container" equiv-text="&lt;ng-container *ngIf=&quot;detailedError&quot;>"/><x id="START_TAG_DIV" ctype="x-div" equiv-text="&lt;div>"/><x id="START_LINK" ctype="x-a" equiv-text="&lt;a (click)=&quot;showErrorMessage = !showErrorMessage&quot;>"/><x id="START_ITALIC_TEXT" ctype="x-i" equiv-text="&lt;i class=&quot;glyphicon glyphicon-chevron-down&quot;>"/><x id="CLOSE_ITALIC_TEXT" ctype="x-i" equiv-text="&lt;/i>"/> Show details <x id="CLOSE_LINK" ctype="x-a" equiv-text="&lt;/a>"/><x id="CLOSE_TAG_DIV" ctype="x-div" equiv-text="&lt;/div>"/><x id="START_TAG_PRE" ctype="x-pre" equiv-text="&lt;pre *ngIf=&quot;showErrorMessage&quot;>"/><x id="INTERPOLATION_1" equiv-text="{{detailedError}}"/><x id="CLOSE_TAG_PRE" ctype="x-pre" equiv-text="&lt;/pre>"/><x id="CLOSE_TAG_NG_CONTAINER" ctype="x-ng_container" equiv-text="&lt;/ng-container>"/><x id="CLOSE_TAG_DIV" ctype="x-div" equiv-text="&lt;/div>"/></target>
        <context-group purpose="location">
          <context context-type="sourcefile">static/scripts/tim/plugin/userselect/user-select.component.ts</context>
          <context context-type="linenumber">304,316</context>
        </context-group>
      </trans-unit>
      <trans-unit id="8722403967811278226" datatype="html">
        <source>Keyboard mode</source>
        <target state="new">Keyboard mode</target>
        <context-group purpose="location">
          <context context-type="sourcefile">static/scripts/tim/plugin/userselect/user-select.component.ts</context>
          <context context-type="linenumber">370</context>
        </context-group>
      </trans-unit>
      <trans-unit id="3603236843992117443" datatype="html">
        <source>T9 keyboard</source>
        <target state="new">T9 keyboard</target>
        <context-group purpose="location">
          <context context-type="sourcefile">static/scripts/tim/plugin/userselect/user-select.component.ts</context>
          <context context-type="linenumber">372</context>
        </context-group>
      </trans-unit>
      <trans-unit id="304342857963215927" datatype="html">
        <source>Auto apply on match</source>
        <target state="new">Auto apply on match</target>
        <context-group purpose="location">
          <context context-type="sourcefile">static/scripts/tim/plugin/userselect/user-select.component.ts</context>
          <context context-type="linenumber">375</context>
        </context-group>
      </trans-unit>
      <trans-unit id="9159869723463881627" datatype="html">
        <source>Undone permissions for <x id="INTERPOLATION" equiv-text="this.lastAddedUser?.user.real_name"/>.</source>
        <target state="new">Undone permissions for <x id="INTERPOLATION" equiv-text="this.lastAddedUser?.user.real_name"/>.</target>
        <context-group purpose="location">
          <context context-type="sourcefile">static/scripts/tim/plugin/userselect/user-select.component.ts</context>
          <context context-type="linenumber">395</context>
        </context-group>
      </trans-unit>
      <trans-unit id="5703267131879050829" datatype="html">
        <source>Permissions applied to <x id="INTERPOLATION" equiv-text="this.lastAddedUser?.user.real_name"/>.</source>
        <target state="new">Permissions applied to <x id="INTERPOLATION" equiv-text="this.lastAddedUser?.user.real_name"/>.</target>
        <context-group purpose="location">
          <context context-type="sourcefile">static/scripts/tim/plugin/userselect/user-select.component.ts</context>
          <context context-type="linenumber">396</context>
        </context-group>
      </trans-unit>
      <trans-unit id="5069481065713145900" datatype="html">
        <source>Are you sure you want to undo the last action?</source>
        <target state="new">Are you sure you want to undo the last action?</target>
        <context-group purpose="location">
          <context context-type="sourcefile">static/scripts/tim/plugin/userselect/user-select.component.ts</context>
          <context context-type="linenumber">406</context>
        </context-group>
      </trans-unit>
      <trans-unit id="4014435728703990296" datatype="html">
        <source>Set permission</source>
        <target state="new">Set permission</target>
        <context-group purpose="location">
          <context context-type="sourcefile">static/scripts/tim/plugin/userselect/user-select.component.ts</context>
          <context context-type="linenumber">523</context>
        </context-group>
      </trans-unit>
      <trans-unit id="7127355890937941598" datatype="html">
        <source>Could not apply the permission.</source>
        <target state="new">Could not apply the permission.</target>
        <context-group purpose="location">
          <context context-type="sourcefile">static/scripts/tim/plugin/userselect/user-select.component.ts</context>
          <context context-type="linenumber">565</context>
        </context-group>
        <context-group purpose="location">
          <context context-type="sourcefile">static/scripts/tim/plugin/userselect/user-select.component.ts</context>
          <context context-type="linenumber">632</context>
        </context-group>
      </trans-unit>
      <trans-unit id="2369555589256522210" datatype="html">
        <source>Could not search for user.</source>
        <target state="new">Could not search for user.</target>
        <context-group purpose="location">
          <context context-type="sourcefile">static/scripts/tim/plugin/userselect/user-select.component.ts</context>
          <context context-type="linenumber">816</context>
        </context-group>
      </trans-unit>
      <trans-unit id="1073782821840614775" datatype="html">
        <source>Failed to contact the server.</source>
        <target state="new">Failed to contact the server.</target>
        <context-group purpose="location">
          <context context-type="sourcefile">static/scripts/tim/plugin/userselect/user-select.component.ts</context>
          <context context-type="linenumber">916</context>
        </context-group>
      </trans-unit>
      <trans-unit id="136263580583779538" datatype="html">
        <source>Display search panel</source>
        <target state="new">Display search panel</target>
        <context-group purpose="location">
          <context context-type="sourcefile">static/scripts/tim/search/search-button.component.ts</context>
          <context context-type="linenumber">9</context>
        </context-group>
      </trans-unit>
      <trans-unit id="4580988005648117665" datatype="html">
        <source>Search</source>
        <target state="new">Search</target>
        <context-group purpose="location">
          <context context-type="sourcefile">static/scripts/tim/search/search-button.component.ts</context>
          <context context-type="linenumber">12</context>
        </context-group>
        <context-group purpose="location">
          <context context-type="sourcefile">static/scripts/tim/sidebarmenu/tabs/settings-tab.component.ts</context>
          <context context-type="linenumber">75</context>
        </context-group>
      </trans-unit>
      <trans-unit id="6293086773067204578" datatype="html">
        <source>TIM document search</source>
        <target state="new">TIM document search</target>
        <context-group purpose="location">
          <context context-type="sourcefile">static/scripts/tim/search/search-button.component.ts</context>
          <context context-type="linenumber">17</context>
        </context-group>
      </trans-unit>
      <trans-unit id="1792806198663410166" datatype="html">
        <source>Bookmarks</source>
        <target state="new">Bookmarks</target>
        <context-group purpose="location">
          <context context-type="sourcefile">static/scripts/tim/sidebarmenu/services/tab-entry-list.service.ts</context>
          <context context-type="linenumber">37</context>
        </context-group>
        <context-group purpose="location">
          <context context-type="sourcefile">static/scripts/tim/sidebarmenu/tabs/bookmarks-tab.component.ts</context>
          <context context-type="linenumber">6</context>
        </context-group>
        <context-group purpose="location">
          <context context-type="sourcefile">static/scripts/tim/sidebarmenu/tabs/bookmarks-tab.component.ts</context>
          <context context-type="linenumber">7</context>
        </context-group>
      </trans-unit>
      <trans-unit id="4836175280518160350" datatype="html">
        <source>Document settings</source>
        <target state="new">Document settings</target>
        <context-group purpose="location">
          <context context-type="sourcefile">static/scripts/tim/sidebarmenu/services/tab-entry-list.service.ts</context>
          <context context-type="linenumber">44</context>
        </context-group>
        <context-group purpose="location">
          <context context-type="sourcefile">static/scripts/tim/sidebarmenu/tabs/settings-tab.component.ts</context>
          <context context-type="linenumber">52</context>
        </context-group>
        <context-group purpose="location">
          <context context-type="sourcefile">static/scripts/tim/sidebarmenu/tabs/settings-tab.component.ts</context>
          <context context-type="linenumber">83</context>
        </context-group>
      </trans-unit>
      <trans-unit id="7372224717222969507" datatype="html">
        <source>Document index</source>
        <target state="new">Document index</target>
        <context-group purpose="location">
          <context context-type="sourcefile">static/scripts/tim/sidebarmenu/services/tab-entry-list.service.ts</context>
          <context context-type="linenumber">51</context>
        </context-group>
        <context-group purpose="location">
          <context context-type="sourcefile">static/scripts/tim/sidebarmenu/tabs/index-tab.component.ts</context>
          <context context-type="linenumber">16</context>
        </context-group>
      </trans-unit>
      <trans-unit id="7025159553172419928" datatype="html">
        <source>Scoreboard</source>
        <target state="new">Scoreboard</target>
        <context-group purpose="location">
          <context context-type="sourcefile">static/scripts/tim/sidebarmenu/services/tab-entry-list.service.ts</context>
          <context context-type="linenumber">59</context>
        </context-group>
        <context-group purpose="location">
          <context context-type="sourcefile">static/scripts/tim/sidebarmenu/tabs/score-info-tab.component.ts</context>
          <context context-type="linenumber">7</context>
        </context-group>
      </trans-unit>
      <trans-unit id="8142657803643326364" datatype="html">
        <source>Get question</source>
        <target state="new">Get question</target>
        <context-group purpose="location">
          <context context-type="sourcefile">static/scripts/tim/sidebarmenu/services/tab-entry-list.service.ts</context>
          <context context-type="linenumber">74</context>
        </context-group>
        <context-group purpose="location">
          <context context-type="sourcefile">static/scripts/tim/sidebarmenu/tabs/load-questions-tab.component.ts</context>
          <context context-type="linenumber">8</context>
        </context-group>
      </trans-unit>
      <trans-unit id="9086145107498026183" datatype="html">
        <source>Lecture participants</source>
        <target state="new">Lecture participants</target>
        <context-group purpose="location">
          <context context-type="sourcefile">static/scripts/tim/sidebarmenu/services/tab-entry-list.service.ts</context>
          <context context-type="linenumber">84</context>
        </context-group>
        <context-group purpose="location">
          <context context-type="sourcefile">static/scripts/tim/sidebarmenu/tabs/logged-users-tab.component.ts</context>
          <context context-type="linenumber">7</context>
        </context-group>
      </trans-unit>
      <trans-unit id="1655491632914962338" datatype="html">
        <source>Show menu</source>
        <target state="new">Show menu</target>
        <context-group purpose="location">
          <context context-type="sourcefile">static/scripts/tim/sidebarmenu/sidebar-menu.component.ts</context>
          <context context-type="linenumber">43</context>
        </context-group>
      </trans-unit>
      <trans-unit id="2595203250116897745" datatype="html">
        <source>Open sidebar</source>
        <target state="new">Open sidebar</target>
        <context-group purpose="location">
          <context context-type="sourcefile">static/scripts/tim/sidebarmenu/sidebar-menu.component.ts</context>
          <context context-type="linenumber">44</context>
        </context-group>
      </trans-unit>
      <trans-unit id="3880104539461951428" datatype="html">
        <source>Index <x id="START_LINK" ctype="x-a" equiv-text="&lt;a (click)=&quot;goToTop()&quot; i18n-title title=&quot;Go to top&quot; class=&quot;pull-right&quot;>"/>Go to top<x id="CLOSE_LINK" ctype="x-a" equiv-text="&lt;/a>"/></source>
        <target state="new">Index <x id="START_LINK" ctype="x-a" equiv-text="&lt;a (click)=&quot;goToTop()&quot; i18n-title title=&quot;Go to top&quot; class=&quot;pull-right&quot;>"/>Go to top<x id="CLOSE_LINK" ctype="x-a" equiv-text="&lt;/a>"/></target>
        <context-group purpose="location">
          <context context-type="sourcefile">static/scripts/tim/sidebarmenu/tabs/index-tab.component.ts</context>
          <context context-type="linenumber">17</context>
        </context-group>
      </trans-unit>
      <trans-unit id="2090184009856228643" datatype="html">
        <source>Go to top</source>
        <target state="new">Go to top</target>
        <context-group purpose="location">
          <context context-type="sourcefile">static/scripts/tim/sidebarmenu/tabs/index-tab.component.ts</context>
          <context context-type="linenumber">17</context>
        </context-group>
      </trans-unit>
      <trans-unit id="4189204903737125906" datatype="html">
        <source>Current Lectures</source>
        <target state="new">Current Lectures</target>
        <context-group purpose="location">
          <context context-type="sourcefile">static/scripts/tim/sidebarmenu/tabs/lecture-info-tab.component.ts</context>
          <context context-type="linenumber">15</context>
        </context-group>
      </trans-unit>
      <trans-unit id="8307140841776883735" datatype="html">
        <source>Join</source>
        <target state="new">Join</target>
        <context-group purpose="location">
          <context context-type="sourcefile">static/scripts/tim/sidebarmenu/tabs/lecture-info-tab.component.ts</context>
          <context context-type="linenumber">21</context>
        </context-group>
      </trans-unit>
      <trans-unit id="3731008746896061926" datatype="html">
        <source>Join </source>
        <target state="new">Join </target>
        <context-group purpose="location">
          <context context-type="sourcefile">static/scripts/tim/sidebarmenu/tabs/lecture-info-tab.component.ts</context>
          <context context-type="linenumber">23,24</context>
        </context-group>
      </trans-unit>
      <trans-unit id="5841796170470816198" datatype="html">
        <source>No current lectures</source>
        <target state="new">No current lectures</target>
        <context-group purpose="location">
          <context context-type="sourcefile">static/scripts/tim/sidebarmenu/tabs/lecture-info-tab.component.ts</context>
          <context context-type="linenumber">26</context>
        </context-group>
      </trans-unit>
      <trans-unit id="938697210411008517" datatype="html">
        <source>Upcoming Lectures</source>
        <target state="new">Upcoming Lectures</target>
        <context-group purpose="location">
          <context context-type="sourcefile">static/scripts/tim/sidebarmenu/tabs/lecture-info-tab.component.ts</context>
          <context context-type="linenumber">29</context>
        </context-group>
      </trans-unit>
      <trans-unit id="3907274482954811556" datatype="html">
        <source>No upcoming lectures</source>
        <target state="new">No upcoming lectures</target>
        <context-group purpose="location">
          <context context-type="sourcefile">static/scripts/tim/sidebarmenu/tabs/lecture-info-tab.component.ts</context>
          <context context-type="linenumber">34</context>
        </context-group>
      </trans-unit>
      <trans-unit id="5576848798701316291" datatype="html">
        <source>Past Lectures</source>
        <target state="new">Past Lectures</target>
        <context-group purpose="location">
          <context context-type="sourcefile">static/scripts/tim/sidebarmenu/tabs/lecture-info-tab.component.ts</context>
          <context context-type="linenumber">37</context>
        </context-group>
      </trans-unit>
      <trans-unit id="5354130303929057168" datatype="html">
        <source>No past lectures</source>
        <target state="new">No past lectures</target>
        <context-group purpose="location">
          <context context-type="sourcefile">static/scripts/tim/sidebarmenu/tabs/lecture-info-tab.component.ts</context>
          <context context-type="linenumber">42</context>
        </context-group>
      </trans-unit>
      <trans-unit id="1216488622109291174" datatype="html">
        <source>Not currently in document view.</source>
        <target state="new">Not currently in document view.</target>
        <context-group purpose="location">
          <context context-type="sourcefile">static/scripts/tim/sidebarmenu/tabs/lecture-info-tab.component.ts</context>
          <context context-type="linenumber">61</context>
        </context-group>
      </trans-unit>
      <trans-unit id="1835862130590080443" datatype="html">
        <source>Loading question manually...</source>
        <target state="new">Loading question manually...</target>
        <context-group purpose="location">
          <context context-type="sourcefile">static/scripts/tim/sidebarmenu/tabs/load-questions-tab.component.ts</context>
          <context context-type="linenumber">9</context>
        </context-group>
      </trans-unit>
      <trans-unit id="2764567568324210100" datatype="html">
        <source>People logged in: <x id="START_TAG_SPAN" ctype="x-span" equiv-text="&lt;span>"/><x id="INTERPOLATION" equiv-text="{{lctrl.lecturerTable.length + lctrl.studentTable.length}}"/><x id="CLOSE_TAG_SPAN" ctype="x-span" equiv-text="&lt;/span>"/></source>
        <target state="new">People logged in: <x id="START_TAG_SPAN" ctype="x-span" equiv-text="&lt;span>"/><x id="INTERPOLATION" equiv-text="{{lctrl.lecturerTable.length + lctrl.studentTable.length}}"/><x id="CLOSE_TAG_SPAN" ctype="x-span" equiv-text="&lt;/span>"/></target>
        <context-group purpose="location">
          <context context-type="sourcefile">static/scripts/tim/sidebarmenu/tabs/logged-users-tab.component.ts</context>
          <context context-type="linenumber">8</context>
        </context-group>
      </trans-unit>
      <trans-unit id="3522945725389041013" datatype="html">
        <source>Lecturers (<x id="START_TAG_SPAN" ctype="x-span" equiv-text="&lt;span>"/><x id="INTERPOLATION" equiv-text="{{lctrl.lecturerTable.length}}"/><x id="CLOSE_TAG_SPAN" ctype="x-span" equiv-text="&lt;/span>"/>)</source>
        <target state="new">Lecturers (<x id="START_TAG_SPAN" ctype="x-span" equiv-text="&lt;span>"/><x id="INTERPOLATION" equiv-text="{{lctrl.lecturerTable.length}}"/><x id="CLOSE_TAG_SPAN" ctype="x-span" equiv-text="&lt;/span>"/>)</target>
        <context-group purpose="location">
          <context context-type="sourcefile">static/scripts/tim/sidebarmenu/tabs/logged-users-tab.component.ts</context>
          <context context-type="linenumber">9</context>
        </context-group>
      </trans-unit>
      <trans-unit id="5126591019026593033" datatype="html">
        <source>No lecturers</source>
        <target state="new">No lecturers</target>
        <context-group purpose="location">
          <context context-type="sourcefile">static/scripts/tim/sidebarmenu/tabs/logged-users-tab.component.ts</context>
          <context context-type="linenumber">18</context>
        </context-group>
      </trans-unit>
      <trans-unit id="4851338224428351823" datatype="html">
        <source>Students (<x id="START_TAG_SPAN" ctype="x-span" equiv-text="&lt;span>"/><x id="INTERPOLATION" equiv-text="{{lctrl.studentTable.length}}"/><x id="CLOSE_TAG_SPAN" ctype="x-span" equiv-text="&lt;/span>"/>)</source>
        <target state="new">Students (<x id="START_TAG_SPAN" ctype="x-span" equiv-text="&lt;span>"/><x id="INTERPOLATION" equiv-text="{{lctrl.studentTable.length}}"/><x id="CLOSE_TAG_SPAN" ctype="x-span" equiv-text="&lt;/span>"/>)</target>
        <context-group purpose="location">
          <context context-type="sourcefile">static/scripts/tim/sidebarmenu/tabs/logged-users-tab.component.ts</context>
          <context context-type="linenumber">20</context>
        </context-group>
      </trans-unit>
      <trans-unit id="5349114946599699330" datatype="html">
        <source>No students</source>
        <target state="new">No students</target>
        <context-group purpose="location">
          <context context-type="sourcefile">static/scripts/tim/sidebarmenu/tabs/logged-users-tab.component.ts</context>
          <context context-type="linenumber">29</context>
        </context-group>
      </trans-unit>
      <trans-unit id="5967071017461085725" datatype="html">
        <source>Points on this page</source>
        <target state="new">Points on this page</target>
        <context-group purpose="location">
          <context context-type="sourcefile">static/scripts/tim/sidebarmenu/tabs/score-info-tab.component.ts</context>
          <context context-type="linenumber">11</context>
        </context-group>
      </trans-unit>
      <trans-unit id="4578192247039196794" datatype="html">
        <source>Task</source>
        <target state="new">Task</target>
        <context-group purpose="location">
          <context context-type="sourcefile">static/scripts/tim/sidebarmenu/tabs/score-info-tab.component.ts</context>
          <context context-type="linenumber">17</context>
        </context-group>
      </trans-unit>
      <trans-unit id="5254622645701859101" datatype="html">
        <source>Points</source>
        <target state="new">Points</target>
        <context-group purpose="location">
          <context context-type="sourcefile">static/scripts/tim/sidebarmenu/tabs/score-info-tab.component.ts</context>
          <context context-type="linenumber">18</context>
        </context-group>
        <context-group purpose="location">
          <context context-type="sourcefile">static/scripts/tim/sidebarmenu/tabs/score-info-tab.component.ts</context>
          <context context-type="linenumber">49</context>
        </context-group>
      </trans-unit>
      <trans-unit id="3448462145758383019" datatype="html">
        <source>Total</source>
        <target state="new">Total</target>
        <context-group purpose="location">
          <context context-type="sourcefile">static/scripts/tim/sidebarmenu/tabs/score-info-tab.component.ts</context>
          <context context-type="linenumber">33</context>
        </context-group>
        <context-group purpose="location">
          <context context-type="sourcefile">static/scripts/tim/sidebarmenu/tabs/score-info-tab.component.ts</context>
          <context context-type="linenumber">66</context>
        </context-group>
      </trans-unit>
      <trans-unit id="37144610564892257" datatype="html">
        <source>Points in this course</source>
        <target state="new">Points in this course</target>
        <context-group purpose="location">
          <context context-type="sourcefile">static/scripts/tim/sidebarmenu/tabs/score-info-tab.component.ts</context>
          <context context-type="linenumber">42</context>
        </context-group>
      </trans-unit>
      <trans-unit id="1407560924967345762" datatype="html">
        <source>Page</source>
        <target state="new">Page</target>
        <context-group purpose="location">
          <context context-type="sourcefile">static/scripts/tim/sidebarmenu/tabs/score-info-tab.component.ts</context>
          <context context-type="linenumber">48</context>
        </context-group>
      </trans-unit>
      <trans-unit id="7911416166208830577" datatype="html">
        <source>Help</source>
        <target state="new">Help</target>
        <context-group purpose="location">
          <context context-type="sourcefile">static/scripts/tim/sidebarmenu/tabs/settings-tab.component.ts</context>
          <context context-type="linenumber">54</context>
        </context-group>
      </trans-unit>
      <trans-unit id="7890554627596125776" datatype="html">
        <source>Open quick start guide</source>
        <target state="new">Open quick start guide</target>
        <context-group purpose="location">
          <context context-type="sourcefile">static/scripts/tim/sidebarmenu/tabs/settings-tab.component.ts</context>
          <context context-type="linenumber">56</context>
        </context-group>
      </trans-unit>
      <trans-unit id="4872395050569480088" datatype="html">
        <source>Open content creator guide</source>
        <target state="new">Open content creator guide</target>
        <context-group purpose="location">
          <context context-type="sourcefile">static/scripts/tim/sidebarmenu/tabs/settings-tab.component.ts</context>
          <context context-type="linenumber">57</context>
        </context-group>
      </trans-unit>
      <trans-unit id="5840095143381034047" datatype="html">
        <source>Open all guides</source>
        <target state="new">Open all guides</target>
        <context-group purpose="location">
          <context context-type="sourcefile">static/scripts/tim/sidebarmenu/tabs/settings-tab.component.ts</context>
          <context context-type="linenumber">58</context>
        </context-group>
      </trans-unit>
      <trans-unit id="6673660887182833564" datatype="html">
        <source>Customize</source>
        <target state="new">Customize</target>
        <context-group purpose="location">
          <context context-type="sourcefile">static/scripts/tim/sidebarmenu/tabs/settings-tab.component.ts</context>
          <context context-type="linenumber">62</context>
        </context-group>
      </trans-unit>
      <trans-unit id="7719978079065752406" datatype="html">
        <source>Customize TIM</source>
        <target state="new">Customize TIM</target>
        <context-group purpose="location">
          <context context-type="sourcefile">static/scripts/tim/sidebarmenu/tabs/settings-tab.component.ts</context>
          <context context-type="linenumber">63</context>
        </context-group>
      </trans-unit>
      <trans-unit id="5816548728014346546" datatype="html">
        <source>Folder settings</source>
        <target state="new">Folder settings</target>
        <context-group purpose="location">
          <context context-type="sourcefile">static/scripts/tim/sidebarmenu/tabs/settings-tab.component.ts</context>
          <context context-type="linenumber">66</context>
        </context-group>
      </trans-unit>
      <trans-unit id="2427868371025086218" datatype="html">
        <source>Set item relevance value</source>
        <target state="new">Set item relevance value</target>
        <context-group purpose="location">
          <context context-type="sourcefile">static/scripts/tim/sidebarmenu/tabs/settings-tab.component.ts</context>
          <context context-type="linenumber">68</context>
        </context-group>
        <context-group purpose="location">
          <context context-type="sourcefile">static/scripts/tim/sidebarmenu/tabs/settings-tab.component.ts</context>
          <context context-type="linenumber">100</context>
        </context-group>
      </trans-unit>
      <trans-unit id="5372481859541149959" datatype="html">
        <source> Edit relevance (<x id="START_TAG_SPAN" ctype="x-span" equiv-text="&lt;span i18n-tooltip tooltip=&quot;Current relevance value&quot;>"/><x id="INTERPOLATION" equiv-text="{{currentRelevance}}"/><x id="CLOSE_TAG_SPAN" ctype="x-span" equiv-text="&lt;/span>"/>) </source>
        <target state="new"> Edit relevance (<x id="START_TAG_SPAN" ctype="x-span" equiv-text="&lt;span i18n-tooltip tooltip=&quot;Current relevance value&quot;>"/><x id="INTERPOLATION" equiv-text="{{currentRelevance}}"/><x id="CLOSE_TAG_SPAN" ctype="x-span" equiv-text="&lt;/span>"/>) </target>
        <context-group purpose="location">
          <context context-type="sourcefile">static/scripts/tim/sidebarmenu/tabs/settings-tab.component.ts</context>
          <context context-type="linenumber">70,72</context>
        </context-group>
        <context-group purpose="location">
          <context context-type="sourcefile">static/scripts/tim/sidebarmenu/tabs/settings-tab.component.ts</context>
          <context context-type="linenumber">102,104</context>
        </context-group>
      </trans-unit>
      <trans-unit id="1697273389902247448" datatype="html">
        <source>Current relevance value</source>
        <target state="new">Current relevance value</target>
        <context-group purpose="location">
          <context context-type="sourcefile">static/scripts/tim/sidebarmenu/tabs/settings-tab.component.ts</context>
          <context context-type="linenumber">71</context>
        </context-group>
        <context-group purpose="location">
          <context context-type="sourcefile">static/scripts/tim/sidebarmenu/tabs/settings-tab.component.ts</context>
          <context context-type="linenumber">103</context>
        </context-group>
      </trans-unit>
      <trans-unit id="4606441938833173564" datatype="html">
        <source>Search with tags</source>
        <target state="new">Search with tags</target>
        <context-group purpose="location">
          <context context-type="sourcefile">static/scripts/tim/sidebarmenu/tabs/settings-tab.component.ts</context>
          <context context-type="linenumber">77</context>
        </context-group>
        <context-group purpose="location">
          <context context-type="sourcefile">static/scripts/tim/sidebarmenu/tabs/settings-tab.component.ts</context>
          <context context-type="linenumber">187</context>
        </context-group>
      </trans-unit>
      <trans-unit id="8962767638526774137" datatype="html">
        <source>Search with tags </source>
        <target state="new">Search with tags </target>
        <context-group purpose="location">
          <context context-type="sourcefile">static/scripts/tim/sidebarmenu/tabs/settings-tab.component.ts</context>
          <context context-type="linenumber">79,80</context>
        </context-group>
        <context-group purpose="location">
          <context context-type="sourcefile">static/scripts/tim/sidebarmenu/tabs/settings-tab.component.ts</context>
          <context context-type="linenumber">189,190</context>
        </context-group>
      </trans-unit>
      <trans-unit id="5209674777822609466" datatype="html">
        <source>Toggle between showing full and partitioned document</source>
        <target state="new">Toggle between showing full and partitioned document</target>
        <context-group purpose="location">
          <context context-type="sourcefile">static/scripts/tim/sidebarmenu/tabs/settings-tab.component.ts</context>
          <context context-type="linenumber">84</context>
        </context-group>
      </trans-unit>
      <trans-unit id="3345795974962707996" datatype="html">
        <source>Show page in parts</source>
        <target state="new">Show page in parts</target>
        <context-group purpose="location">
          <context context-type="sourcefile">static/scripts/tim/sidebarmenu/tabs/settings-tab.component.ts</context>
          <context context-type="linenumber">86</context>
        </context-group>
      </trans-unit>
      <trans-unit id="6889818903589765008" datatype="html">
        <source>Show page in full</source>
        <target state="new">Show page in full</target>
        <context-group purpose="location">
          <context context-type="sourcefile">static/scripts/tim/sidebarmenu/tabs/settings-tab.component.ts</context>
          <context context-type="linenumber">87</context>
        </context-group>
      </trans-unit>
      <trans-unit id="6870002770937471970" datatype="html">
        <source>Open document partitioning settings</source>
        <target state="new">Open document partitioning settings</target>
        <context-group purpose="location">
          <context context-type="sourcefile">static/scripts/tim/sidebarmenu/tabs/settings-tab.component.ts</context>
          <context context-type="linenumber">89</context>
        </context-group>
      </trans-unit>
      <trans-unit id="1918757823540045913" datatype="html">
        <source>Edit settings </source>
        <target state="new">Edit settings </target>
        <context-group purpose="location">
          <context context-type="sourcefile">static/scripts/tim/sidebarmenu/tabs/settings-tab.component.ts</context>
          <context context-type="linenumber">96,97</context>
        </context-group>
      </trans-unit>
      <trans-unit id="3869833809499315130" datatype="html">
        <source>Mark all paragraphs of the document as read</source>
        <target state="new">Mark all paragraphs of the document as read</target>
        <context-group purpose="location">
          <context context-type="sourcefile">static/scripts/tim/sidebarmenu/tabs/settings-tab.component.ts</context>
          <context context-type="linenumber">106</context>
        </context-group>
      </trans-unit>
      <trans-unit id="6957932615517356211" datatype="html">
        <source>Mark all as read </source>
        <target state="new">Mark all as read </target>
        <context-group purpose="location">
          <context context-type="sourcefile">static/scripts/tim/sidebarmenu/tabs/settings-tab.component.ts</context>
          <context context-type="linenumber">108,109</context>
        </context-group>
      </trans-unit>
      <trans-unit id="2380551472651543272" datatype="html">
        <source>Mark document as translated</source>
        <target state="new">Mark document as translated</target>
        <context-group purpose="location">
          <context context-type="sourcefile">static/scripts/tim/sidebarmenu/tabs/settings-tab.component.ts</context>
          <context context-type="linenumber">112</context>
        </context-group>
      </trans-unit>
      <trans-unit id="7349786524326779367" datatype="html">
        <source>Mark all as translated </source>
        <target state="new">Mark all as translated </target>
        <context-group purpose="location">
          <context context-type="sourcefile">static/scripts/tim/sidebarmenu/tabs/settings-tab.component.ts</context>
          <context context-type="linenumber">114,115</context>
        </context-group>
      </trans-unit>
      <trans-unit id="4082647858622460612" datatype="html">
        <source>Mark translations as checked</source>
        <target state="new">Mark translations as checked</target>
        <context-group purpose="location">
          <context context-type="sourcefile">static/scripts/tim/sidebarmenu/tabs/settings-tab.component.ts</context>
          <context context-type="linenumber">118</context>
        </context-group>
      </trans-unit>
      <trans-unit id="3196267353835684811" datatype="html">
        <source>Mark all translations as checked </source>
        <target state="new">Mark all translations as checked </target>
        <context-group purpose="location">
          <context context-type="sourcefile">static/scripts/tim/sidebarmenu/tabs/settings-tab.component.ts</context>
          <context context-type="linenumber">120,121</context>
        </context-group>
      </trans-unit>
      <trans-unit id="4524211632765712656" datatype="html">
        <source>Delete all read marks from all users who visited this document</source>
        <target state="new">Delete all read marks from all users who visited this document</target>
        <context-group purpose="location">
          <context context-type="sourcefile">static/scripts/tim/sidebarmenu/tabs/settings-tab.component.ts</context>
          <context context-type="linenumber">124</context>
        </context-group>
      </trans-unit>
      <trans-unit id="6820301256035752309" datatype="html">
        <source>Delete all read marks </source>
        <target state="new">Delete all read marks </target>
        <context-group purpose="location">
          <context context-type="sourcefile">static/scripts/tim/sidebarmenu/tabs/settings-tab.component.ts</context>
          <context context-type="linenumber">126,127</context>
        </context-group>
      </trans-unit>
      <trans-unit id="3053229305335522001" datatype="html">
        <source>Refresh numbering</source>
        <target state="new">Refresh numbering</target>
        <context-group purpose="location">
          <context context-type="sourcefile">static/scripts/tim/sidebarmenu/tabs/settings-tab.component.ts</context>
          <context context-type="linenumber">129</context>
        </context-group>
      </trans-unit>
      <trans-unit id="8992183302589733178" datatype="html">
        <source>Refresh numbering </source>
        <target state="new">Refresh numbering </target>
        <context-group purpose="location">
          <context context-type="sourcefile">static/scripts/tim/sidebarmenu/tabs/settings-tab.component.ts</context>
          <context context-type="linenumber">131,132</context>
        </context-group>
      </trans-unit>
      <trans-unit id="2102652226889166925" datatype="html">
        <source>Refresh also remote documents numbering</source>
        <target state="new">Refresh also remote documents numbering</target>
        <context-group purpose="location">
          <context context-type="sourcefile">static/scripts/tim/sidebarmenu/tabs/settings-tab.component.ts</context>
          <context context-type="linenumber">133</context>
        </context-group>
      </trans-unit>
      <trans-unit id="2348778533763369806" datatype="html">
        <source>recurse </source>
        <target state="new">recurse </target>
        <context-group purpose="location">
          <context context-type="sourcefile">static/scripts/tim/sidebarmenu/tabs/settings-tab.component.ts</context>
          <context context-type="linenumber">135,136</context>
        </context-group>
      </trans-unit>
      <trans-unit id="1379043122676738303" datatype="html">
        <source>Lecture settings</source>
        <target state="new">Lecture settings</target>
        <context-group purpose="location">
          <context context-type="sourcefile">static/scripts/tim/sidebarmenu/tabs/settings-tab.component.ts</context>
          <context context-type="linenumber">141</context>
        </context-group>
      </trans-unit>
      <trans-unit id="1304170677752702304" datatype="html">
        <source><x id="TAG_INPUT" ctype="x-input" equiv-text="&lt;input type=&quot;checkbox&quot; [(ngModel)]=&quot;lctrl.lectureSettings.useWall&quot;                                    (ngModelChange)=&quot;lctrl.refreshWall()&quot;>"/> Show wall</source>
        <target state="new"><x id="TAG_INPUT" ctype="x-input" equiv-text="&lt;input type=&quot;checkbox&quot; [(ngModel)]=&quot;lctrl.lectureSettings.useWall&quot;                                    (ngModelChange)=&quot;lctrl.refreshWall()&quot;>"/> Show wall</target>
        <context-group purpose="location">
          <context context-type="sourcefile">static/scripts/tim/sidebarmenu/tabs/settings-tab.component.ts</context>
          <context context-type="linenumber">143,144</context>
        </context-group>
      </trans-unit>
      <trans-unit id="2865158227582611884" datatype="html">
        <source><x id="TAG_INPUT" ctype="x-input" equiv-text="&lt;input type=&quot;checkbox&quot; [(ngModel)]=&quot;lctrl.lectureSettings.useQuestions&quot;>"/> Show questions </source>
        <target state="new"><x id="TAG_INPUT" ctype="x-input" equiv-text="&lt;input type=&quot;checkbox&quot; [(ngModel)]=&quot;lctrl.lectureSettings.useQuestions&quot;>"/> Show questions </target>
        <context-group purpose="location">
          <context context-type="sourcefile">static/scripts/tim/sidebarmenu/tabs/settings-tab.component.ts</context>
          <context context-type="linenumber">148,149</context>
        </context-group>
      </trans-unit>
      <trans-unit id="4058133633628035062" datatype="html">
        <source><x id="TAG_INPUT" ctype="x-input" equiv-text="&lt;input type=&quot;checkbox&quot; [(ngModel)]=&quot;lctrl.lectureSettings.useAnswers&quot;>"/> Show answers</source>
        <target state="new"><x id="TAG_INPUT" ctype="x-input" equiv-text="&lt;input type=&quot;checkbox&quot; [(ngModel)]=&quot;lctrl.lectureSettings.useAnswers&quot;>"/> Show answers</target>
        <context-group purpose="location">
          <context context-type="sourcefile">static/scripts/tim/sidebarmenu/tabs/settings-tab.component.ts</context>
          <context context-type="linenumber">152</context>
        </context-group>
      </trans-unit>
      <trans-unit id="5246904666467741975" datatype="html">
        <source>Print document</source>
        <target state="new">Print document</target>
        <context-group purpose="location">
          <context context-type="sourcefile">static/scripts/tim/sidebarmenu/tabs/settings-tab.component.ts</context>
          <context context-type="linenumber">158</context>
        </context-group>
      </trans-unit>
      <trans-unit id="3194632546640105400" datatype="html">
        <source>Printing help</source>
        <target state="new">Printing help</target>
        <context-group purpose="location">
          <context context-type="sourcefile">static/scripts/tim/sidebarmenu/tabs/settings-tab.component.ts</context>
          <context context-type="linenumber">160</context>
        </context-group>
      </trans-unit>
      <trans-unit id="839821745420040019" datatype="html">
        <source>Print using LaTeX (best quality)</source>
        <target state="new">Print using LaTeX (best quality)</target>
        <context-group purpose="location">
          <context context-type="sourcefile">static/scripts/tim/sidebarmenu/tabs/settings-tab.component.ts</context>
          <context context-type="linenumber">164</context>
        </context-group>
      </trans-unit>
      <trans-unit id="2867932944205413375" datatype="html">
        <source>Print document </source>
        <target state="new">Print document </target>
        <context-group purpose="location">
          <context context-type="sourcefile">static/scripts/tim/sidebarmenu/tabs/settings-tab.component.ts</context>
          <context context-type="linenumber">166,167</context>
        </context-group>
      </trans-unit>
      <trans-unit id="1115486133630608977" datatype="html">
        <source>Print via browser's print dialog</source>
        <target state="new">Print via browser's print dialog</target>
        <context-group purpose="location">
          <context context-type="sourcefile">static/scripts/tim/sidebarmenu/tabs/settings-tab.component.ts</context>
          <context context-type="linenumber">169</context>
        </context-group>
      </trans-unit>
      <trans-unit id="6673833826773813241" datatype="html">
        <source>Browser print </source>
        <target state="new">Browser print </target>
        <context-group purpose="location">
          <context context-type="sourcefile">static/scripts/tim/sidebarmenu/tabs/settings-tab.component.ts</context>
          <context context-type="linenumber">171,172</context>
        </context-group>
      </trans-unit>
      <trans-unit id="3210031722423452183" datatype="html">
        <source>Document tags</source>
        <target state="new">Document tags</target>
        <context-group purpose="location">
          <context context-type="sourcefile">static/scripts/tim/sidebarmenu/tabs/settings-tab.component.ts</context>
          <context context-type="linenumber">174</context>
        </context-group>
      </trans-unit>
      <trans-unit id="8500529743832016473" datatype="html">
        <source>Teachers' help for course code</source>
        <target state="new">Teachers' help for course code</target>
        <context-group purpose="location">
          <context context-type="sourcefile">static/scripts/tim/sidebarmenu/tabs/settings-tab.component.ts</context>
          <context context-type="linenumber">177</context>
        </context-group>
      </trans-unit>
      <trans-unit id="796342827742465145" datatype="html">
        <source>Add or remove document tags</source>
        <target state="new">Add or remove document tags</target>
        <context-group purpose="location">
          <context context-type="sourcefile">static/scripts/tim/sidebarmenu/tabs/settings-tab.component.ts</context>
          <context context-type="linenumber">182</context>
        </context-group>
      </trans-unit>
      <trans-unit id="8419930286535843500" datatype="html">
        <source>Edit tags </source>
        <target state="new">Edit tags </target>
        <context-group purpose="location">
          <context context-type="sourcefile">static/scripts/tim/sidebarmenu/tabs/settings-tab.component.ts</context>
          <context context-type="linenumber">184,185</context>
        </context-group>
      </trans-unit>
      <trans-unit id="142266713619376539" datatype="html">
        <source>Set document as a course main page</source>
        <target state="new">Set document as a course main page</target>
        <context-group purpose="location">
          <context context-type="sourcefile">static/scripts/tim/sidebarmenu/tabs/settings-tab.component.ts</context>
          <context context-type="linenumber">193</context>
        </context-group>
      </trans-unit>
      <trans-unit id="7186682572276045583" datatype="html">
        <source>Set as course </source>
        <target state="new">Set as course </target>
        <context-group purpose="location">
          <context context-type="sourcefile">static/scripts/tim/sidebarmenu/tabs/settings-tab.component.ts</context>
          <context context-type="linenumber">195,196</context>
        </context-group>
      </trans-unit>
      <trans-unit id="4831905470722737048" datatype="html">
        <source>Memo/Minutes</source>
        <target state="new">Memo/Minutes</target>
        <context-group purpose="location">
          <context context-type="sourcefile">static/scripts/tim/sidebarmenu/tabs/settings-tab.component.ts</context>
          <context context-type="linenumber">198</context>
        </context-group>
      </trans-unit>
      <trans-unit id="7443667377498048368" datatype="html">
        <source>Create extracts</source>
        <target state="new">Create extracts</target>
        <context-group purpose="location">
          <context context-type="sourcefile">static/scripts/tim/sidebarmenu/tabs/settings-tab.component.ts</context>
          <context context-type="linenumber">201</context>
        </context-group>
      </trans-unit>
      <trans-unit id="9055027655819547507" datatype="html">
        <source>Create extracts </source>
        <target state="new">Create extracts </target>
        <context-group purpose="location">
          <context context-type="sourcefile">static/scripts/tim/sidebarmenu/tabs/settings-tab.component.ts</context>
          <context context-type="linenumber">203,204</context>
        </context-group>
      </trans-unit>
      <trans-unit id="157958031009700619" datatype="html">
        <source>Create minutes</source>
        <target state="new">Create minutes</target>
        <context-group purpose="location">
          <context context-type="sourcefile">static/scripts/tim/sidebarmenu/tabs/settings-tab.component.ts</context>
          <context context-type="linenumber">207</context>
        </context-group>
      </trans-unit>
      <trans-unit id="6906618302973581092" datatype="html">
        <source>Create minutes </source>
        <target state="new">Create minutes </target>
        <context-group purpose="location">
          <context context-type="sourcefile">static/scripts/tim/sidebarmenu/tabs/settings-tab.component.ts</context>
          <context context-type="linenumber">209,210</context>
        </context-group>
      </trans-unit>
      <trans-unit id="6521772601711563783" datatype="html">
        <source>Display attachments, check their validity, and merge them into single file.</source>
        <target state="new">Display attachments, check their validity, and merge them into single file.</target>
        <context-group purpose="location">
          <context context-type="sourcefile">static/scripts/tim/sidebarmenu/tabs/settings-tab.component.ts</context>
          <context context-type="linenumber">213</context>
        </context-group>
      </trans-unit>
      <trans-unit id="2922112108601535475" datatype="html">
        <source>Merge attachments </source>
        <target state="new">Merge attachments </target>
        <context-group purpose="location">
          <context context-type="sourcefile">static/scripts/tim/sidebarmenu/tabs/settings-tab.component.ts</context>
          <context context-type="linenumber">215,216</context>
        </context-group>
      </trans-unit>
      <trans-unit id="5944812089887969249" datatype="html">
        <source>Groups</source>
        <target state="new">Groups</target>
        <context-group purpose="location">
          <context context-type="sourcefile">static/scripts/tim/sidebarmenu/tabs/settings-tab.component.ts</context>
          <context context-type="linenumber">220</context>
        </context-group>
      </trans-unit>
      <trans-unit id="6629565544048409582" datatype="html">
        <source>Linked course groups</source>
        <target state="new">Linked course groups</target>
        <context-group purpose="location">
          <context context-type="sourcefile">static/scripts/tim/sidebarmenu/tabs/settings-tab.component.ts</context>
          <context context-type="linenumber">222</context>
        </context-group>
      </trans-unit>
      <trans-unit id="7359309035708185948" datatype="html">
        <source>Linked <x id="START_LINK" ctype="x-a" equiv-text="&lt;a href=&quot;/view/{{sisugroupPath}}&quot;>"/>course groups<x id="CLOSE_LINK" ctype="x-a" equiv-text="&lt;/a>"/></source>
        <target state="new">Linked <x id="START_LINK" ctype="x-a" equiv-text="&lt;a href=&quot;/view/{{sisugroupPath}}&quot;>"/>course groups<x id="CLOSE_LINK" ctype="x-a" equiv-text="&lt;/a>"/></target>
        <context-group purpose="location">
          <context context-type="sourcefile">static/scripts/tim/sidebarmenu/tabs/settings-tab.component.ts</context>
          <context context-type="linenumber">223</context>
        </context-group>
      </trans-unit>
      <trans-unit id="9167217071684260011" datatype="html">
        <source>Create a new group</source>
        <target state="new">Create a new group</target>
        <context-group purpose="location">
          <context context-type="sourcefile">static/scripts/tim/sidebarmenu/tabs/settings-tab.component.ts</context>
          <context context-type="linenumber">231</context>
        </context-group>
      </trans-unit>
      <trans-unit id="3608133900881958958" datatype="html">
        <source>Create a new group </source>
        <target state="new">Create a new group </target>
        <context-group purpose="location">
          <context context-type="sourcefile">static/scripts/tim/sidebarmenu/tabs/settings-tab.component.ts</context>
          <context context-type="linenumber">233,234</context>
        </context-group>
      </trans-unit>
      <trans-unit id="693041585772677385" datatype="html">
        <source>Browse existing groups</source>
        <target state="new">Browse existing groups</target>
        <context-group purpose="location">
          <context context-type="sourcefile">static/scripts/tim/sidebarmenu/tabs/settings-tab.component.ts</context>
          <context context-type="linenumber">235</context>
        </context-group>
      </trans-unit>
      <trans-unit id="8270778862044299635" datatype="html">
        <source>Message lists</source>
        <target state="new">Message lists</target>
        <context-group purpose="location">
          <context context-type="sourcefile">static/scripts/tim/sidebarmenu/tabs/settings-tab.component.ts</context>
          <context context-type="linenumber">239</context>
        </context-group>
      </trans-unit>
      <trans-unit id="8114530713963818593" datatype="html">
        <source>Create a new message list</source>
        <target state="new">Create a new message list</target>
        <context-group purpose="location">
          <context context-type="sourcefile">static/scripts/tim/sidebarmenu/tabs/settings-tab.component.ts</context>
          <context context-type="linenumber">241</context>
        </context-group>
      </trans-unit>
      <trans-unit id="8721037582942680707" datatype="html">
        <source>Create a new message list </source>
        <target state="new">Create a new message list </target>
        <context-group purpose="location">
          <context context-type="sourcefile">static/scripts/tim/sidebarmenu/tabs/settings-tab.component.ts</context>
          <context context-type="linenumber">245,246</context>
        </context-group>
      </trans-unit>
      <trans-unit id="3873948078150985312" datatype="html">
        <source>Browse existing message lists</source>
        <target state="new">Browse existing message lists</target>
        <context-group purpose="location">
          <context context-type="sourcefile">static/scripts/tim/sidebarmenu/tabs/settings-tab.component.ts</context>
          <context context-type="linenumber">247</context>
        </context-group>
      </trans-unit>
      <trans-unit id="1095317955616667267" datatype="html">
        <source>Browse archives</source>
        <target state="new">Browse archives</target>
        <context-group purpose="location">
          <context context-type="sourcefile">static/scripts/tim/sidebarmenu/tabs/settings-tab.component.ts</context>
          <context context-type="linenumber">249</context>
        </context-group>
      </trans-unit>
      <trans-unit id="6385104003676355545" datatype="html">
        <source>Cache</source>
        <target state="new">Cache</target>
        <context-group purpose="location">
          <context context-type="sourcefile">static/scripts/tim/sidebarmenu/tabs/settings-tab.component.ts</context>
          <context context-type="linenumber">253</context>
        </context-group>
      </trans-unit>
      <trans-unit id="5258902172762305772" datatype="html">
        <source>Refresh cache</source>
        <target state="new">Refresh cache</target>
        <context-group purpose="location">
          <context context-type="sourcefile">static/scripts/tim/sidebarmenu/tabs/settings-tab.component.ts</context>
          <context context-type="linenumber">254</context>
        </context-group>
      </trans-unit>
      <trans-unit id="7579022756495200164" datatype="html">
        <source>Scheduled functions</source>
        <target state="new">Scheduled functions</target>
        <context-group purpose="location">
          <context context-type="sourcefile">static/scripts/tim/sidebarmenu/tabs/settings-tab.component.ts</context>
          <context context-type="linenumber">258</context>
        </context-group>
      </trans-unit>
      <trans-unit id="1578848287330297609" datatype="html">
        <source>Manage scheduled functions</source>
        <target state="new">Manage scheduled functions</target>
        <context-group purpose="location">
          <context context-type="sourcefile">static/scripts/tim/sidebarmenu/tabs/settings-tab.component.ts</context>
          <context context-type="linenumber">259</context>
        </context-group>
      </trans-unit>
      <trans-unit id="7835587227233053307" datatype="html">
        <source>Could not mark the document as read.</source>
        <target state="new">Could not mark the document as read.</target>
        <context-group purpose="location">
          <context context-type="sourcefile">static/scripts/tim/sidebarmenu/tabs/settings-tab.component.ts</context>
          <context context-type="linenumber">366</context>
        </context-group>
        <context-group purpose="location">
          <context context-type="sourcefile">static/scripts/tim/ui/mark-all-as-read.component.ts</context>
          <context context-type="linenumber">48</context>
        </context-group>
      </trans-unit>
      <trans-unit id="7448359457332551623" datatype="html">
        <source>This document is in exam mode. Marking document unread will remove read marks from all users! Continue?</source>
        <target state="new">This document is in exam mode. Marking document unread will remove read marks from all users! Continue?</target>
        <context-group purpose="location">
          <context context-type="sourcefile">static/scripts/tim/sidebarmenu/tabs/settings-tab.component.ts</context>
          <context context-type="linenumber">382</context>
        </context-group>
      </trans-unit>
      <trans-unit id="8844824116862224576" datatype="html">
        <source>This will affect <x id="PH" equiv-text="r.result"/> users in total.</source>
        <target state="new">This will affect <x id="PH" equiv-text="r.result"/> users in total.</target>
        <context-group purpose="location">
          <context context-type="sourcefile">static/scripts/tim/sidebarmenu/tabs/settings-tab.component.ts</context>
          <context context-type="linenumber">385</context>
        </context-group>
      </trans-unit>
      <trans-unit id="3706234110800937438" datatype="html">
        <source>This will mark all paragraphs in this document as translated. Continue?</source>
        <target state="new">This will mark all paragraphs in this document as translated. Continue?</target>
        <context-group purpose="location">
          <context context-type="sourcefile">static/scripts/tim/sidebarmenu/tabs/settings-tab.component.ts</context>
          <context context-type="linenumber">392</context>
        </context-group>
      </trans-unit>
      <trans-unit id="4302420491905014187" datatype="html">
        <source>This will mark the translations in all paragraphs in this document as checked. Continue?</source>
        <target state="new">This will mark the translations in all paragraphs in this document as checked. Continue?</target>
        <context-group purpose="location">
          <context context-type="sourcefile">static/scripts/tim/sidebarmenu/tabs/settings-tab.component.ts</context>
          <context context-type="linenumber">399</context>
        </context-group>
      </trans-unit>
      <trans-unit id="4324458214369202050" datatype="html">
        <source>Not in a document</source>
        <target state="new">Not in a document</target>
        <context-group purpose="location">
          <context context-type="sourcefile">static/scripts/tim/sidebarmenu/tabs/settings-tab.component.ts</context>
          <context context-type="linenumber">555</context>
        </context-group>
      </trans-unit>
      <trans-unit id="4588307427431053874" datatype="html">
        <source>The document has no 'knro' macro defined</source>
        <target state="new">The document has no 'knro' macro defined</target>
        <context-group purpose="location">
          <context context-type="sourcefile">static/scripts/tim/sidebarmenu/tabs/settings-tab.component.ts</context>
          <context context-type="linenumber">561</context>
        </context-group>
      </trans-unit>
      <trans-unit id="9024197238502753926" datatype="html">
        <source>Top level </source>
        <target state="new">Top level </target>
        <context-group purpose="location">
          <context context-type="sourcefile">static/scripts/tim/sidebarmenu/util/bookmarks.component.ts</context>
          <context context-type="linenumber">24</context>
        </context-group>
      </trans-unit>
      <trans-unit id="1337103674652096673" datatype="html">
        <source>New bookmark...</source>
        <target state="new">New bookmark...</target>
        <context-group purpose="location">
          <context context-type="sourcefile">static/scripts/tim/sidebarmenu/util/bookmarks.component.ts</context>
          <context context-type="linenumber">38</context>
        </context-group>
      </trans-unit>
      <trans-unit id="6079930386351127608" datatype="html">
        <source>Done editing</source>
        <target state="new">Done editing</target>
        <context-group purpose="location">
          <context context-type="sourcefile">static/scripts/tim/sidebarmenu/util/bookmarks.component.ts</context>
          <context context-type="linenumber">44</context>
        </context-group>
      </trans-unit>
      <trans-unit id="7878303393719404217" datatype="html">
        <source>Edit...</source>
        <target state="new">Edit...</target>
        <context-group purpose="location">
          <context context-type="sourcefile">static/scripts/tim/sidebarmenu/util/bookmarks.component.ts</context>
          <context context-type="linenumber">45</context>
        </context-group>
      </trans-unit>
      <trans-unit id="1115554361326660855" datatype="html">
        <source>Delete this folder</source>
        <target state="new">Delete this folder</target>
        <context-group purpose="location">
          <context context-type="sourcefile">static/scripts/tim/sidebarmenu/util/bookmarks.component.ts</context>
          <context context-type="linenumber">50</context>
        </context-group>
      </trans-unit>
      <trans-unit id="8327531442582201391" datatype="html">
        <source><x id="START_ITALIC_TEXT" ctype="x-i" equiv-text="&lt;i class=&quot;glyphicon glyphicon-plus&quot;>"/><x id="CLOSE_ITALIC_TEXT" ctype="x-i" equiv-text="&lt;/i>"/> New bookmark... </source>
        <target state="new"><x id="START_ITALIC_TEXT" ctype="x-i" equiv-text="&lt;i class=&quot;glyphicon glyphicon-plus&quot;>"/><x id="CLOSE_ITALIC_TEXT" ctype="x-i" equiv-text="&lt;/i>"/> New bookmark... </target>
        <context-group purpose="location">
          <context context-type="sourcefile">static/scripts/tim/sidebarmenu/util/bookmarks.component.ts</context>
          <context context-type="linenumber">59,60</context>
        </context-group>
      </trans-unit>
      <trans-unit id="1790032515357564728" datatype="html">
        <source>Align to the center</source>
        <target state="new">Align to the center</target>
        <context-group purpose="location">
          <context context-type="sourcefile">static/scripts/tim/sidebarmenu/util/switch-button.component.ts</context>
          <context context-type="linenumber">10</context>
        </context-group>
      </trans-unit>
      <trans-unit id="6311820510318489653" datatype="html">
        <source>Align to the left</source>
        <target state="new">Align to the left</target>
        <context-group purpose="location">
          <context context-type="sourcefile">static/scripts/tim/sidebarmenu/util/switch-button.component.ts</context>
          <context context-type="linenumber">19</context>
        </context-group>
      </trans-unit>
      <trans-unit id="1282825972440368994" datatype="html">
        <source> I allow <x id="START_LINK" ctype="x-a" equiv-text="&lt;a href=&quot;/view/tim/Rekisteriseloste#rekisterin-tietosis%C3%A4lt%C3%B6&quot;>"/> the collected data <x id="CLOSE_LINK" ctype="x-a" equiv-text="&lt;/a>"/> to be used for scientific research purposes after anonymization. </source>
        <target state="new"> I allow <x id="START_LINK" ctype="x-a" equiv-text="&lt;a href=&quot;/view/tim/Rekisteriseloste#rekisterin-tietosis%C3%A4lt%C3%B6&quot;>"/> the collected data <x id="CLOSE_LINK" ctype="x-a" equiv-text="&lt;/a>"/> to be used for scientific research purposes after anonymization. </target>
        <context-group purpose="location">
          <context context-type="sourcefile">static/scripts/tim/ui/consent-choice.component.ts</context>
          <context context-type="linenumber">11,17</context>
        </context-group>
      </trans-unit>
      <trans-unit id="7549221046249449872" datatype="html">
        <source> I do not allow <x id="START_LINK" ctype="x-a" equiv-text="&lt;a href=&quot;/view/tim/Rekisteriseloste#rekisterin-tietosis%C3%A4lt%C3%B6&quot;>"/> the collected data <x id="CLOSE_LINK" ctype="x-a" equiv-text="&lt;/a>"/> to be used for scientific research purposes after anonymization. </source>
        <target state="new"> I do not allow <x id="START_LINK" ctype="x-a" equiv-text="&lt;a href=&quot;/view/tim/Rekisteriseloste#rekisterin-tietosis%C3%A4lt%C3%B6&quot;>"/> the collected data <x id="CLOSE_LINK" ctype="x-a" equiv-text="&lt;/a>"/> to be used for scientific research purposes after anonymization. </target>
        <context-group purpose="location">
          <context context-type="sourcefile">static/scripts/tim/ui/consent-choice.component.ts</context>
          <context context-type="linenumber">23,29</context>
        </context-group>
      </trans-unit>
      <trans-unit id="6586656662938056988" datatype="html">
        <source>Email or password is incorrect.</source>
        <target state="new">Email or password is incorrect.</target>
        <context-group purpose="location">
          <context context-type="sourcefile">static/scripts/tim/ui/error-description.component.ts</context>
          <context context-type="linenumber">7</context>
        </context-group>
      </trans-unit>
      <trans-unit id="1648564222394912726" datatype="html">
        <source> Email or password is incorrect. Haka members (e.g. universities) can use Haka login. </source>
        <target state="new"> Email or password is incorrect. Haka members (e.g. universities) can use Haka login. </target>
        <context-group purpose="location">
          <context context-type="sourcefile">static/scripts/tim/ui/error-description.component.ts</context>
          <context context-type="linenumber">8,10</context>
        </context-group>
      </trans-unit>
      <trans-unit id="8723157802996630308" datatype="html">
        <source>Incorrect temporary password.</source>
        <target state="new">Incorrect temporary password.</target>
        <context-group purpose="location">
          <context context-type="sourcefile">static/scripts/tim/ui/error-description.component.ts</context>
          <context context-type="linenumber">11</context>
        </context-group>
      </trans-unit>
      <trans-unit id="1543538730036692975" datatype="html">
        <source>Passwords do not match.</source>
        <target state="new">Passwords do not match.</target>
        <context-group purpose="location">
          <context context-type="sourcefile">static/scripts/tim/ui/error-description.component.ts</context>
          <context context-type="linenumber">12</context>
        </context-group>
      </trans-unit>
      <trans-unit id="1013846159132120615" datatype="html">
        <source>Password is too short.</source>
        <target state="new">Password is too short.</target>
        <context-group purpose="location">
          <context context-type="sourcefile">static/scripts/tim/ui/error-description.component.ts</context>
          <context context-type="linenumber">13</context>
        </context-group>
      </trans-unit>
      <trans-unit id="760077316150181312" datatype="html">
        <source>User already exists.</source>
        <target state="new">User already exists.</target>
        <context-group purpose="location">
          <context context-type="sourcefile">static/scripts/tim/ui/error-description.component.ts</context>
          <context context-type="linenumber">14</context>
        </context-group>
      </trans-unit>
      <trans-unit id="5294935611457119224" datatype="html">
        <source> Two different accounts for this email were found. Please contact TIM administrators to merge them. </source>
        <target state="new"> Two different accounts for this email were found. Please contact TIM administrators to merge them. </target>
        <context-group purpose="location">
          <context context-type="sourcefile">static/scripts/tim/ui/error-description.component.ts</context>
          <context context-type="linenumber">15,17</context>
        </context-group>
      </trans-unit>
      <trans-unit id="8431069647749784053" datatype="html">
        <source>Login is not allowed from this IP address.</source>
        <target state="new">Login is not allowed from this IP address.</target>
        <context-group purpose="location">
          <context context-type="sourcefile">static/scripts/tim/ui/error-description.component.ts</context>
          <context context-type="linenumber">18</context>
        </context-group>
      </trans-unit>
      <trans-unit id="3718716956158473811" datatype="html">
        <source>Password reset is disabled.</source>
        <target state="new">Password reset is disabled.</target>
        <context-group purpose="location">
          <context context-type="sourcefile">static/scripts/tim/ui/error-description.component.ts</context>
          <context context-type="linenumber">19</context>
        </context-group>
      </trans-unit>
      <trans-unit id="7157889813294733336" datatype="html">
        <source>Unknown error: <x id="INTERPOLATION" equiv-text="{{error}}"/></source>
        <target state="new">Unknown error: <x id="INTERPOLATION" equiv-text="{{error}}"/></target>
        <context-group purpose="location">
          <context context-type="sourcefile">static/scripts/tim/ui/error-description.component.ts</context>
          <context context-type="linenumber">20</context>
        </context-group>
      </trans-unit>
      <trans-unit id="6523327060540361491" datatype="html">
        <source>Loading, please wait.</source>
        <target state="new">Loading, please wait.</target>
        <context-group purpose="location">
          <context context-type="sourcefile">static/scripts/tim/ui/goto-link.component.ts</context>
          <context context-type="linenumber">51</context>
        </context-group>
      </trans-unit>
      <trans-unit id="6822439865982379707" datatype="html">
        <source>Opens in <x id="INTERPOLATION" equiv-text="&quot;{&quot;"/>0<x id="INTERPOLATION_1" equiv-text="&quot;}&quot;"/>.</source>
        <target state="new">Opens in <x id="INTERPOLATION" equiv-text="&quot;{&quot;"/>0<x id="INTERPOLATION_1" equiv-text="&quot;}&quot;"/>.</target>
        <context-group purpose="location">
          <context context-type="sourcefile">static/scripts/tim/ui/goto-link.component.ts</context>
          <context context-type="linenumber">62</context>
        </context-group>
      </trans-unit>
      <trans-unit id="4604922124233283335" datatype="html">
        <source>You don't have permission to view that document.</source>
        <target state="new">You don't have permission to view that document.</target>
        <context-group purpose="location">
          <context context-type="sourcefile">static/scripts/tim/ui/goto-link.component.ts</context>
          <context context-type="linenumber">160</context>
        </context-group>
      </trans-unit>
      <trans-unit id="4213264030715523096" datatype="html">
        <source>Your access expired <x id="PH" equiv-text="pastDue"/> ago.</source>
        <target state="new">Your access expired <x id="PH" equiv-text="pastDue"/> ago.</target>
        <context-group purpose="location">
          <context context-type="sourcefile">static/scripts/tim/ui/goto-link.component.ts</context>
          <context context-type="linenumber">195</context>
        </context-group>
      </trans-unit>
      <trans-unit id="4412589376849932534" datatype="html">
        <source>You have unsaved changes. Save them or click the link again.</source>
        <target state="new">You have unsaved changes. Save them or click the link again.</target>
        <context-group purpose="location">
          <context context-type="sourcefile">static/scripts/tim/ui/goto-link.component.ts</context>
          <context context-type="linenumber">207</context>
        </context-group>
      </trans-unit>
      <trans-unit id="3154844608097457238" datatype="html">
        <source>You can access the link now.</source>
        <target state="new">You can access the link now.</target>
        <context-group purpose="location">
          <context context-type="sourcefile">static/scripts/tim/ui/goto-link.component.ts</context>
          <context context-type="linenumber">237</context>
        </context-group>
      </trans-unit>
      <trans-unit id="2333314224059826550" datatype="html">
        <source>Mark all as read</source>
        <target state="new">Mark all as read</target>
        <context-group purpose="location">
          <context context-type="sourcefile">static/scripts/tim/ui/mark-all-as-read.component.ts</context>
          <context context-type="linenumber">37</context>
        </context-group>
      </trans-unit>
      <trans-unit id="7711803407150719014" datatype="html">
        <source> Session check </source>
        <target state="new"> Session check </target>
        <context-group purpose="location">
          <context context-type="sourcefile">static/scripts/tim/ui/session-check/session-check-dialog.component.ts</context>
          <context context-type="linenumber">28,30</context>
        </context-group>
      </trans-unit>
      <trans-unit id="3505358436479235655" datatype="html">
        <source> The session is expired. Ask the supervisor to scan the QR code below. </source>
        <target state="new"> The session is expired. Ask the supervisor to scan the QR code below. </target>
        <context-group purpose="location">
          <context context-type="sourcefile">static/scripts/tim/ui/session-check/session-check-dialog.component.ts</context>
          <context context-type="linenumber">32,34</context>
        </context-group>
      </trans-unit>
      <trans-unit id="8303849156036972853" datatype="html">
        <source>Verify a new login</source>
        <target state="new">Verify a new login</target>
        <context-group purpose="location">
          <context context-type="sourcefile">static/scripts/tim/ui/session-check/session-check-dialog.component.ts</context>
          <context context-type="linenumber">35</context>
        </context-group>
      </trans-unit>
      <trans-unit id="212118607883345467" datatype="html">
        <source>This session was expired because you logged in too many times.</source>
        <target state="new">This session was expired because you logged in too many times.</target>
        <context-group purpose="location">
          <context context-type="sourcefile">static/scripts/tim/ui/session-check/session-check-dialog.component.ts</context>
          <context context-type="linenumber">36</context>
        </context-group>
      </trans-unit>
      <trans-unit id="5098547321898510813" datatype="html">
        <source> Please ask the supervisor to scan the code below to continue. </source>
        <target state="new"> Please ask the supervisor to scan the code below to continue. </target>
        <context-group purpose="location">
          <context context-type="sourcefile">static/scripts/tim/ui/session-check/session-check-dialog.component.ts</context>
          <context context-type="linenumber">38,40</context>
        </context-group>
      </trans-unit>
      <trans-unit id="8437774784999642776" datatype="html">
        <source>Once the code has been scanned, press "Check status" to re-check your verification.</source>
        <target state="new">Once the code has been scanned, press "Check status" to re-check your verification.</target>
        <context-group purpose="location">
          <context context-type="sourcefile">static/scripts/tim/ui/session-check/session-check-dialog.component.ts</context>
          <context context-type="linenumber">46</context>
        </context-group>
      </trans-unit>
      <trans-unit id="6118193036130472402" datatype="html">
        <source> Check status </source>
        <target state="new"> Check status </target>
        <context-group purpose="location">
          <context context-type="sourcefile">static/scripts/tim/ui/session-check/session-check-dialog.component.ts</context>
          <context context-type="linenumber">51,53</context>
        </context-group>
      </trans-unit>
      <trans-unit id="2481381240140660033" datatype="html">
        <source>Preview style</source>
        <target state="new">Preview style</target>
        <context-group purpose="location">
          <context context-type="sourcefile">static/scripts/tim/ui/style-preview.component.ts</context>
          <context context-type="linenumber">23</context>
        </context-group>
      </trans-unit>
      <trans-unit id="2310889859686019497" datatype="html">
        <source>Refresh preview</source>
        <target state="new">Refresh preview</target>
        <context-group purpose="location">
          <context context-type="sourcefile">static/scripts/tim/ui/style-preview.component.ts</context>
          <context context-type="linenumber">24</context>
        </context-group>
      </trans-unit>
      <trans-unit id="5266971436861475365" datatype="html">
        <source>Stop preview</source>
        <target state="new">Stop preview</target>
        <context-group purpose="location">
          <context context-type="sourcefile">static/scripts/tim/ui/style-preview.component.ts</context>
          <context context-type="linenumber">26</context>
        </context-group>
      </trans-unit>
      <trans-unit id="8326853458642984838" datatype="html">
        <source>This component only works for documents</source>
        <target state="new">This component only works for documents</target>
        <context-group purpose="location">
          <context context-type="sourcefile">static/scripts/tim/ui/style-preview.component.ts</context>
          <context context-type="linenumber">44</context>
        </context-group>
      </trans-unit>
      <trans-unit id="8818816501730146130" datatype="html">
        <source>Only styles in styles folder can be previewed</source>
        <target state="new">Only styles in styles folder can be previewed</target>
        <context-group purpose="location">
          <context context-type="sourcefile">static/scripts/tim/ui/style-preview.component.ts</context>
          <context context-type="linenumber">53</context>
        </context-group>
      </trans-unit>
      <trans-unit id="3259167026260282906" datatype="html">
        <source>Move the document under styles folder to see the preview</source>
        <target state="new">Move the document under styles folder to see the preview</target>
        <context-group purpose="location">
          <context context-type="sourcefile">static/scripts/tim/ui/style-preview.component.ts</context>
          <context context-type="linenumber">54</context>
        </context-group>
      </trans-unit>
      <trans-unit id="1399830849016085959" datatype="html">
        <source>The style could not be compiled</source>
        <target state="new">The style could not be compiled</target>
        <context-group purpose="location">
          <context context-type="sourcefile">static/scripts/tim/ui/style-preview.component.ts</context>
          <context context-type="linenumber">86</context>
        </context-group>
      </trans-unit>
      <trans-unit id="85180954696096344" datatype="html">
        <source>The following error occurred:</source>
        <target state="new">The following error occurred:</target>
        <context-group purpose="location">
          <context context-type="sourcefile">static/scripts/tim/ui/style-preview.component.ts</context>
          <context context-type="linenumber">87</context>
        </context-group>
      </trans-unit>
      <trans-unit id="8479238231731054887" datatype="html">
        <source>Time left:</source>
        <target state="new">Time left:</target>
        <context-group purpose="location">
          <context context-type="sourcefile">static/scripts/tim/ui/time-left.component.ts</context>
          <context context-type="linenumber">22</context>
        </context-group>
      </trans-unit>
      <trans-unit id="4446520826455854628" datatype="html">
        <source>The time is about to run out, remember to save your answers.</source>
        <target state="new">The time is about to run out, remember to save your answers.</target>
        <context-group purpose="location">
          <context context-type="sourcefile">static/scripts/tim/ui/time-left.component.ts</context>
          <context context-type="linenumber">32</context>
        </context-group>
      </trans-unit>
      <trans-unit id="6063653534564513310" datatype="html">
        <source>Time is up. You can still save answers for a while, but any new saves will be marked as late.</source>
        <target state="new">Time is up. You can still save answers for a while, but any new saves will be marked as late.</target>
        <context-group purpose="location">
          <context context-type="sourcefile">static/scripts/tim/ui/time-left.component.ts</context>
          <context context-type="linenumber">97</context>
        </context-group>
      </trans-unit>
      <trans-unit id="5084737096054125136" datatype="html">
        <source> Add new machine translator API key </source>
        <target state="new"> Add new machine translator API key </target>
        <context-group purpose="location">
          <context context-type="sourcefile">static/scripts/tim/user/add-api-key-dialog.component.ts</context>
          <context context-type="linenumber">29,31</context>
        </context-group>
      </trans-unit>
      <trans-unit id="8751302521403822705" datatype="html">
        <source>Machine translator</source>
        <target state="new">Machine translator</target>
        <context-group purpose="location">
          <context context-type="sourcefile">static/scripts/tim/user/add-api-key-dialog.component.ts</context>
          <context context-type="linenumber">36</context>
        </context-group>
      </trans-unit>
      <trans-unit id="4671562292257026998" datatype="html">
        <source>API key</source>
        <target state="new">API key</target>
        <context-group purpose="location">
          <context context-type="sourcefile">static/scripts/tim/user/add-api-key-dialog.component.ts</context>
          <context context-type="linenumber">44</context>
        </context-group>
      </trans-unit>
      <trans-unit id="1082620254802126635" datatype="html">
        <source> The API key was added successfully! </source>
        <target state="new"> The API key was added successfully! </target>
        <context-group purpose="location">
          <context context-type="sourcefile">static/scripts/tim/user/add-api-key-dialog.component.ts</context>
          <context context-type="linenumber">49,51</context>
        </context-group>
      </trans-unit>
      <trans-unit id="4620843381482583521" datatype="html">
        <source> Could not add the new API key: <x id="INTERPOLATION" equiv-text="{{addError}}"/> </source>
        <target state="new"> Could not add the new API key: <x id="INTERPOLATION" equiv-text="{{addError}}"/> </target>
        <context-group purpose="location">
          <context context-type="sourcefile">static/scripts/tim/user/add-api-key-dialog.component.ts</context>
          <context context-type="linenumber">52,54</context>
        </context-group>
      </trans-unit>
      <trans-unit id="577038887888857351" datatype="html">
        <source> Add </source>
        <target state="new"> Add </target>
        <context-group purpose="location">
          <context context-type="sourcefile">static/scripts/tim/user/add-api-key-dialog.component.ts</context>
          <context context-type="linenumber">64,66</context>
        </context-group>
        <context-group purpose="location">
          <context context-type="sourcefile">static/scripts/tim/user/add-contact-dialog.component.ts</context>
          <context context-type="linenumber">53,55</context>
        </context-group>
      </trans-unit>
      <trans-unit id="6953733615016806387" datatype="html">
        <source> Add new contact information </source>
        <target state="new"> Add new contact information </target>
        <context-group purpose="location">
          <context context-type="sourcefile">static/scripts/tim/user/add-contact-dialog.component.ts</context>
          <context context-type="linenumber">19,21</context>
        </context-group>
      </trans-unit>
      <trans-unit id="5462361983940693567" datatype="html">
        <source>Channel</source>
        <target state="new">Channel</target>
        <context-group purpose="location">
          <context context-type="sourcefile">static/scripts/tim/user/add-contact-dialog.component.ts</context>
          <context context-type="linenumber">26</context>
        </context-group>
      </trans-unit>
      <trans-unit id="3419120863121333151" datatype="html">
        <source>Contact info</source>
        <target state="new">Contact info</target>
        <context-group purpose="location">
          <context context-type="sourcefile">static/scripts/tim/user/add-contact-dialog.component.ts</context>
          <context context-type="linenumber">32</context>
        </context-group>
      </trans-unit>
      <trans-unit id="6002829667985638171" datatype="html">
        <source> A verification link was sent to this contact. Please check possible spam filters. </source>
        <target state="new"> A verification link was sent to this contact. Please check possible spam filters. </target>
        <context-group purpose="location">
          <context context-type="sourcefile">static/scripts/tim/user/add-contact-dialog.component.ts</context>
          <context context-type="linenumber">37,40</context>
        </context-group>
      </trans-unit>
      <trans-unit id="1747823725213733333" datatype="html">
        <source> Could not add the new contact: <x id="INTERPOLATION" equiv-text="{{addError}}"/> </source>
        <target state="new"> Could not add the new contact: <x id="INTERPOLATION" equiv-text="{{addError}}"/> </target>
        <context-group purpose="location">
          <context context-type="sourcefile">static/scripts/tim/user/add-contact-dialog.component.ts</context>
          <context context-type="linenumber">41,43</context>
        </context-group>
      </trans-unit>
      <trans-unit id="8747125763308501031" datatype="html">
        <source>Federation logo</source>
        <target state="new">Federation logo</target>
        <context-group purpose="location">
          <context context-type="sourcefile">static/scripts/tim/user/haka-login.component.ts</context>
          <context context-type="linenumber">66</context>
        </context-group>
      </trans-unit>
      <trans-unit id="3386853674104368310" datatype="html">
        <source>Haka login</source>
        <target state="new">Haka login</target>
        <context-group purpose="location">
          <context context-type="sourcefile">static/scripts/tim/user/haka-login.component.ts</context>
          <context context-type="linenumber">71</context>
        </context-group>
      </trans-unit>
      <trans-unit id="5946121121970393200" datatype="html">
        <source>Select your home organization...</source>
        <target state="translated">Välj din hemorgansation...</target>
        <context-group purpose="location">
          <context context-type="sourcefile">static/scripts/tim/user/haka-login.component.ts</context>
          <context context-type="linenumber">77</context>
        </context-group>
      </trans-unit>
      <trans-unit id="2715185765061607307" datatype="html">
        <source> Log in </source>
<<<<<<< HEAD
        <target state="translated">Logga in </target>
=======
        <target state="translated"> Logga in </target>
>>>>>>> 1c753264
        <context-group purpose="location">
          <context context-type="sourcefile">static/scripts/tim/user/haka-login.component.ts</context>
          <context context-type="linenumber">84,86</context>
        </context-group>
      </trans-unit>
      <trans-unit id="2826581353496868063" datatype="html">
        <source>Language</source>
        <target state="translated">Språk</target>
        <context-group purpose="location">
          <context context-type="sourcefile">static/scripts/tim/user/language-selector.component.ts</context>
          <context context-type="linenumber">10</context>
        </context-group>
      </trans-unit>
      <trans-unit id="6589026731731627693" datatype="html">
        <source>Use web browser preference</source>
        <target state="translated">Använda webbläsarinställningar</target>
        <context-group purpose="location">
          <context context-type="sourcefile">static/scripts/tim/user/language-selector.component.ts</context>
          <context context-type="linenumber">15</context>
        </context-group>
      </trans-unit>
      <trans-unit id="5866254605255506989" datatype="html">
        <source>English</source>
        <target state="translated">Engelska</target>
        <context-group purpose="location">
          <context context-type="sourcefile">static/scripts/tim/user/language-selector.component.ts</context>
          <context context-type="linenumber">16</context>
        </context-group>
      </trans-unit>
      <trans-unit id="861663369293303028" datatype="html">
        <source>Finnish</source>
        <target state="translated">Finska</target>
        <context-group purpose="location">
          <context context-type="sourcefile">static/scripts/tim/user/language-selector.component.ts</context>
          <context context-type="linenumber">17</context>
        </context-group>
      </trans-unit>
      <trans-unit id="4814606488888120626" datatype="html">
        <source> Members from universities and other Haka organizations, please use Haka to log in. </source>
        <target state="translated"> Medlemmar från universitet och andra Haka-prganisationer, använd Haka för att logga in. </target>
        <context-group purpose="location">
          <context context-type="sourcefile">static/scripts/tim/user/login-dialog.component.ts</context>
          <context context-type="linenumber">74,76</context>
        </context-group>
      </trans-unit>
      <trans-unit id="2341982959296346504" datatype="html">
        <source> Others, please log in with your TIM account. </source>
        <target state="translated"> Övriga, vänligen logga in med ditt TIM-konto. </target>
        <context-group purpose="location">
          <context context-type="sourcefile">static/scripts/tim/user/login-dialog.component.ts</context>
          <context context-type="linenumber">81,83</context>
        </context-group>
      </trans-unit>
      <trans-unit id="7169763988476671054" datatype="html">
        <source>Email or username</source>
        <target state="translated">E-postadress eller användarnamn</target>
        <context-group purpose="location">
          <context context-type="sourcefile">static/scripts/tim/user/login-dialog.component.ts</context>
          <context context-type="linenumber">88</context>
        </context-group>
        <context-group purpose="location">
          <context context-type="sourcefile">static/scripts/tim/user/login-dialog.component.ts</context>
          <context context-type="linenumber">166</context>
        </context-group>
        <context-group purpose="location">
          <context context-type="sourcefile">static/scripts/tim/user/login-dialog.component.ts</context>
          <context context-type="linenumber">176</context>
        </context-group>
      </trans-unit>
      <trans-unit id="5192694303323354537" datatype="html">
        <source> If you have not logged in before, and your email corresponds to the one in Studyinfo.fi, TIM sent a password to your email now. Please read the email in a separate browser tab, and please wait for the email at least 5 minutes if you don't get the email right away. Check your spam folder too. </source>
<<<<<<< HEAD
        <target state="new"> If you have not logged in before, and your email corresponds to the one in Studyinfo.fi, TIM sent a password to your email now. Please read the email in a separate browser tab, and please wait for the email at least 5 minutes if you don't get the email right away. Check your spam folder too. </target>
=======
        <target state="translated"> Om du har inte loggat in till TIM tidigare och din e-postadress motsvarar den i Studieinfo.fi, TIM skickade dig ditt lösenord vid e-posten just ny. Snälla läsa e-posten i en separat webbläsarflik och vänta för e-posten minst 5 minuter om du inte har fått e-posten direkt. Checka din spam-mapp också. </target>
>>>>>>> 1c753264
        <context-group purpose="location">
          <context context-type="sourcefile">static/scripts/tim/user/login-dialog.component.ts</context>
          <context context-type="linenumber">100,108</context>
        </context-group>
      </trans-unit>
      <trans-unit id="3890309214395153699" datatype="html">
        <source> If you have not logged in to TIM before, TIM sent a password to your email now. </source>
        <target state="new"> Om du har inte loggat in till TIM senare, TIM skickade dig ditt lösenord vid e-posten just ny. </target>
        <context-group purpose="location">
          <context context-type="sourcefile">static/scripts/tim/user/login-dialog.component.ts</context>
          <context context-type="linenumber">109,111</context>
        </context-group>
      </trans-unit>
      <trans-unit id="4335926162389244328" datatype="html">
        <source>If you have logged in before, use your current password.</source>
        <target state="new">Om du har loggat in senare, använda ditt nuvarande lösenord.</target>
        <context-group purpose="location">
          <context context-type="sourcefile">static/scripts/tim/user/login-dialog.component.ts</context>
          <context context-type="linenumber">113</context>
        </context-group>
      </trans-unit>
      <trans-unit id="1431416938026210429" datatype="html">
        <source>Password</source>
        <target state="new">Lösenord</target>
        <context-group purpose="location">
          <context context-type="sourcefile">static/scripts/tim/user/login-dialog.component.ts</context>
          <context context-type="linenumber">117</context>
        </context-group>
        <context-group purpose="location">
          <context context-type="sourcefile">static/scripts/tim/user/login-dialog.component.ts</context>
          <context context-type="linenumber">251</context>
        </context-group>
      </trans-unit>
      <trans-unit id="892063502898494584" datatype="html">
        <source>I forgot my password</source>
        <target state="new">Jag minns inte mitt lösenord</target>
        <context-group purpose="location">
          <context context-type="sourcefile">static/scripts/tim/user/login-dialog.component.ts</context>
          <context context-type="linenumber">126</context>
        </context-group>
      </trans-unit>
      <trans-unit id="6962699013778688473" datatype="html">
        <source>Continue</source>
        <target state="new">Fortsätta</target>
        <context-group purpose="location">
          <context context-type="sourcefile">static/scripts/tim/user/login-dialog.component.ts</context>
          <context context-type="linenumber">132</context>
        </context-group>
        <context-group purpose="location">
          <context context-type="sourcefile">static/scripts/tim/user/login-dialog.component.ts</context>
          <context context-type="linenumber">220</context>
        </context-group>
      </trans-unit>
      <trans-unit id="2336550011721758066" datatype="html">
        <source>Log in</source>
<<<<<<< HEAD
        <target state="translated">Logga in</target>
=======
        <target state="new">Logga in</target>
>>>>>>> 1c753264
        <context-group purpose="location">
          <context context-type="sourcefile">static/scripts/tim/user/login-dialog.component.ts</context>
          <context context-type="linenumber">137</context>
        </context-group>
        <context-group purpose="location">
          <context context-type="sourcefile">static/scripts/tim/user/login-dialog.component.ts</context>
          <context context-type="linenumber">383</context>
        </context-group>
        <context-group purpose="location">
          <context context-type="sourcefile">static/scripts/tim/user/login-menu.component.ts</context>
          <context context-type="linenumber">18</context>
        </context-group>
      </trans-unit>
      <trans-unit id="3023906871690155199" datatype="html">
        <source> Not a <x id="INTERPOLATION" equiv-text="{{getHomeOrgDisplayName()}}"/> student or staff member and don't have a TIM account? </source>
        <target state="new"> Not a <x id="INTERPOLATION" equiv-text="{{getHomeOrgDisplayName()}}"/> student or staff member and don't have a TIM account? </target>
        <context-group purpose="location">
          <context context-type="sourcefile">static/scripts/tim/user/login-dialog.component.ts</context>
          <context context-type="linenumber">147,149</context>
        </context-group>
      </trans-unit>
      <trans-unit id="7203320122205058413" datatype="html">
        <source> Sign up </source>
        <target state="new"> Sign up </target>
        <context-group purpose="location">
          <context context-type="sourcefile">static/scripts/tim/user/login-dialog.component.ts</context>
          <context context-type="linenumber">151,153</context>
        </context-group>
      </trans-unit>
      <trans-unit id="3129992797183034647" datatype="html">
        <source>If you don't have an existing TIM or <x id="INTERPOLATION" equiv-text="{{getHomeOrgDisplayName()}}"/> account, you can create a TIM account here.</source>
        <target state="new">If you don't have an existing TIM or <x id="INTERPOLATION" equiv-text="{{getHomeOrgDisplayName()}}"/> account, you can create a TIM account here.</target>
        <context-group purpose="location">
          <context context-type="sourcefile">static/scripts/tim/user/login-dialog.component.ts</context>
          <context context-type="linenumber">159</context>
        </context-group>
      </trans-unit>
      <trans-unit id="4437839904697334280" datatype="html">
        <source>Please input your email address to receive a temporary password.</source>
        <target state="new">Please input your email address to receive a temporary password.</target>
        <context-group purpose="location">
          <context context-type="sourcefile">static/scripts/tim/user/login-dialog.component.ts</context>
          <context context-type="linenumber">160</context>
        </context-group>
      </trans-unit>
      <trans-unit id="6534522401559597537" datatype="html">
        <source> To reset password, enter your email or username first. </source>
        <target state="new"> To reset password, enter your email or username first. </target>
        <context-group purpose="location">
          <context context-type="sourcefile">static/scripts/tim/user/login-dialog.component.ts</context>
          <context context-type="linenumber">162,164</context>
        </context-group>
      </trans-unit>
      <trans-unit id="5642573626630285521" datatype="html">
        <source>Do not type anything here</source>
        <target state="new">Do not type anything here</target>
        <context-group purpose="location">
          <context context-type="sourcefile">static/scripts/tim/user/login-dialog.component.ts</context>
          <context context-type="linenumber">178</context>
        </context-group>
        <context-group purpose="location">
          <context context-type="sourcefile">static/scripts/tim/user/login-dialog.component.ts</context>
          <context context-type="linenumber">187</context>
        </context-group>
      </trans-unit>
      <trans-unit id="2917314929120683887" datatype="html">
        <source> Continue </source>
        <target state="new"> Continue </target>
        <context-group purpose="location">
          <context context-type="sourcefile">static/scripts/tim/user/login-dialog.component.ts</context>
          <context context-type="linenumber">193,195</context>
        </context-group>
      </trans-unit>
      <trans-unit id="2330577642930707695" datatype="html">
        <source> Cancel </source>
        <target state="new"> Cancel </target>
        <context-group purpose="location">
          <context context-type="sourcefile">static/scripts/tim/user/login-dialog.component.ts</context>
          <context context-type="linenumber">198,200</context>
        </context-group>
        <context-group purpose="location">
          <context context-type="sourcefile">static/scripts/tim/user/user-group-dialog.component.ts</context>
          <context context-type="linenumber">84,86</context>
        </context-group>
      </trans-unit>
      <trans-unit id="3935456657559916361" datatype="html">
        <source> TIM sent you a temporary password. Please check your email and type the password below to continue. </source>
        <target state="new"> TIM sent you a temporary password. Please check your email and type the password below to continue. </target>
        <context-group purpose="location">
          <context context-type="sourcefile">static/scripts/tim/user/login-dialog.component.ts</context>
          <context context-type="linenumber">203,205</context>
        </context-group>
      </trans-unit>
      <trans-unit id="8610208503721000387" datatype="html">
        <source>Password you received</source>
        <target state="new">Password you received</target>
        <context-group purpose="location">
          <context context-type="sourcefile">static/scripts/tim/user/login-dialog.component.ts</context>
          <context context-type="linenumber">214</context>
        </context-group>
      </trans-unit>
      <trans-unit id="834072654360023442" datatype="html">
        <source> Enter your name (Lastname Firstname) </source>
        <target state="new"> Enter your name (Lastname Firstname) </target>
        <context-group purpose="location">
          <context context-type="sourcefile">static/scripts/tim/user/login-dialog.component.ts</context>
          <context context-type="linenumber">223,225</context>
        </context-group>
      </trans-unit>
      <trans-unit id="8203367621031610680" datatype="html">
        <source>Your name</source>
        <target state="new">Your name</target>
        <context-group purpose="location">
          <context context-type="sourcefile">static/scripts/tim/user/login-dialog.component.ts</context>
          <context context-type="linenumber">235</context>
        </context-group>
      </trans-unit>
      <trans-unit id="6047139372036217996" datatype="html">
        <source> Create a new password (at least <x id="INTERPOLATION" equiv-text="{{ minPasswordLength }}"/> characters) </source>
        <target state="new"> Create a new password (at least <x id="INTERPOLATION" equiv-text="{{ minPasswordLength }}"/> characters) </target>
        <context-group purpose="location">
          <context context-type="sourcefile">static/scripts/tim/user/login-dialog.component.ts</context>
          <context context-type="linenumber">239,241</context>
        </context-group>
      </trans-unit>
      <trans-unit id="7688307851659303493" datatype="html">
        <source> Retype the above password </source>
        <target state="new"> Retype the above password </target>
        <context-group purpose="location">
          <context context-type="sourcefile">static/scripts/tim/user/login-dialog.component.ts</context>
          <context context-type="linenumber">255,257</context>
        </context-group>
      </trans-unit>
      <trans-unit id="4621828901734430721" datatype="html">
        <source>Retype password</source>
        <target state="new">Retype password</target>
        <context-group purpose="location">
          <context context-type="sourcefile">static/scripts/tim/user/login-dialog.component.ts</context>
          <context context-type="linenumber">267</context>
        </context-group>
      </trans-unit>
      <trans-unit id="1109115297424558158" datatype="html">
        <source>Finish </source>
        <target state="new">Finish </target>
        <context-group purpose="location">
          <context context-type="sourcefile">static/scripts/tim/user/login-dialog.component.ts</context>
          <context context-type="linenumber">273,274</context>
        </context-group>
      </trans-unit>
      <trans-unit id="5708663882708336887" datatype="html">
        <source> Thank you! </source>
        <target state="new"> Thank you! </target>
        <context-group purpose="location">
          <context context-type="sourcefile">static/scripts/tim/user/login-dialog.component.ts</context>
          <context context-type="linenumber">276,278</context>
        </context-group>
      </trans-unit>
      <trans-unit id="5441742507983908256" datatype="html">
        <source> Your information was updated successfully. </source>
        <target state="new"> Your information was updated successfully. </target>
        <context-group purpose="location">
          <context context-type="sourcefile">static/scripts/tim/user/login-dialog.component.ts</context>
          <context context-type="linenumber">279,281</context>
        </context-group>
      </trans-unit>
      <trans-unit id="1031561808357651002" datatype="html">
        <source> Now you can <x id="START_LINK" ctype="x-a" equiv-text="&lt;a href=&quot;&quot; focusMe>"/>refresh<x id="CLOSE_LINK" ctype="x-a" equiv-text="&lt;/a>"/> the page to log in. </source>
        <target state="new"> Now you can <x id="START_LINK" ctype="x-a" equiv-text="&lt;a href=&quot;&quot; focusMe>"/>refresh<x id="CLOSE_LINK" ctype="x-a" equiv-text="&lt;/a>"/> the page to log in. </target>
        <context-group purpose="location">
          <context context-type="sourcefile">static/scripts/tim/user/login-dialog.component.ts</context>
          <context context-type="linenumber">282,286</context>
        </context-group>
      </trans-unit>
      <trans-unit id="1346640911183618259" datatype="html">
        <source>Add a user to this session</source>
        <target state="new">Add a user to this session</target>
        <context-group purpose="location">
          <context context-type="sourcefile">static/scripts/tim/user/login-dialog.component.ts</context>
          <context context-type="linenumber">378</context>
        </context-group>
        <context-group purpose="location">
          <context context-type="sourcefile">static/scripts/tim/user/user-menu.component.ts</context>
          <context context-type="linenumber">31</context>
        </context-group>
      </trans-unit>
      <trans-unit id="7028204981963450021" datatype="html">
        <source>Sign up</source>
        <target state="new">Sign up</target>
        <context-group purpose="location">
          <context context-type="sourcefile">static/scripts/tim/user/login-dialog.component.ts</context>
          <context context-type="linenumber">381</context>
        </context-group>
      </trans-unit>
      <trans-unit id="5970481071378421464" datatype="html">
        <source>Read basic profile information (username, full name, email address)</source>
        <target state="new">Read basic profile information (username, full name, email address)</target>
        <context-group purpose="location">
          <context context-type="sourcefile">static/scripts/tim/user/oauth-authorize.component.ts</context>
          <context context-type="linenumber">17</context>
        </context-group>
      </trans-unit>
      <trans-unit id="6136750245088897520" datatype="html">
        <source>Authenticate to <x id="INTERPOLATION" equiv-text="{{data.oauthClientName}}"/> with TIM</source>
        <target state="new">Authenticate to <x id="INTERPOLATION" equiv-text="{{data.oauthClientName}}"/> with TIM</target>
        <context-group purpose="location">
          <context context-type="sourcefile">static/scripts/tim/user/oauth-authorize.component.ts</context>
          <context context-type="linenumber">42</context>
        </context-group>
      </trans-unit>
      <trans-unit id="426514155240557396" datatype="html">
        <source>You are attempting to authenticate to <x id="START_TAG_STRONG" ctype="x-strong" equiv-text="&lt;strong>"/><x id="INTERPOLATION" equiv-text="{{data.oauthClientName}}"/><x id="CLOSE_TAG_STRONG" ctype="x-strong" equiv-text="&lt;/strong>"/> with TIM.</source>
        <target state="new">You are attempting to authenticate to <x id="START_TAG_STRONG" ctype="x-strong" equiv-text="&lt;strong>"/><x id="INTERPOLATION" equiv-text="{{data.oauthClientName}}"/><x id="CLOSE_TAG_STRONG" ctype="x-strong" equiv-text="&lt;/strong>"/> with TIM.</target>
        <context-group purpose="location">
          <context context-type="sourcefile">static/scripts/tim/user/oauth-authorize.component.ts</context>
          <context context-type="linenumber">43</context>
        </context-group>
      </trans-unit>
      <trans-unit id="3914978142342238712" datatype="html">
        <source><x id="START_TAG_STRONG" ctype="x-strong" equiv-text="&lt;strong>"/><x id="INTERPOLATION" equiv-text="{{data.oauthClientName}}"/><x id="CLOSE_TAG_STRONG" ctype="x-strong" equiv-text="&lt;/strong>"/> will be able to</source>
        <target state="new"><x id="START_TAG_STRONG" ctype="x-strong" equiv-text="&lt;strong>"/><x id="INTERPOLATION" equiv-text="{{data.oauthClientName}}"/><x id="CLOSE_TAG_STRONG" ctype="x-strong" equiv-text="&lt;/strong>"/> will be able to</target>
        <context-group purpose="location">
          <context context-type="sourcefile">static/scripts/tim/user/oauth-authorize.component.ts</context>
          <context context-type="linenumber">44</context>
        </context-group>
      </trans-unit>
      <trans-unit id="880812500174154923" datatype="html">
        <source>Do you want to proceed?</source>
        <target state="new">Do you want to proceed?</target>
        <context-group purpose="location">
          <context context-type="sourcefile">static/scripts/tim/user/oauth-authorize.component.ts</context>
          <context context-type="linenumber">49</context>
        </context-group>
      </trans-unit>
      <trans-unit id="3456557310846343541" datatype="html">
        <source>Authenticate to <x id="INTERPOLATION" equiv-text="{{data.oauthClientName}}"/></source>
        <target state="new">Authenticate to <x id="INTERPOLATION" equiv-text="{{data.oauthClientName}}"/></target>
        <context-group purpose="location">
          <context context-type="sourcefile">static/scripts/tim/user/oauth-authorize.component.ts</context>
          <context context-type="linenumber">52</context>
        </context-group>
      </trans-unit>
      <trans-unit id="1323492625993889978" datatype="html">
        <source>Log in with the button above in order to authenticate</source>
        <target state="new">Log in with the button above in order to authenticate</target>
        <context-group purpose="location">
          <context context-type="sourcefile">static/scripts/tim/user/oauth-authorize.component.ts</context>
          <context context-type="linenumber">57</context>
        </context-group>
      </trans-unit>
      <trans-unit id="7000649363168371045" datatype="html">
        <source>Save changes</source>
        <target state="new">Save changes</target>
        <context-group purpose="location">
          <context context-type="sourcefile">static/scripts/tim/user/settings.component.ts</context>
          <context context-type="linenumber">46</context>
        </context-group>
      </trans-unit>
      <trans-unit id="6786637141307824568" datatype="html">
        <source>Emails</source>
        <target state="new">Emails</target>
        <context-group purpose="location">
          <context context-type="sourcefile">static/scripts/tim/user/settings.component.ts</context>
          <context context-type="linenumber">67</context>
        </context-group>
      </trans-unit>
      <trans-unit id="657310079267053935" datatype="html">
        <source>Style</source>
        <target state="new">Style</target>
        <context-group purpose="location">
          <context context-type="sourcefile">static/scripts/tim/user/settings.component.ts</context>
          <context context-type="linenumber">91</context>
        </context-group>
      </trans-unit>
      <trans-unit id="8650499415827640724" datatype="html">
        <source>Type</source>
        <target state="new">Type</target>
        <context-group purpose="location">
          <context context-type="sourcefile">static/scripts/tim/user/settings.component.ts</context>
          <context context-type="linenumber">93</context>
        </context-group>
      </trans-unit>
      <trans-unit id="5537140202564681782" datatype="html">
        <source>TIM settings</source>
        <target state="new">TIM settings</target>
        <context-group purpose="location">
          <context context-type="sourcefile">static/scripts/tim/user/settings.component.ts</context>
          <context context-type="linenumber">119</context>
        </context-group>
      </trans-unit>
      <trans-unit id="712909229315222468" datatype="html">
        <source>Preferred language</source>
        <target state="new">Preferred language</target>
        <context-group purpose="location">
          <context context-type="sourcefile">static/scripts/tim/user/settings.component.ts</context>
          <context context-type="linenumber">121</context>
        </context-group>
      </trans-unit>
      <trans-unit id="6977749640368501596" datatype="html">
        <source>Styles</source>
        <target state="new">Styles</target>
        <context-group purpose="location">
          <context context-type="sourcefile">static/scripts/tim/user/settings.component.ts</context>
          <context context-type="linenumber">127</context>
        </context-group>
      </trans-unit>
      <trans-unit id="1680943533060739363" datatype="html">
        <source>Selected styles</source>
        <target state="new">Selected styles</target>
        <context-group purpose="location">
          <context context-type="sourcefile">static/scripts/tim/user/settings.component.ts</context>
          <context context-type="linenumber">133</context>
        </context-group>
      </trans-unit>
      <trans-unit id="7016510469271315963" datatype="html">
        <source> Styles that you currently use are listed here. You can review and remove styles that you use. </source>
        <target state="new"> Styles that you currently use are listed here. You can review and remove styles that you use. </target>
        <context-group purpose="location">
          <context context-type="sourcefile">static/scripts/tim/user/settings.component.ts</context>
          <context context-type="linenumber">135,138</context>
        </context-group>
      </trans-unit>
      <trans-unit id="2124612323077640701" datatype="html">
        <source> You can also reorder styles by dragging them in the list below. Reordering the styles will change their priority which might affect the final generated theme for TIM. </source>
        <target state="new"> You can also reorder styles by dragging them in the list below. Reordering the styles will change their priority which might affect the final generated theme for TIM. </target>
        <context-group purpose="location">
          <context context-type="sourcefile">static/scripts/tim/user/settings.component.ts</context>
          <context context-type="linenumber">139,142</context>
        </context-group>
      </trans-unit>
      <trans-unit id="5869016768847683779" datatype="html">
        <source>Loading active styles, please wait</source>
        <target state="new">Loading active styles, please wait</target>
        <context-group purpose="location">
          <context context-type="sourcefile">static/scripts/tim/user/settings.component.ts</context>
          <context context-type="linenumber">146</context>
        </context-group>
      </trans-unit>
      <trans-unit id="5380572116300325278" datatype="html">
        <source> You have no styles selected. You can add styles via the <x id="START_LINK" ctype="x-a" equiv-text="&lt;a (click)=&quot;changeStyleTab(1)&quot;>"/>Available styles<x id="CLOSE_LINK" ctype="x-a" equiv-text="&lt;/a>"/> tab. </source>
        <target state="new"> You have no styles selected. You can add styles via the <x id="START_LINK" ctype="x-a" equiv-text="&lt;a (click)=&quot;changeStyleTab(1)&quot;>"/>Available styles<x id="CLOSE_LINK" ctype="x-a" equiv-text="&lt;/a>"/> tab. </target>
        <context-group purpose="location">
          <context context-type="sourcefile">static/scripts/tim/user/settings.component.ts</context>
          <context context-type="linenumber">150,152</context>
        </context-group>
      </trans-unit>
      <trans-unit id="8852490424970169127" datatype="html">
        <source>Official</source>
        <target state="new">Official</target>
        <context-group purpose="location">
          <context context-type="sourcefile">static/scripts/tim/user/settings.component.ts</context>
          <context context-type="linenumber">167</context>
        </context-group>
      </trans-unit>
      <trans-unit id="6381490568322624964" datatype="html">
        <source>Deleted</source>
        <target state="new">Deleted</target>
        <context-group purpose="location">
          <context context-type="sourcefile">static/scripts/tim/user/settings.component.ts</context>
          <context context-type="linenumber">168</context>
        </context-group>
      </trans-unit>
      <trans-unit id="414678636665913931" datatype="html">
        <source>Delete style</source>
        <target state="new">Delete style</target>
        <context-group purpose="location">
          <context context-type="sourcefile">static/scripts/tim/user/settings.component.ts</context>
          <context context-type="linenumber">173</context>
        </context-group>
      </trans-unit>
      <trans-unit id="178441188618264876" datatype="html">
        <source>Available styles</source>
        <target state="new">Available styles</target>
        <context-group purpose="location">
          <context context-type="sourcefile">static/scripts/tim/user/settings.component.ts</context>
          <context context-type="linenumber">181</context>
        </context-group>
      </trans-unit>
      <trans-unit id="3945744289027552408" datatype="html">
        <source> The table below lists all styles available on TIM. You can preview and add new styles using the table below. </source>
        <target state="new"> The table below lists all styles available on TIM. You can preview and add new styles using the table below. </target>
        <context-group purpose="location">
          <context context-type="sourcefile">static/scripts/tim/user/settings.component.ts</context>
          <context context-type="linenumber">183,186</context>
        </context-group>
      </trans-unit>
      <trans-unit id="3197188819017309601" datatype="html">
        <source><x id="START_TAG_STRONG" ctype="x-strong" equiv-text="&lt;strong>"/>Official styles<x id="CLOSE_TAG_STRONG" ctype="x-strong" equiv-text="&lt;/strong>"/> are maintained and supported by TIM maintainers. </source>
        <target state="new"><x id="START_TAG_STRONG" ctype="x-strong" equiv-text="&lt;strong>"/>Official styles<x id="CLOSE_TAG_STRONG" ctype="x-strong" equiv-text="&lt;/strong>"/> are maintained and supported by TIM maintainers. </target>
        <context-group purpose="location">
          <context context-type="sourcefile">static/scripts/tim/user/settings.component.ts</context>
          <context context-type="linenumber">188,190</context>
        </context-group>
      </trans-unit>
      <trans-unit id="4598159830582790095" datatype="html">
        <source><x id="START_TAG_STRONG" ctype="x-strong" equiv-text="&lt;strong>"/>User-made styles<x id="CLOSE_TAG_STRONG" ctype="x-strong" equiv-text="&lt;/strong>"/> are made and maintained by TIM's users. For more information, see <x id="START_LINK" ctype="x-a" equiv-text="&lt;a href=&quot;/view/tim/ohjeita/styles&quot;>"/>style authoring guide<x id="CLOSE_LINK" ctype="x-a" equiv-text="&lt;/a>"/>.</source>
        <target state="new"><x id="START_TAG_STRONG" ctype="x-strong" equiv-text="&lt;strong>"/>User-made styles<x id="CLOSE_TAG_STRONG" ctype="x-strong" equiv-text="&lt;/strong>"/> are made and maintained by TIM's users. For more information, see <x id="START_LINK" ctype="x-a" equiv-text="&lt;a href=&quot;/view/tim/ohjeita/styles&quot;>"/>style authoring guide<x id="CLOSE_LINK" ctype="x-a" equiv-text="&lt;/a>"/>.</target>
        <context-group purpose="location">
          <context context-type="sourcefile">static/scripts/tim/user/settings.component.ts</context>
          <context context-type="linenumber">191</context>
        </context-group>
      </trans-unit>
      <trans-unit id="5633802735834461146" datatype="html">
        <source>To remove styles or edit their ordering, use the <x id="START_LINK" ctype="x-a" equiv-text="&lt;a (click)=&quot;changeStyleTab(0)&quot;>"/>Selected styles<x id="CLOSE_LINK" ctype="x-a" equiv-text="&lt;/a>"/> tab.</source>
        <target state="new">To remove styles or edit their ordering, use the <x id="START_LINK" ctype="x-a" equiv-text="&lt;a (click)=&quot;changeStyleTab(0)&quot;>"/>Selected styles<x id="CLOSE_LINK" ctype="x-a" equiv-text="&lt;/a>"/> tab.</target>
        <context-group purpose="location">
          <context context-type="sourcefile">static/scripts/tim/user/settings.component.ts</context>
          <context context-type="linenumber">193,194</context>
        </context-group>
      </trans-unit>
      <trans-unit id="2068094190303764265" datatype="html">
        <source><x id="START_TAG_STRONG" ctype="x-strong" equiv-text="&lt;strong>"/>Note:<x id="CLOSE_TAG_STRONG" ctype="x-strong" equiv-text="&lt;/strong>"/> Your current styles will be temporarily disabled while previewing.</source>
        <target state="new"><x id="START_TAG_STRONG" ctype="x-strong" equiv-text="&lt;strong>"/>Note:<x id="CLOSE_TAG_STRONG" ctype="x-strong" equiv-text="&lt;/strong>"/> Your current styles will be temporarily disabled while previewing.</target>
        <context-group purpose="location">
          <context context-type="sourcefile">static/scripts/tim/user/settings.component.ts</context>
          <context context-type="linenumber">195</context>
        </context-group>
      </trans-unit>
      <trans-unit id="1623742637107569850" datatype="html">
        <source>Loading available styles, please wait</source>
        <target state="new">Loading available styles, please wait</target>
        <context-group purpose="location">
          <context context-type="sourcefile">static/scripts/tim/user/settings.component.ts</context>
          <context context-type="linenumber">198</context>
        </context-group>
      </trans-unit>
      <trans-unit id="3022574657658302514" datatype="html">
        <source> No styles available. </source>
        <target state="new"> No styles available. </target>
        <context-group purpose="location">
          <context context-type="sourcefile">static/scripts/tim/user/settings.component.ts</context>
          <context context-type="linenumber">202,204</context>
        </context-group>
      </trans-unit>
      <trans-unit id="8466254912507014180" datatype="html">
        <source>Show user-made styles</source>
        <target state="new">Show user-made styles</target>
        <context-group purpose="location">
          <context context-type="sourcefile">static/scripts/tim/user/settings.component.ts</context>
          <context context-type="linenumber">211</context>
        </context-group>
      </trans-unit>
      <trans-unit id="525875498967023195" datatype="html">
        <source> Add to Selected styles </source>
        <target state="new"> Add to Selected styles </target>
        <context-group purpose="location">
          <context context-type="sourcefile">static/scripts/tim/user/settings.component.ts</context>
          <context context-type="linenumber">216,218</context>
        </context-group>
      </trans-unit>
      <trans-unit id="4230722003940734690" datatype="html">
        <source> Clear preview </source>
        <target state="new"> Clear preview </target>
        <context-group purpose="location">
          <context context-type="sourcefile">static/scripts/tim/user/settings.component.ts</context>
          <context context-type="linenumber">219,221</context>
        </context-group>
      </trans-unit>
      <trans-unit id="6720823601286643090" datatype="html">
        <source>Custom CSS</source>
        <target state="new">Custom CSS</target>
        <context-group purpose="location">
          <context context-type="sourcefile">static/scripts/tim/user/settings.component.ts</context>
          <context context-type="linenumber">226</context>
        </context-group>
        <context-group purpose="location">
          <context context-type="sourcefile">static/scripts/tim/user/settings.component.ts</context>
          <context context-type="linenumber">237</context>
        </context-group>
      </trans-unit>
      <trans-unit id="9049192107970830125" datatype="html">
        <source> You can define your personal custom styles using CSS. The styles are applied to all TIM pages and all devices you use. </source>
        <target state="new"> You can define your personal custom styles using CSS. The styles are applied to all TIM pages and all devices you use. </target>
        <context-group purpose="location">
          <context context-type="sourcefile">static/scripts/tim/user/settings.component.ts</context>
          <context context-type="linenumber">228,231</context>
        </context-group>
      </trans-unit>
      <trans-unit id="4387425307250994986" datatype="html">
        <source> For extended styling using SCSS, refer to <x id="START_LINK" ctype="x-a" equiv-text="&lt;a href=&quot;/view/tim/ohjeita/styles&quot;>"/>style authoring guide<x id="CLOSE_LINK" ctype="x-a" equiv-text="&lt;/a>"/>. </source>
        <target state="new"> For extended styling using SCSS, refer to <x id="START_LINK" ctype="x-a" equiv-text="&lt;a href=&quot;/view/tim/ohjeita/styles&quot;>"/>style authoring guide<x id="CLOSE_LINK" ctype="x-a" equiv-text="&lt;/a>"/>. </target>
        <context-group purpose="location">
          <context context-type="sourcefile">static/scripts/tim/user/settings.component.ts</context>
          <context context-type="linenumber">232,234</context>
        </context-group>
      </trans-unit>
      <trans-unit id="870309451926918163" datatype="html">
        <source>Add Print Settings</source>
        <target state="new">Add Print Settings</target>
        <context-group purpose="location">
          <context context-type="sourcefile">static/scripts/tim/user/settings.component.ts</context>
          <context context-type="linenumber">241</context>
        </context-group>
      </trans-unit>
      <trans-unit id="7981859935878968709" datatype="html">
        <source>Compiling style, please wait</source>
        <target state="new">Compiling style, please wait</target>
        <context-group purpose="location">
          <context context-type="sourcefile">static/scripts/tim/user/settings.component.ts</context>
          <context context-type="linenumber">247</context>
        </context-group>
      </trans-unit>
      <trans-unit id="3742657416068781599" datatype="html">
        <source>Editor</source>
        <target state="new">Editor</target>
        <context-group purpose="location">
          <context context-type="sourcefile">static/scripts/tim/user/settings.component.ts</context>
          <context context-type="linenumber">250</context>
        </context-group>
      </trans-unit>
      <trans-unit id="4555072505974958625" datatype="html">
        <source>Use words from the document in ACE editor autocomplete</source>
        <target state="new">Use words from the document in ACE editor autocomplete</target>
        <context-group purpose="location">
          <context context-type="sourcefile">static/scripts/tim/user/settings.component.ts</context>
          <context context-type="linenumber">255</context>
        </context-group>
      </trans-unit>
      <trans-unit id="558670288813283974" datatype="html">
        <source>ACE editor additional word list for autocomplete (1 word per line)</source>
        <target state="new">ACE editor additional word list for autocomplete (1 word per line)</target>
        <context-group purpose="location">
          <context context-type="sourcefile">static/scripts/tim/user/settings.component.ts</context>
          <context context-type="linenumber">259</context>
        </context-group>
      </trans-unit>
      <trans-unit id="5851560788527570644" datatype="html">
        <source>Notifications</source>
        <target state="new">Notifications</target>
        <context-group purpose="location">
          <context context-type="sourcefile">static/scripts/tim/user/settings.component.ts</context>
          <context context-type="linenumber">265</context>
        </context-group>
      </trans-unit>
      <trans-unit id="6034381739174789830" datatype="html">
        <source>Subscribed items</source>
        <target state="new">Subscribed items</target>
        <context-group purpose="location">
          <context context-type="sourcefile">static/scripts/tim/user/settings.component.ts</context>
          <context context-type="linenumber">266</context>
        </context-group>
      </trans-unit>
      <trans-unit id="7309234468513395994" datatype="html">
        <source>You get emails from the following documents and folders:</source>
        <target state="new">You get emails from the following documents and folders:</target>
        <context-group purpose="location">
          <context context-type="sourcefile">static/scripts/tim/user/settings.component.ts</context>
          <context context-type="linenumber">267</context>
        </context-group>
      </trans-unit>
      <trans-unit id="5590923235316551885" datatype="html">
        <source>You haven't subscribed to any documents or folders.</source>
        <target state="new">You haven't subscribed to any documents or folders.</target>
        <context-group purpose="location">
          <context context-type="sourcefile">static/scripts/tim/user/settings.component.ts</context>
          <context context-type="linenumber">268</context>
        </context-group>
      </trans-unit>
      <trans-unit id="4328531336907265149" datatype="html">
        <source>Document modifications</source>
        <target state="new">Document modifications</target>
        <context-group purpose="location">
          <context context-type="sourcefile">static/scripts/tim/user/settings.component.ts</context>
          <context context-type="linenumber">276</context>
        </context-group>
      </trans-unit>
      <trans-unit id="4074382476478364073" datatype="html">
        <source>New comments</source>
        <target state="new">New comments</target>
        <context-group purpose="location">
          <context context-type="sourcefile">static/scripts/tim/user/settings.component.ts</context>
          <context context-type="linenumber">279</context>
        </context-group>
      </trans-unit>
      <trans-unit id="1165813152477840259" datatype="html">
        <source>Comment modifications</source>
        <target state="new">Comment modifications</target>
        <context-group purpose="location">
          <context context-type="sourcefile">static/scripts/tim/user/settings.component.ts</context>
          <context context-type="linenumber">282</context>
        </context-group>
      </trans-unit>
      <trans-unit id="6644632063501552458" datatype="html">
        <source>Answer posts</source>
        <target state="new">Answer posts</target>
        <context-group purpose="location">
          <context context-type="sourcefile">static/scripts/tim/user/settings.component.ts</context>
          <context context-type="linenumber">285</context>
        </context-group>
      </trans-unit>
      <trans-unit id="6381140642359438701" datatype="html">
        <source> Show all </source>
        <target state="new"> Show all </target>
        <context-group purpose="location">
          <context context-type="sourcefile">static/scripts/tim/user/settings.component.ts</context>
          <context context-type="linenumber">290,292</context>
        </context-group>
      </trans-unit>
      <trans-unit id="2135976272181506504" datatype="html">
        <source>Exclusion list</source>
        <target state="new">Exclusion list</target>
        <context-group purpose="location">
          <context context-type="sourcefile">static/scripts/tim/user/settings.component.ts</context>
          <context context-type="linenumber">293</context>
        </context-group>
      </trans-unit>
      <trans-unit id="8257562403982749238" datatype="html">
        <source> Sometimes you may want to subscribe to emails from a folder but exclude some documents within it. Using the list below you can specify which folders and documents should be excluded from your email subscriptions. </source>
        <target state="new"> Sometimes you may want to subscribe to emails from a folder but exclude some documents within it. Using the list below you can specify which folders and documents should be excluded from your email subscriptions. </target>
        <context-group purpose="location">
          <context context-type="sourcefile">static/scripts/tim/user/settings.component.ts</context>
          <context context-type="linenumber">294,298</context>
        </context-group>
      </trans-unit>
      <trans-unit id="3568299798809723019" datatype="html">
        <source>Type one regular expression per line that should match any part of the path of the folder or document, e.g. <x id="START_TAG_CODE" ctype="x-code" equiv-text="&lt;code>"/>/ht/<x id="CLOSE_TAG_CODE" ctype="x-code" equiv-text="&lt;/code>"/> would match any path with <x id="START_TAG_CODE" ctype="x-code" equiv-text="&lt;code>"/>/ht/<x id="CLOSE_TAG_CODE" ctype="x-code" equiv-text="&lt;/code>"/> in it.</source>
        <target state="new">Type one regular expression per line that should match any part of the path of the folder or document, e.g. <x id="START_TAG_CODE" ctype="x-code" equiv-text="&lt;code>"/>/ht/<x id="CLOSE_TAG_CODE" ctype="x-code" equiv-text="&lt;/code>"/> would match any path with <x id="START_TAG_CODE" ctype="x-code" equiv-text="&lt;code>"/>/ht/<x id="CLOSE_TAG_CODE" ctype="x-code" equiv-text="&lt;/code>"/> in it.</target>
        <context-group purpose="location">
          <context context-type="sourcefile">static/scripts/tim/user/settings.component.ts</context>
          <context context-type="linenumber">299,301</context>
        </context-group>
      </trans-unit>
      <trans-unit id="7883643903366928120" datatype="html">
        <source>Menus</source>
        <target state="new">Menus</target>
        <context-group purpose="location">
          <context context-type="sourcefile">static/scripts/tim/user/settings.component.ts</context>
          <context context-type="linenumber">308</context>
        </context-group>
      </trans-unit>
      <trans-unit id="6969149839776519170" datatype="html">
        <source> Collapse document index with more than </source>
        <target state="new"> Collapse document index with more than </target>
        <context-group purpose="location">
          <context context-type="sourcefile">static/scripts/tim/user/settings.component.ts</context>
          <context context-type="linenumber">310,312</context>
        </context-group>
      </trans-unit>
      <trans-unit id="3100303375549436775" datatype="html">
        <source>40 (default)</source>
        <target state="new">40 (default)</target>
        <context-group purpose="location">
          <context context-type="sourcefile">static/scripts/tim/user/settings.component.ts</context>
          <context context-type="linenumber">316</context>
        </context-group>
      </trans-unit>
      <trans-unit id="413346167952108153" datatype="html">
        <source>items</source>
        <target state="new">items</target>
        <context-group purpose="location">
          <context context-type="sourcefile">static/scripts/tim/user/settings.component.ts</context>
          <context context-type="linenumber">318</context>
        </context-group>
      </trans-unit>
      <trans-unit id="1238583382012712938" datatype="html">
        <source> Clear </source>
        <target state="new"> Clear </target>
        <context-group purpose="location">
          <context context-type="sourcefile">static/scripts/tim/user/settings.component.ts</context>
          <context context-type="linenumber">320,322</context>
        </context-group>
      </trans-unit>
      <trans-unit id="5779525952863625402" datatype="html">
        <source>Opening settings</source>
        <target state="new">Opening settings</target>
        <context-group purpose="location">
          <context context-type="sourcefile">static/scripts/tim/user/settings.component.ts</context>
          <context context-type="linenumber">325</context>
        </context-group>
      </trans-unit>
      <trans-unit id="3499139199268648475" datatype="html">
        <source>Disable opening menus with mouse hover</source>
        <target state="new">Disable opening menus with mouse hover</target>
        <context-group purpose="location">
          <context context-type="sourcefile">static/scripts/tim/user/settings.component.ts</context>
          <context context-type="linenumber">332</context>
        </context-group>
      </trans-unit>
      <trans-unit id="5489694556410190560" datatype="html">
        <source>Side bar menu: remember the last selected tab</source>
        <target state="new">Side bar menu: remember the last selected tab</target>
        <context-group purpose="location">
          <context context-type="sourcefile">static/scripts/tim/user/settings.component.ts</context>
          <context context-type="linenumber">340</context>
        </context-group>
      </trans-unit>
      <trans-unit id="8612150435699790067" datatype="html">
        <source>Side bar menu: remember the last open state</source>
        <target state="new">Side bar menu: remember the last open state</target>
        <context-group purpose="location">
          <context context-type="sourcefile">static/scripts/tim/user/settings.component.ts</context>
          <context context-type="linenumber">348</context>
        </context-group>
      </trans-unit>
      <trans-unit id="4556067542101854371" datatype="html">
        <source>Other settings</source>
        <target state="new">Other settings</target>
        <context-group purpose="location">
          <context context-type="sourcefile">static/scripts/tim/user/settings.component.ts</context>
          <context context-type="linenumber">355</context>
        </context-group>
      </trans-unit>
      <trans-unit id="7935817138132972193" datatype="html">
        <source>Automatically mark document as read when opening it for the first time </source>
        <target state="new">Automatically mark document as read when opening it for the first time </target>
        <context-group purpose="location">
          <context context-type="sourcefile">static/scripts/tim/user/settings.component.ts</context>
          <context context-type="linenumber">359,360</context>
        </context-group>
      </trans-unit>
      <trans-unit id="2789223311546332195" datatype="html">
        <source>Clear local settings storage </source>
        <target state="new">Clear local settings storage </target>
        <context-group purpose="location">
          <context context-type="sourcefile">static/scripts/tim/user/settings.component.ts</context>
          <context context-type="linenumber">363,364</context>
        </context-group>
      </trans-unit>
      <trans-unit id="6834921107917590608" datatype="html">
        <source>Local storage cleared.</source>
        <target state="new">Local storage cleared.</target>
        <context-group purpose="location">
          <context context-type="sourcefile">static/scripts/tim/user/settings.component.ts</context>
          <context context-type="linenumber">365</context>
        </context-group>
      </trans-unit>
      <trans-unit id="6680843893435633489" datatype="html">
        <source>Your account information</source>
        <target state="new">Your account information</target>
        <context-group purpose="location">
          <context context-type="sourcefile">static/scripts/tim/user/settings.component.ts</context>
          <context context-type="linenumber">368</context>
        </context-group>
      </trans-unit>
      <trans-unit id="8636086114930438800" datatype="html">
        <source>Account ID</source>
        <target state="new">Account ID</target>
        <context-group purpose="location">
          <context context-type="sourcefile">static/scripts/tim/user/settings.component.ts</context>
          <context context-type="linenumber">373</context>
        </context-group>
      </trans-unit>
      <trans-unit id="8301535046747035390" datatype="html">
        <source>Full name</source>
        <target state="new">Full name</target>
        <context-group purpose="location">
          <context context-type="sourcefile">static/scripts/tim/user/settings.component.ts</context>
          <context context-type="linenumber">375</context>
        </context-group>
      </trans-unit>
      <trans-unit id="126971847219968204" datatype="html">
        <source>Primary email</source>
        <target state="new">Primary email</target>
        <context-group purpose="location">
          <context context-type="sourcefile">static/scripts/tim/user/settings.component.ts</context>
          <context context-type="linenumber">378</context>
        </context-group>
      </trans-unit>
      <trans-unit id="8894738602661871576" datatype="html">
        <source> A verification email was sent to the current primary email. </source>
        <target state="new"> A verification email was sent to the current primary email. </target>
        <context-group purpose="location">
          <context context-type="sourcefile">static/scripts/tim/user/settings.component.ts</context>
          <context context-type="linenumber">388,390</context>
        </context-group>
      </trans-unit>
      <trans-unit id="2749345556422798610" datatype="html">
        <source> Primary email is used to send you notifications and message list messages. </source>
        <target state="new"> Primary email is used to send you notifications and message list messages. </target>
        <context-group purpose="location">
          <context context-type="sourcefile">static/scripts/tim/user/settings.component.ts</context>
          <context context-type="linenumber">391,393</context>
        </context-group>
      </trans-unit>
      <trans-unit id="582891413766289599" datatype="html">
        <source> This email is managed by <x id="START_TAG_STRONG" ctype="x-strong" equiv-text="&lt;strong                                     [style.color]=&quot;originInfo.bgColor&quot;>"/><x id="INTERPOLATION" equiv-text="{{originInfo.name}}"/><x id="CLOSE_TAG_STRONG" ctype="x-strong" equiv-text="&lt;/strong>"/>. The address will be automatically updated by the system. </source>
        <target state="new"> This email is managed by <x id="START_TAG_STRONG" ctype="x-strong" equiv-text="&lt;strong                                     [style.color]=&quot;originInfo.bgColor&quot;>"/><x id="INTERPOLATION" equiv-text="{{originInfo.name}}"/><x id="CLOSE_TAG_STRONG" ctype="x-strong" equiv-text="&lt;/strong>"/>. The address will be automatically updated by the system. </target>
        <context-group purpose="location">
          <context context-type="sourcefile">static/scripts/tim/user/settings.component.ts</context>
          <context context-type="linenumber">394,398</context>
        </context-group>
      </trans-unit>
      <trans-unit id="8066516358153551219" datatype="html">
        <source>You will receive any TIM mail to this address.</source>
        <target state="new">You will receive any TIM mail to this address.</target>
        <context-group purpose="location">
          <context context-type="sourcefile">static/scripts/tim/user/settings.component.ts</context>
          <context context-type="linenumber">406</context>
        </context-group>
      </trans-unit>
      <trans-unit id="5628164219997802241" datatype="html">
        <source>Primary</source>
        <target state="new">Primary</target>
        <context-group purpose="location">
          <context context-type="sourcefile">static/scripts/tim/user/settings.component.ts</context>
          <context context-type="linenumber">408</context>
        </context-group>
      </trans-unit>
      <trans-unit id="5082720704336620067" datatype="html">
        <source>This email is managed by <x id="INTERPOLATION" equiv-text="{{originInfo.name}}"/>. You cannot delete managed contacts yourself.</source>
        <target state="new">This email is managed by <x id="INTERPOLATION" equiv-text="{{originInfo.name}}"/>. You cannot delete managed contacts yourself.</target>
        <context-group purpose="location">
          <context context-type="sourcefile">static/scripts/tim/user/settings.component.ts</context>
          <context context-type="linenumber">410</context>
        </context-group>
      </trans-unit>
      <trans-unit id="1988296410516021787" datatype="html">
        <source>This email is verified to be owned by you.</source>
        <target state="new">This email is verified to be owned by you.</target>
        <context-group purpose="location">
          <context context-type="sourcefile">static/scripts/tim/user/settings.component.ts</context>
          <context context-type="linenumber">414</context>
        </context-group>
      </trans-unit>
      <trans-unit id="5014960004929658159" datatype="html">
        <source>Verified</source>
        <target state="new">Verified</target>
        <context-group purpose="location">
          <context context-type="sourcefile">static/scripts/tim/user/settings.component.ts</context>
          <context context-type="linenumber">416</context>
        </context-group>
      </trans-unit>
      <trans-unit id="6246339007657164183" datatype="html">
        <source> Resend verification </source>
        <target state="new"> Resend verification </target>
        <context-group purpose="location">
          <context context-type="sourcefile">static/scripts/tim/user/settings.component.ts</context>
          <context context-type="linenumber">422,424</context>
        </context-group>
      </trans-unit>
      <trans-unit id="6613022658286983426" datatype="html">
        <source> Verification sent! </source>
        <target state="new"> Verification sent! </target>
        <context-group purpose="location">
          <context context-type="sourcefile">static/scripts/tim/user/settings.component.ts</context>
          <context context-type="linenumber">425,427</context>
        </context-group>
      </trans-unit>
      <trans-unit id="888422761114341906" datatype="html">
        <source>Machine translator API Keys</source>
        <target state="new">Machine translator API Keys</target>
        <context-group purpose="location">
          <context context-type="sourcefile">static/scripts/tim/user/settings.component.ts</context>
          <context context-type="linenumber">438</context>
        </context-group>
      </trans-unit>
      <trans-unit id="266304783365394512" datatype="html">
        <source> Check key's quota </source>
        <target state="new"> Check key's quota </target>
        <context-group purpose="location">
          <context context-type="sourcefile">static/scripts/tim/user/settings.component.ts</context>
          <context context-type="linenumber">446,448</context>
        </context-group>
      </trans-unit>
      <trans-unit id="3085067064598901346" datatype="html">
        <source>Add new contact</source>
        <target state="new">Add new contact</target>
        <context-group purpose="location">
          <context context-type="sourcefile">static/scripts/tim/user/settings.component.ts</context>
          <context context-type="linenumber">461</context>
        </context-group>
      </trans-unit>
      <trans-unit id="2312247969910854946" datatype="html">
        <source>Add new API key</source>
        <target state="new">Add new API key</target>
        <context-group purpose="location">
          <context context-type="sourcefile">static/scripts/tim/user/settings.component.ts</context>
          <context context-type="linenumber">462</context>
        </context-group>
      </trans-unit>
      <trans-unit id="3122895472333547524" datatype="html">
        <source>Delete your account</source>
        <target state="new">Delete your account</target>
        <context-group purpose="location">
          <context context-type="sourcefile">static/scripts/tim/user/settings.component.ts</context>
          <context context-type="linenumber">465</context>
        </context-group>
      </trans-unit>
      <trans-unit id="6339286474742811814" datatype="html">
        <source>Delete account... </source>
        <target state="new">Delete account... </target>
        <context-group purpose="location">
          <context context-type="sourcefile">static/scripts/tim/user/settings.component.ts</context>
          <context context-type="linenumber">468,469</context>
        </context-group>
      </trans-unit>
      <trans-unit id="5705192456342684849" datatype="html">
        <source> To delete your account, please type your username (<x id="INTERPOLATION" equiv-text="{{ user.name }}"/>) in the field below and then click "Delete account now". </source>
        <target state="new"> To delete your account, please type your username (<x id="INTERPOLATION" equiv-text="{{ user.name }}"/>) in the field below and then click "Delete account now". </target>
        <context-group purpose="location">
          <context context-type="sourcefile">static/scripts/tim/user/settings.component.ts</context>
          <context context-type="linenumber">471,474</context>
        </context-group>
      </trans-unit>
      <trans-unit id="3989709900019074353" datatype="html">
        <source>Delete account now </source>
        <target state="new">Delete account now </target>
        <context-group purpose="location">
          <context context-type="sourcefile">static/scripts/tim/user/settings.component.ts</context>
          <context context-type="linenumber">482,483</context>
        </context-group>
      </trans-unit>
      <trans-unit id="1863815165411662122" datatype="html">
        <source>Could not preview the style</source>
        <target state="new">Could not preview the style</target>
        <context-group purpose="location">
          <context context-type="sourcefile">static/scripts/tim/user/settings.component.ts</context>
          <context context-type="linenumber">699</context>
        </context-group>
      </trans-unit>
      <trans-unit id="8261911902538602763" datatype="html">
        <source>There was an error loading the style. Please report this to the style's maintainer.</source>
        <target state="new">There was an error loading the style. Please report this to the style's maintainer.</target>
        <context-group purpose="location">
          <context context-type="sourcefile">static/scripts/tim/user/settings.component.ts</context>
          <context context-type="linenumber">700</context>
        </context-group>
      </trans-unit>
      <trans-unit id="537234808337595283" datatype="html">
        <source>This style document was deleted</source>
        <target state="new">This style document was deleted</target>
        <context-group purpose="location">
          <context context-type="sourcefile">static/scripts/tim/user/settings.component.ts</context>
          <context context-type="linenumber">796</context>
        </context-group>
      </trans-unit>
      <trans-unit id="6349061979723436398" datatype="html">
        <source>Deleted style (id: <x id="PH" equiv-text="missingStyleDoc"/>)</source>
        <target state="new">Deleted style (id: <x id="PH" equiv-text="missingStyleDoc"/>)</target>
        <context-group purpose="location">
          <context context-type="sourcefile">static/scripts/tim/user/settings.component.ts</context>
          <context context-type="linenumber">798</context>
        </context-group>
      </trans-unit>
      <trans-unit id="6951970569231900824" datatype="html">
        <source>Deleted style</source>
        <target state="new">Deleted style</target>
        <context-group purpose="location">
          <context context-type="sourcefile">static/scripts/tim/user/settings.component.ts</context>
          <context context-type="linenumber">799</context>
        </context-group>
      </trans-unit>
      <trans-unit id="2555678606396740558" datatype="html">
        <source>Private style</source>
        <target state="new">Private style</target>
        <context-group purpose="location">
          <context context-type="sourcefile">static/scripts/tim/user/settings.component.ts</context>
          <context context-type="linenumber">808</context>
        </context-group>
      </trans-unit>
      <trans-unit id="8048992932975974823" datatype="html">
        <source>This style is private or has no description</source>
        <target state="new">This style is private or has no description</target>
        <context-group purpose="location">
          <context context-type="sourcefile">static/scripts/tim/user/settings.component.ts</context>
          <context context-type="linenumber">811</context>
        </context-group>
      </trans-unit>
      <trans-unit id="7647637024834266730" datatype="html">
        <source>Could not load selected styles</source>
        <target state="new">Could not load selected styles</target>
        <context-group purpose="location">
          <context context-type="sourcefile">static/scripts/tim/user/settings.component.ts</context>
          <context context-type="linenumber">825</context>
        </context-group>
      </trans-unit>
      <trans-unit id="8810487195258066411" datatype="html">
        <source>Could not load available styles</source>
        <target state="new">Could not load available styles</target>
        <context-group purpose="location">
          <context context-type="sourcefile">static/scripts/tim/user/settings.component.ts</context>
          <context context-type="linenumber">864</context>
        </context-group>
      </trans-unit>
      <trans-unit id="7699608300673344939" datatype="html">
        <source>Failed to change the primary email: <x id="PH" equiv-text="r.result.error.error"/></source>
        <target state="new">Failed to change the primary email: <x id="PH" equiv-text="r.result.error.error"/></target>
        <context-group purpose="location">
          <context context-type="sourcefile">static/scripts/tim/user/settings.component.ts</context>
          <context context-type="linenumber">1085</context>
        </context-group>
      </trans-unit>
      <trans-unit id="4776877460869970640" datatype="html">
        <source>Are you sure you want to delete your account (<x id="PH" equiv-text="this.user.name"/>)?</source>
        <target state="new">Are you sure you want to delete your account (<x id="PH" equiv-text="this.user.name"/>)?</target>
        <context-group purpose="location">
          <context context-type="sourcefile">static/scripts/tim/user/settings.component.ts</context>
          <context context-type="linenumber">1165</context>
        </context-group>
      </trans-unit>
      <trans-unit id="5830520205989474611" datatype="html">
        <source>E-mail address</source>
        <target state="new">E-mail address</target>
        <context-group purpose="location">
          <context context-type="sourcefile">static/scripts/tim/user/user-action-verify.component.ts</context>
          <context context-type="linenumber">63</context>
        </context-group>
      </trans-unit>
      <trans-unit id="3168001900910257601" datatype="html">
        <source>The following contact information will be added to your account:</source>
        <target state="new">The following contact information will be added to your account:</target>
        <context-group purpose="location">
          <context context-type="sourcefile">static/scripts/tim/user/user-action-verify.component.ts</context>
          <context context-type="linenumber">69</context>
        </context-group>
      </trans-unit>
      <trans-unit id="8518958070193835562" datatype="html">
        <source>Type: <x id="INTERPOLATION" equiv-text="{{contactType}}"/></source>
        <target state="new">Type: <x id="INTERPOLATION" equiv-text="{{contactType}}"/></target>
        <context-group purpose="location">
          <context context-type="sourcefile">static/scripts/tim/user/user-action-verify.component.ts</context>
          <context context-type="linenumber">71</context>
        </context-group>
      </trans-unit>
      <trans-unit id="6060837509033289235" datatype="html">
        <source>Contact information: <x id="START_TAG_CODE" ctype="x-code" equiv-text="&lt;code>"/><x id="INTERPOLATION" equiv-text="{{info.contact}}"/><x id="CLOSE_TAG_CODE" ctype="x-code" equiv-text="&lt;/code>"/></source>
        <target state="new">Contact information: <x id="START_TAG_CODE" ctype="x-code" equiv-text="&lt;code>"/><x id="INTERPOLATION" equiv-text="{{info.contact}}"/><x id="CLOSE_TAG_CODE" ctype="x-code" equiv-text="&lt;/code>"/></target>
        <context-group purpose="location">
          <context context-type="sourcefile">static/scripts/tim/user/user-action-verify.component.ts</context>
          <context context-type="linenumber">72</context>
        </context-group>
      </trans-unit>
      <trans-unit id="5353556497172163824" datatype="html">
        <source><x id="START_TAG_STRONG" ctype="x-strong" equiv-text="&lt;strong>"/><x id="START_TAG_CODE" ctype="x-code" equiv-text="&lt;code>"/><x id="INTERPOLATION" equiv-text="{{info.contact}}"/><x id="CLOSE_TAG_CODE" ctype="x-code" equiv-text="&lt;/code>"/><x id="CLOSE_TAG_STRONG" ctype="x-strong" equiv-text="&lt;/strong>"/> will be made your primary <x id="INTERPOLATION_1" equiv-text="{{contactType.toLowerCase()}}"/>.</source>
        <target state="new"><x id="START_TAG_STRONG" ctype="x-strong" equiv-text="&lt;strong>"/><x id="START_TAG_CODE" ctype="x-code" equiv-text="&lt;code>"/><x id="INTERPOLATION" equiv-text="{{info.contact}}"/><x id="CLOSE_TAG_CODE" ctype="x-code" equiv-text="&lt;/code>"/><x id="CLOSE_TAG_STRONG" ctype="x-strong" equiv-text="&lt;/strong>"/> will be made your primary <x id="INTERPOLATION_1" equiv-text="{{contactType.toLowerCase()}}"/>.</target>
        <context-group purpose="location">
          <context context-type="sourcefile">static/scripts/tim/user/user-action-verify.component.ts</context>
          <context context-type="linenumber">96</context>
        </context-group>
      </trans-unit>
      <trans-unit id="8097524220608794552" datatype="html">
        <source>Return to TIM settings.</source>
        <target state="new">Return to TIM settings.</target>
        <context-group purpose="location">
          <context context-type="sourcefile">static/scripts/tim/user/user-action-verify.component.ts</context>
          <context context-type="linenumber">124</context>
        </context-group>
        <context-group purpose="location">
          <context context-type="sourcefile">static/scripts/tim/user/user-action-verify.component.ts</context>
          <context context-type="linenumber">125</context>
        </context-group>
      </trans-unit>
      <trans-unit id="8418612238495526418" datatype="html">
        <source> Cannot verify: <x id="INTERPOLATION" equiv-text="{{verifyGlobals.verifyError}}"/> </source>
        <target state="new"> Cannot verify: <x id="INTERPOLATION" equiv-text="{{verifyGlobals.verifyError}}"/> </target>
        <context-group purpose="location">
          <context context-type="sourcefile">static/scripts/tim/user/user-action-verify.component.ts</context>
          <context context-type="linenumber">131,133</context>
        </context-group>
      </trans-unit>
      <trans-unit id="977838737730575488" datatype="html">
        <source>Verify action</source>
        <target state="new">Verify action</target>
        <context-group purpose="location">
          <context context-type="sourcefile">static/scripts/tim/user/user-action-verify.component.ts</context>
          <context context-type="linenumber">141</context>
        </context-group>
      </trans-unit>
      <trans-unit id="3981277675019788437" datatype="html">
        <source> Please verify or deny the action. You will not be able to access this page once you select either option. </source>
        <target state="new"> Please verify or deny the action. You will not be able to access this page once you select either option. </target>
        <context-group purpose="location">
          <context context-type="sourcefile">static/scripts/tim/user/user-action-verify.component.ts</context>
          <context context-type="linenumber">145,148</context>
        </context-group>
      </trans-unit>
      <trans-unit id="8116175184239166510" datatype="html">
        <source>Decline</source>
        <target state="new">Decline</target>
        <context-group purpose="location">
          <context context-type="sourcefile">static/scripts/tim/user/user-action-verify.component.ts</context>
          <context context-type="linenumber">151</context>
        </context-group>
      </trans-unit>
      <trans-unit id="8905995985388209337" datatype="html">
        <source>Accept</source>
        <target state="new">Accept</target>
        <context-group purpose="location">
          <context context-type="sourcefile">static/scripts/tim/user/user-action-verify.component.ts</context>
          <context context-type="linenumber">153</context>
        </context-group>
      </trans-unit>
      <trans-unit id="7777471189814028806" datatype="html">
        <source>This verification type is not yet supported.</source>
        <target state="new">This verification type is not yet supported.</target>
        <context-group purpose="location">
          <context context-type="sourcefile">static/scripts/tim/user/user-action-verify.component.ts</context>
          <context context-type="linenumber">197</context>
        </context-group>
      </trans-unit>
      <trans-unit id="3220030750644872932" datatype="html">
        <source>Verification successful.</source>
        <target state="new">Verification successful.</target>
        <context-group purpose="location">
          <context context-type="sourcefile">static/scripts/tim/user/user-action-verify.component.ts</context>
          <context context-type="linenumber">223</context>
        </context-group>
      </trans-unit>
      <trans-unit id="1952397367456792334" datatype="html">
        <source>Verification was successfully denied. If you believe you got this link by mistake, please report this to <x id="PH" equiv-text="genericglobals().config.helpEmail"/>.</source>
        <target state="new">Verification was successfully denied. If you believe you got this link by mistake, please report this to <x id="PH" equiv-text="genericglobals().config.helpEmail"/>.</target>
        <context-group purpose="location">
          <context context-type="sourcefile">static/scripts/tim/user/user-action-verify.component.ts</context>
          <context context-type="linenumber">229,231</context>
        </context-group>
      </trans-unit>
      <trans-unit id="4285864746501832121" datatype="html">
        <source>Could not verify action because of an error: <x id="PH" equiv-text="res.result.error.error"/>. Please report this to <x id="PH_1" equiv-text="genericglobals().config.helpEmail"/>.</source>
        <target state="new">Could not verify action because of an error: <x id="PH" equiv-text="res.result.error.error"/>. Please report this to <x id="PH_1" equiv-text="genericglobals().config.helpEmail"/>.</target>
        <context-group purpose="location">
          <context context-type="sourcefile">static/scripts/tim/user/user-action-verify.component.ts</context>
          <context context-type="linenumber">239,241</context>
        </context-group>
      </trans-unit>
      <trans-unit id="5581588744689339912" datatype="html">
        <source> Create group </source>
        <target state="new"> Create group </target>
        <context-group purpose="location">
          <context context-type="sourcefile">static/scripts/tim/user/user-group-dialog.component.ts</context>
          <context context-type="linenumber">15,17</context>
        </context-group>
      </trans-unit>
      <trans-unit id="6736759031683445755" datatype="html">
        <source>Enter the name of the user group</source>
        <target state="new">Enter the name of the user group</target>
        <context-group purpose="location">
          <context context-type="sourcefile">static/scripts/tim/user/user-group-dialog.component.ts</context>
          <context context-type="linenumber">31</context>
        </context-group>
      </trans-unit>
      <trans-unit id="7046259383943324039" datatype="html">
        <source>Folder</source>
        <target state="new">Folder</target>
        <context-group purpose="location">
          <context context-type="sourcefile">static/scripts/tim/user/user-group-dialog.component.ts</context>
          <context context-type="linenumber">42</context>
        </context-group>
      </trans-unit>
      <trans-unit id="2000929266442515663" datatype="html">
        <source>Enter the location or leave empty</source>
        <target state="new">Enter the location or leave empty</target>
        <context-group purpose="location">
          <context context-type="sourcefile">static/scripts/tim/user/user-group-dialog.component.ts</context>
          <context context-type="linenumber">51</context>
        </context-group>
      </trans-unit>
      <trans-unit id="3323415564519831786" datatype="html">
        <source> Name is required. </source>
        <target state="new"> Name is required. </target>
        <context-group purpose="location">
          <context context-type="sourcefile">static/scripts/tim/user/user-group-dialog.component.ts</context>
          <context context-type="linenumber">66,68</context>
        </context-group>
      </trans-unit>
      <trans-unit id="3322954622926844982" datatype="html">
        <source> Name should not contain the slash character. </source>
        <target state="new"> Name should not contain the slash character. </target>
        <context-group purpose="location">
          <context context-type="sourcefile">static/scripts/tim/user/user-group-dialog.component.ts</context>
          <context context-type="linenumber">69,71</context>
        </context-group>
      </trans-unit>
      <trans-unit id="5676197465127641757" datatype="html">
        <source>You're logged in</source>
        <target state="new">You're logged in</target>
        <context-group purpose="location">
          <context context-type="sourcefile">static/scripts/tim/user/user-menu.component.ts</context>
          <context context-type="linenumber">15</context>
        </context-group>
      </trans-unit>
      <trans-unit id="1825006444405211276" datatype="html">
        <source>and <x id="ICU" equiv-text="{numSession(), plural, =1 {one other} other {{{numSession()}} others}}"/></source>
        <target state="new">and <x id="ICU" equiv-text="{numSession(), plural, =1 {one other} other {{{numSession()}} others}}"/></target>
        <context-group purpose="location">
          <context context-type="sourcefile">static/scripts/tim/user/user-menu.component.ts</context>
          <context context-type="linenumber">18</context>
        </context-group>
      </trans-unit>
      <trans-unit id="6578095239916214296" datatype="html">
        <source>{VAR_PLURAL, plural, =1 {one other} other {<x id="INTERPOLATION"/> others}}</source>
        <target state="new">{VAR_PLURAL, plural, =1 {one other} other {<x id="INTERPOLATION"/> others}}</target>
        <context-group purpose="location">
          <context context-type="sourcefile">static/scripts/tim/user/user-menu.component.ts</context>
          <context context-type="linenumber">18</context>
        </context-group>
      </trans-unit>
      <trans-unit id="6544990678338608326" datatype="html">
        <source>Log everyone out</source>
        <target state="new">Log everyone out</target>
        <context-group purpose="location">
          <context context-type="sourcefile">static/scripts/tim/user/user-menu.component.ts</context>
          <context context-type="linenumber">37</context>
        </context-group>
      </trans-unit>
      <trans-unit id="7507948636555938109" datatype="html">
        <source>Log out</source>
        <target state="translated">Logga ut</target>
        <context-group purpose="location">
          <context context-type="sourcefile">static/scripts/tim/user/user-menu.component.ts</context>
          <context context-type="linenumber">38</context>
        </context-group>
      </trans-unit>
      <trans-unit id="897844800644136099" datatype="html">
        <source>Log <x id="INTERPOLATION" equiv-text="{{ u.real_name }}"/> out</source>
        <target state="new">Log <x id="INTERPOLATION" equiv-text="{{ u.real_name }}"/> out</target>
        <context-group purpose="location">
          <context context-type="sourcefile">static/scripts/tim/user/user-menu.component.ts</context>
          <context context-type="linenumber">42</context>
        </context-group>
      </trans-unit>
      <trans-unit id="499386805970351976" datatype="html">
        <source>Swedish</source>
        <target state="translated">Svenska</target>
        <context-group purpose="location">
          <context context-type="sourcefile">static/scripts/tim/user/language-selector.component.ts</context>
          <context context-type="linenumber">18</context>
        </context-group>
      </trans-unit>
      <trans-unit id="5724363929304709833" datatype="html">
        <source>lines</source>
        <target state="new">lines</target>
        <context-group purpose="location">
          <context context-type="sourcefile">modules/cs/js/editor/countboard.ts</context>
          <context context-type="linenumber">62</context>
        </context-group>
      </trans-unit>
      <trans-unit id="1473635030596766447" datatype="html">
        <source>words</source>
        <target state="new">words</target>
        <context-group purpose="location">
          <context context-type="sourcefile">modules/cs/js/editor/countboard.ts</context>
          <context context-type="linenumber">70</context>
        </context-group>
      </trans-unit>
      <trans-unit id="300084308343874513" datatype="html">
        <source>chars</source>
        <target state="new">chars</target>
        <context-group purpose="location">
          <context context-type="sourcefile">modules/cs/js/editor/countboard.ts</context>
          <context context-type="linenumber">77</context>
        </context-group>
      </trans-unit>
      <trans-unit id="4669611499325588249" datatype="html">
        <source>Too few</source>
        <target state="new">Too few</target>
        <context-group purpose="location">
          <context context-type="sourcefile">modules/cs/js/editor/countboard.ts</context>
          <context context-type="linenumber">95</context>
        </context-group>
      </trans-unit>
      <trans-unit id="7792690009197919735" datatype="html">
        <source>min:</source>
        <target state="new">min:</target>
        <context-group purpose="location">
          <context context-type="sourcefile">modules/cs/js/editor/countboard.ts</context>
          <context context-type="linenumber">99</context>
        </context-group>
      </trans-unit>
      <trans-unit id="412967389202098756" datatype="html">
        <source>Too many</source>
        <target state="new">Too many</target>
        <context-group purpose="location">
          <context context-type="sourcefile">modules/cs/js/editor/countboard.ts</context>
          <context context-type="linenumber">105</context>
        </context-group>
      </trans-unit>
      <trans-unit id="5599545427204775388" datatype="html">
        <source>max:</source>
        <target state="new">max:</target>
        <context-group purpose="location">
          <context context-type="sourcefile">modules/cs/js/editor/countboard.ts</context>
          <context context-type="linenumber">109</context>
        </context-group>
      </trans-unit>
      <trans-unit id="7994802812720200611" datatype="html">
        <source>Chars</source>
        <target state="new">Chars</target>
        <context-group purpose="location">
          <context context-type="sourcefile">modules/cs/js/editor/countboard.ts</context>
          <context context-type="linenumber">146</context>
        </context-group>
      </trans-unit>
      <trans-unit id="7570842650861337346" datatype="html">
        <source>Words</source>
        <target state="new">Words</target>
        <context-group purpose="location">
          <context context-type="sourcefile">modules/cs/js/editor/countboard.ts</context>
          <context context-type="linenumber">147</context>
        </context-group>
      </trans-unit>
      <trans-unit id="3845152859531369645" datatype="html">
        <source>Lines</source>
        <target state="new">Lines</target>
        <context-group purpose="location">
          <context context-type="sourcefile">modules/cs/js/editor/countboard.ts</context>
          <context context-type="linenumber">148</context>
        </context-group>
      </trans-unit>
    </body>
  </file>
</xliff><|MERGE_RESOLUTION|>--- conflicted
+++ resolved
@@ -880,7 +880,7 @@
       </trans-unit>
       <trans-unit id="3136060218695297500" datatype="html">
         <source>Log in </source>
-        <target state="translated">Logga in </target>
+        <target state="new">Log in </target>
         <context-group purpose="location">
           <context context-type="sourcefile">static/scripts/tim/frontpage/front-page.component.ts</context>
           <context context-type="linenumber">43,44</context>
@@ -4304,11 +4304,7 @@
       </trans-unit>
       <trans-unit id="2715185765061607307" datatype="html">
         <source> Log in </source>
-<<<<<<< HEAD
-        <target state="translated">Logga in </target>
-=======
         <target state="translated"> Logga in </target>
->>>>>>> 1c753264
         <context-group purpose="location">
           <context context-type="sourcefile">static/scripts/tim/user/haka-login.component.ts</context>
           <context context-type="linenumber">84,86</context>
@@ -4380,11 +4376,7 @@
       </trans-unit>
       <trans-unit id="5192694303323354537" datatype="html">
         <source> If you have not logged in before, and your email corresponds to the one in Studyinfo.fi, TIM sent a password to your email now. Please read the email in a separate browser tab, and please wait for the email at least 5 minutes if you don't get the email right away. Check your spam folder too. </source>
-<<<<<<< HEAD
-        <target state="new"> If you have not logged in before, and your email corresponds to the one in Studyinfo.fi, TIM sent a password to your email now. Please read the email in a separate browser tab, and please wait for the email at least 5 minutes if you don't get the email right away. Check your spam folder too. </target>
-=======
         <target state="translated"> Om du har inte loggat in till TIM tidigare och din e-postadress motsvarar den i Studieinfo.fi, TIM skickade dig ditt lösenord vid e-posten just ny. Snälla läsa e-posten i en separat webbläsarflik och vänta för e-posten minst 5 minuter om du inte har fått e-posten direkt. Checka din spam-mapp också. </target>
->>>>>>> 1c753264
         <context-group purpose="location">
           <context context-type="sourcefile">static/scripts/tim/user/login-dialog.component.ts</context>
           <context context-type="linenumber">100,108</context>
@@ -4440,11 +4432,7 @@
       </trans-unit>
       <trans-unit id="2336550011721758066" datatype="html">
         <source>Log in</source>
-<<<<<<< HEAD
-        <target state="translated">Logga in</target>
-=======
         <target state="new">Logga in</target>
->>>>>>> 1c753264
         <context-group purpose="location">
           <context context-type="sourcefile">static/scripts/tim/user/login-dialog.component.ts</context>
           <context context-type="linenumber">137</context>
@@ -5640,7 +5628,7 @@
       </trans-unit>
       <trans-unit id="7507948636555938109" datatype="html">
         <source>Log out</source>
-        <target state="translated">Logga ut</target>
+        <target state="new">Log out</target>
         <context-group purpose="location">
           <context context-type="sourcefile">static/scripts/tim/user/user-menu.component.ts</context>
           <context context-type="linenumber">38</context>
@@ -5654,94 +5642,6 @@
           <context context-type="linenumber">42</context>
         </context-group>
       </trans-unit>
-      <trans-unit id="499386805970351976" datatype="html">
-        <source>Swedish</source>
-        <target state="translated">Svenska</target>
-        <context-group purpose="location">
-          <context context-type="sourcefile">static/scripts/tim/user/language-selector.component.ts</context>
-          <context context-type="linenumber">18</context>
-        </context-group>
-      </trans-unit>
-      <trans-unit id="5724363929304709833" datatype="html">
-        <source>lines</source>
-        <target state="new">lines</target>
-        <context-group purpose="location">
-          <context context-type="sourcefile">modules/cs/js/editor/countboard.ts</context>
-          <context context-type="linenumber">62</context>
-        </context-group>
-      </trans-unit>
-      <trans-unit id="1473635030596766447" datatype="html">
-        <source>words</source>
-        <target state="new">words</target>
-        <context-group purpose="location">
-          <context context-type="sourcefile">modules/cs/js/editor/countboard.ts</context>
-          <context context-type="linenumber">70</context>
-        </context-group>
-      </trans-unit>
-      <trans-unit id="300084308343874513" datatype="html">
-        <source>chars</source>
-        <target state="new">chars</target>
-        <context-group purpose="location">
-          <context context-type="sourcefile">modules/cs/js/editor/countboard.ts</context>
-          <context context-type="linenumber">77</context>
-        </context-group>
-      </trans-unit>
-      <trans-unit id="4669611499325588249" datatype="html">
-        <source>Too few</source>
-        <target state="new">Too few</target>
-        <context-group purpose="location">
-          <context context-type="sourcefile">modules/cs/js/editor/countboard.ts</context>
-          <context context-type="linenumber">95</context>
-        </context-group>
-      </trans-unit>
-      <trans-unit id="7792690009197919735" datatype="html">
-        <source>min:</source>
-        <target state="new">min:</target>
-        <context-group purpose="location">
-          <context context-type="sourcefile">modules/cs/js/editor/countboard.ts</context>
-          <context context-type="linenumber">99</context>
-        </context-group>
-      </trans-unit>
-      <trans-unit id="412967389202098756" datatype="html">
-        <source>Too many</source>
-        <target state="new">Too many</target>
-        <context-group purpose="location">
-          <context context-type="sourcefile">modules/cs/js/editor/countboard.ts</context>
-          <context context-type="linenumber">105</context>
-        </context-group>
-      </trans-unit>
-      <trans-unit id="5599545427204775388" datatype="html">
-        <source>max:</source>
-        <target state="new">max:</target>
-        <context-group purpose="location">
-          <context context-type="sourcefile">modules/cs/js/editor/countboard.ts</context>
-          <context context-type="linenumber">109</context>
-        </context-group>
-      </trans-unit>
-      <trans-unit id="7994802812720200611" datatype="html">
-        <source>Chars</source>
-        <target state="new">Chars</target>
-        <context-group purpose="location">
-          <context context-type="sourcefile">modules/cs/js/editor/countboard.ts</context>
-          <context context-type="linenumber">146</context>
-        </context-group>
-      </trans-unit>
-      <trans-unit id="7570842650861337346" datatype="html">
-        <source>Words</source>
-        <target state="new">Words</target>
-        <context-group purpose="location">
-          <context context-type="sourcefile">modules/cs/js/editor/countboard.ts</context>
-          <context context-type="linenumber">147</context>
-        </context-group>
-      </trans-unit>
-      <trans-unit id="3845152859531369645" datatype="html">
-        <source>Lines</source>
-        <target state="new">Lines</target>
-        <context-group purpose="location">
-          <context context-type="sourcefile">modules/cs/js/editor/countboard.ts</context>
-          <context context-type="linenumber">148</context>
-        </context-group>
-      </trans-unit>
     </body>
   </file>
 </xliff>