--- conflicted
+++ resolved
@@ -8,20 +8,14 @@
 from flask import Response
 from flask import g
 from flask import abort
-<<<<<<< HEAD
-from flask import current_app
-=======
 from flask import jsonify
->>>>>>> f1f9ae04
 
-import sessioninfo
 from accesshelper import verify_logged_in
+from dbaccess import get_timdb
 from timdb.models.docentry import DocEntry
 from documentprinter import DocumentPrinter, PrintingError
 from timdb.printsettings import PrintSettings
-from timdb.printsettings import PrintFormat
-from timdb.models.printeddoc import PrintedDoc
-from timdb.tim_models import db
+from timdb.tim_models import PrintedDoc
 
 print_blueprint = Blueprint('print',
                    __name__,
@@ -31,19 +25,8 @@
 @print_blueprint.before_request
 def do_before_requests():
     verify_logged_in()
-    g.user = sessioninfo.get_current_user_object()
-
-
-@print_blueprint.url_value_preprocessor
-def pull_doc_path(endpoint, values):
-    if current_app.url_map.is_endpoint_expecting(endpoint, 'doc_path'):
-        doc_path = values['doc_path']
-        if doc_path is None:
-            abort(400)
-        g.doc_path = doc_path
-        g.doc_entry = DocEntry.find_by_path(doc_path, try_translation=True)
-        if not g.doc_entry:
-            abort(404)
+    # g.PrintSettings = PrintSettings(get_current_user_object())
+    g.PrintSettings = PrintSettings()
 
 
 @print_blueprint.route("/latex/<path:doc_path>", methods=['GET'])
@@ -51,64 +34,24 @@
     doc = DocEntry.find_by_path(doc_path)
     settings_used = PrintSettings()
 
-#    path_to_doc = fetch_document_from_db(doc_entry=doc, file_type='latex', settings=settings_used)
-#    if path_to_doc is "":
-#        path_to_doc = create_printed_doc(doc_entry=doc, file_type='latex', temp=True, settings=PrintSettings())
-    return Response(PrintSettings.read_settings(doc, g.user), mimetype='text/plain')
+    path_to_doc = fetch_document_from_db(doc_entry=doc, file_type='latex', settings=settings_used)
+    if path_to_doc is "":
+        path_to_doc = create_printed_doc(doc_entry=doc, file_type='latex', temp=True, settings=PrintSettings())
+    return send_file(path_to_doc, mimetype='application/x-latex')
 
 
 @print_blueprint.route("/pdf/<path:doc_path>", methods=['GET'])
 def print_document_as_pdf(doc_path):
-    doc = g.doc_entry
+    doc = DocEntry.find_by_path(doc_path)
     settings_used = PrintSettings()
 
-    path_to_doc = fetch_document_from_db(doc_entry=doc, file_type=PrintFormat.PDF, settings=settings_used)
-    if path_to_doc is None:
-        path_to_doc = create_printed_doc(doc_entry=doc, file_type=PrintFormat.PDF, temp=True, settings=settings_used)
+    path_to_doc = fetch_document_from_db(doc_entry=doc, file_type='pdf', settings=settings_used)
+    if path_to_doc is "":
+        path_to_doc = create_printed_doc(doc_entry=doc, file_type='pdf', temp=True, settings=settings_used)
     return send_file(filename_or_fp=path_to_doc, mimetype='application/pdf')
 
 
-@print_blueprint.route("/getDefaultTemplate/<path:doc_path>", methods=['GET'])
-def get_default_template(doc_path):
-    # Gets the latest default printing template from the tree
-    # Precedence is determined such that newest equals closest to the document
-    # atm. only for testing
-    doc = g.doc_entry
-    template_doc = None
-    if doc is not None:
-        template_doc = DocumentPrinter.get_default_template(doc_entry=doc)
-    template_content = None
-    if template_doc is not None:
-        template_content = DocumentPrinter(doc_entry=template_doc, print_settings=PrintSettings())._content
-
-    if template_content is None:
-        abort(404)
-    else:
-        return Response(template_content, mimetype='text/plain')
-
-
-@print_blueprint.route("/getCustomTemplate/<path:doc_path>", methods=['GET'])
-def get_custom_template(doc_path):
-    # Gets the custom template file for the document
-    # The template is presumed to be located at <doc_folder>/Templates/<doc_name>
-    # If the template does not exist, such a file is created by copying the latest default template
-    # and the new document is returned.
-    doc = g.doc_entry
-    template_doc = None
-    if doc is not None:
-        template_doc = DocumentPrinter.get_custom_template(doc_entry=doc)
-    template_content = None
-    if template_doc is not None:
-        template_content = DocumentPrinter(doc_entry=template_doc, print_settings=PrintSettings())._content
-
-    if template_content is None:
-        abort(404)
-    else:
-        return Response(template_content, mimetype='text/plain')
-
-
-
-@print_blueprint.route("/editSettings", methods=['POST'])
+@print_blueprint.route("/edit_settings", methods=['POST'])
 def edit_settings():
     return
 
@@ -128,7 +71,7 @@
     return jsonify(settings)
 
 
-def fetch_document_from_db(doc_entry: DocEntry, file_type: PrintFormat, settings: PrintSettings) -> Optional[str]:
+def fetch_document_from_db(doc_entry: DocEntry, file_type: str, settings: PrintSettings) -> str:
     """
     Fetches the given document from the database.
 
@@ -138,20 +81,21 @@
     :return:
     """
 
+    db = get_timdb()
     path = DocumentPrinter(doc_entry=doc_entry, print_settings=settings).get_print_path(file_type=file_type)
     identical_document = db.session.query(PrintedDoc).\
         filter(PrintedDoc.doc_id == doc_entry.document.doc_id).\
         filter(PrintedDoc.path_to_file == path).\
         filter(PrintedDoc.settings_hash == settings.hash_value).first()
     if identical_document is None:
-        return None
+        return ""
     elif not os.path.exists(identical_document.path_to_file):
-        return None
+        return ""
     else:
         return identical_document.path_to_file
 
 
-def create_printed_doc(doc_entry: DocEntry, file_type: PrintFormat, temp: bool, settings: PrintSettings) -> str:
+def create_printed_doc(doc_entry: DocEntry, file_type: str, temp: bool, settings: PrintSettings) -> str:
     """
     Adds a marking for a printed document to the db
 
@@ -176,14 +120,21 @@
         with open(path, mode='wb') as doc_file:
             doc_file.write(printer.write_to_format(file_type=file_type))
 
+        db = get_timdb()
+
         p_doc = PrintedDoc(doc_id=doc_entry.document.doc_id,
                            path_to_file=path,
-                           temp=temp,
+                           temp=True,
                            settings_hash=settings.hash_value)
 
         db.session.add(p_doc)
-        db.session.commit()
+        db.commit()
 
         return p_doc.path_to_file
     except PrintingError as err:
-        abort(403, str(err))+        abort(403, str(err))
+
+
+def get_printed_document_from_db(printed_doc_id: int):
+    db = get_timdb()
+    return db.session.query(PrintedDoc).filter(PrintedDoc.id == printed_doc_id).first()