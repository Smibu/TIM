--- conflicted
+++ resolved
@@ -613,14 +613,13 @@
     timdb.commit()
 
 
-<<<<<<< HEAD
 def is_considered_unpublished(doc_id):
     timdb = getTimDb()
     owner = timdb.users.get_owner_group(doc_id)
     return has_ownership(doc_id) and not owner.is_large() and len(timdb.users.get_rights_holders(doc_id)) == 0
-=======
+
+
 def get_viewable_blocks():
     if not hasattr(g, 'viewable'):
         g.viewable = getTimDb().users.get_viewable_blocks(getCurrentUserId())
-    return g.viewable
->>>>>>> b24c64da
+    return g.viewable