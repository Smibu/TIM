--- conflicted
+++ resolved
@@ -179,12 +179,7 @@
     if doc is None:
         return abort(404, 'The document does not exist!')
 
-<<<<<<< HEAD
     verify_manage_access(doc.id)
-=======
-    if not has_manage_access(doc_id):
-        return abort(403, "You don't have permission to delete this object.")
->>>>>>> 4db6638c
 
     if len(doc.aliases) <= 1:
         return abort(403, "You can't delete the only name the document has.")
