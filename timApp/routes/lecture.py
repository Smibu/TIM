import datetime
import json
import threading
import time
from tim_app import app
from time import mktime
from datetime import timezone

from flask import Blueprint, render_template

from documentmodel.randutils import hashfunc

#from models import db
from routes.common import *
from plugin import parse_plugin_values

from options import get_option
from routes.common import getTimDb, getCurrentUserId, jsonResponse, verify_ownership, get_rights, has_ownership, \
    get_user_settings
from tim_app import db
from timdb.tempdb_models import TempDb

lecture_routes = Blueprint('lecture',
                           __name__,
                           url_prefix='')


@lecture_routes.route('/getLectureInfo')
def get_lecture_info():
    """Route to get info from lectures. Gives answers, and messages and other necessary info."""
    if not request.args.get("lecture_id"):
        abort(400, "Bad request, missing lecture id")
    lecture_id = int(request.args.get("lecture_id"))
    messages = get_all_messages(lecture_id)
    timdb = getTimDb()
    question_ids = []
    answerers = []

    is_lecturer = False
    current_user = getCurrentUserId()
    if timdb.lectures.get_lecture(lecture_id)[0].get("lecturer") == current_user:
        is_lecturer = True

    if is_lecturer:
        answer_dicts = timdb.lecture_answers.get_answers_to_questions_from_lecture(lecture_id)
    else:
        answer_dicts = timdb.lecture_answers.get_user_answers_to_questions_from_lecture(lecture_id, current_user)

    added_users = []
    for singleDict in answer_dicts:
        singleDict['user_name'] = timdb.users.get_user(singleDict['user_id']).get("name")
        if singleDict['question_id'] not in question_ids:
            question_ids.append(singleDict['question_id'])
        if singleDict['user_id'] not in added_users:
            added_users.append(singleDict['user_id'])
            answerers.append({'user_name': singleDict['user_name'], 'user_id': singleDict['user_id']})

    lecture_questions = timdb.questions.get_multiple_asked_questions(question_ids)

    return jsonResponse(
        {"messages": messages, "answerers": answerers, "answers": answer_dicts, "questions": lecture_questions,
         "isLecturer": is_lecturer, "user": {'user_name': timdb.users.get_user(current_user)['name'],
                                             'user_id': current_user}})


@lecture_routes.route('/getAllMessages')
def get_all_messages(param_lecture_id=-1):
    """Route to get all the messages from some lecture.
       Tulisi hakea myös kaikki aukiolevat kysymykset, joihin käyttäjä ei ole vielä vastannut."""
    if not request.args.get("lecture_id") and param_lecture_id is -1:
        abort(400, "Bad request, missing lecture id")
    timdb = getTimDb()
    if request.args.get("lecture_id"):
        lecture_id = int(request.args.get("lecture_id"))
    else:
        lecture_id = param_lecture_id

    # Prevents previously asked question to be asked from user and new questions from people who just came to lecture
    # current_user = getCurrentUserId()
    # for triple in __question_to_be_asked:
    #     if triple[0] == lecture_id and current_user not in triple[2]:
    #         triple[2].append(current_user)

    messages = timdb.messages.get_messages(lecture_id)
    if len(messages) > 0:
        list_of_new_messages = []
        for message in messages:
            user = timdb.users.get_user(message.get('user_id'))
            time_as_time = message.get("timestamp")
            list_of_new_messages.append(
                {"sender": user.get('name'),
                 "time": time_as_time.strftime('%H:%M:%S'),
                 "message": message.get('message')})

        # When using this same method just to get the messages for lectureInfo
        if param_lecture_id is not -1:
            return list_of_new_messages

        return jsonResponse(
            {"status": "results", "data": list_of_new_messages, "lastid": messages[-1].get('msg_id'),
             "lectureId": lecture_id})

    # When using this same method just to get the messages for lectureInfo
    if param_lecture_id is not -1:
        return []

    return jsonResponse({"status": "no-results", "data": [], "lastid": -1, "lectureId": lecture_id})


@lecture_routes.route('/getUpdates')
def get_updates():
    """Gets updates from some lecture. Checks updates in 1 second frequently and answers if there is updates."""
    if not request.args.get('client_message_id') or not request.args.get("lecture_id"):
        abort(400, "Bad request")
    client_last_id = int(request.args.get('client_message_id'))
    current_question_id = None
    current_points_id = None
    if 'current_question_id' in request.args:
        current_question_id = int(request.args.get('current_question_id'))
    if 'current_points_id' in request.args:
        current_points_id = int(request.args.get('current_points_id'))

    use_wall = get_option(request, 'get_messages', False)
    session['use_wall'] = use_wall
    use_questions = get_option(request, 'get_questions', False)
    session['use_questions'] = use_questions

    helper = request.args.get("lecture_id")
    if len(helper) > 0:
        lecture_id = int(float(helper))
    else:
        lecture_id = -1

    timdb = getTimDb()
    tempdb = getTempDb()
    step = 0

    doc_id = request.args.get("doc_id")
    if doc_id:
        doc_id = int(doc_id)
    if not check_if_lecture_is_running(lecture_id):
        timdb.lectures.delete_users_from_lecture(lecture_id)
        clean_dictionaries_by_lecture(lecture_id)
        return get_running_lectures(doc_id)

    list_of_new_messages = []
    last_message_id = -1

    lecturers = []
    students = []

    time_now = str(datetime.datetime.now(timezone.utc).strftime("%H:%M:%S"))
    tempdb.useractivity.update_or_add_activity(lecture_id, getCurrentUserId(), time_now)

    lecture = timdb.lectures.get_lecture(lecture_id)

    current_user = getCurrentUserId()
    lecture_ending = 100

    # Jos poistaa tämän while loopin, muuttuu long pollista perinteiseksi polliksi
    while step <= 10:
        lecturers, students = get_lecture_users(timdb, tempdb, lecture_id)
        # Gets new messages if the wall is in use.
        if use_wall:
            last_message = timdb.messages.get_last_message(lecture_id)
            if last_message:
                last_message_id = last_message[-1].get('msg_id')
                if last_message_id != client_last_id:
                    messages = timdb.messages.get_new_messages(lecture_id, client_last_id)
                    messages.reverse()

                    for message in messages:
                        user = timdb.users.get_user(message.get('user_id'))
                        time_as_time = message.get("timestamp")
                        list_of_new_messages.append(
                            {"sender": user.get('name'),
                             "time": time_as_time.strftime('%H:%M:%S'),
                             "message": message.get('message')})
                    last_message_id = messages[-1].get('msg_id')

        # Check if current question is still running and user hasn't already answered on it on another tab
        # Return also questions new end time if it is extended
        if current_question_id:
            resp = {"status": "results", "data": list_of_new_messages, "lastid": last_message_id,
                    "lectureId": lecture_id, "question": True, "isLecture": True, "lecturers": lecturers,
                    "students": students, "lectureEnding": lecture_ending, "new_end_time": None}

            question = tempdb.runningquestions.get_running_question_by_id(current_question_id)
            already_answered = tempdb.usersanswered.has_user_info(current_question_id, current_user)
            if question and not already_answered:
                already_extended = tempdb.usersextended.has_user_info(current_question_id, current_user)
                if not already_extended:
                    tempdb.usersextended.add_user_info(lecture_id, current_question_id, current_user)
                    # Return this is question has been extended
                    resp['new_end_time'] = question.end_time
                    return jsonResponse(resp)
            else:
                # Return this if question has ended or user has answered to it
                return jsonResponse(resp)

        if current_points_id:
            resp = {"status": "results", "data": list_of_new_messages, "lastid": last_message_id,
                    "lectureId": lecture_id, "question": True, "isLecture": True, "lecturers": lecturers,
                    "students": students, "lectureEnding": lecture_ending, "points_closed": True}
            already_closed = tempdb.pointsclosed.has_user_info(current_points_id, current_user)
            if already_closed:
                return jsonResponse(resp)

        # Gets new questions if the questions are in use.
        if use_questions:
            new_question = get_new_question(lecture_id, current_question_id, current_points_id)
            if new_question is not None:
                lecture_ending = check_if_lecture_is_ending(current_user, timdb, lecture_id)
                resp = {"status": "results", "data": list_of_new_messages, "lastid": last_message_id,
                        "lectureId": lecture_id, "isLecture": True, "lecturers": lecturers,
                        "students": students, "lectureEnding": lecture_ending}
                resp.update(new_question)
                return jsonResponse(resp)

        if len(list_of_new_messages) > 0:
            if len(lecture) > 0 and lecture[0].get("lecturer") == current_user:
                lecture_ending = check_if_lecture_is_ending(current_user, timdb, lecture_id)
                lecturers, students = get_lecture_users(timdb, tempdb, lecture_id)
            return jsonResponse(
                {"status": "results", "data": list_of_new_messages, "lastid": last_message_id,
                 "lectureId": lecture_id, "isLecture": True, "lecturers": lecturers, "students": students,
                 "lectureEnding": lecture_ending})

        db.session.remove()

        if current_app.config['TESTING']:
            # Don't loop when testing
            break
        # Myös tämä sleep kannattaa poistaa.
        time.sleep(1)
        step += 1

    if len(lecture) > 0 and lecture[0].get("lecturer") == current_user:
        lecture_ending = check_if_lecture_is_ending(current_user, timdb, lecture_id)

    return jsonResponse(
        {"status": "no-results", "data": ["No new messages"], "lastid": client_last_id, "lectureId": lecture_id,
         "isLecture": True, "lecturers": lecturers, "students": students, "lectureEnding": lecture_ending})


@lecture_routes.route('/getQuestionManually')
def get_question_manually():
    """Route to use to get question manually (instead of getting question in /getUpdates)."""
    if not request.args.get('lecture_id'):
        abort(400, "Bad request")
    lecture_id = int(request.args.get('lecture_id'))
    new_question = get_new_question(lecture_id, None, None, True)
    return jsonResponse(new_question)


def get_new_question(lecture_id, current_question_id=None, current_points_id=None, force=False):
    """
    :param current_points_id: TODO: what is this?
    :param current_question_id: The id of the current question.
    :param lecture_id: lecture to get running questions from
    :param force: Return question, even if it already has been shown to user
    :return: None if no questions are running
             dict with data of new question if there is a question running and user hasn't answered to that question.
             {'already_answered': True} if there is a question running and user has answered to that.
    """
    timdb = getTimDb()
    tempdb = getTempDb()
    current_user = getCurrentUserId()
    question = tempdb.runningquestions.get_lectures_running_questions(lecture_id)
    if question:
        question = question[0]
        asked_id = question.asked_id
        already_shown = tempdb.usersshown.has_user_info(asked_id, current_user)
        already_answered = tempdb.usersanswered.has_user_info(asked_id, current_user)
        if already_answered:
            if force:
                return {'already_answered': True}
            else:
                return None
        if (not already_shown or force) or (asked_id != current_question_id):
            ask_time = question.ask_time
            question_json = timdb.questions.get_asked_question(asked_id)[0]["json"]
            answer = timdb.lecture_answers.get_user_answer_to_question(asked_id, current_user)
            tempdb.usersshown.add_user_info(lecture_id, asked_id, current_user)
            tempdb.usersextended.add_user_info(lecture_id, asked_id, current_user)
            if answer:
                answer = answer[0]['answer']
            else:
                answer = ''
            return {'question': True, 'askedId': asked_id, 'asked': ask_time, 'questionjson': question_json,
                    "answer": answer}
    else:
        question_to_show_points = tempdb.showpoints.get_currently_shown_points(lecture_id)
        if question_to_show_points:
            asked_id = question_to_show_points[0].asked_id
            already_shown = tempdb.pointsshown.has_user_info(asked_id, current_user)
            already_closed = tempdb.pointsclosed.has_user_info(asked_id, current_user)
            if already_closed:
                if force:
                    tempdb.pointsclosed.delete_user_info(lecture_id, asked_id, current_user)
                else:
                    return None
            if not (already_shown or force) or (asked_id != current_points_id):
                question = timdb.questions.get_asked_question(asked_id)[0]
                tempdb.pointsshown.add_user_info(lecture_id, asked_id, current_user)
                answer = timdb.lecture_answers.get_user_answer_to_question(asked_id, current_user)
                if answer:
                    answer = answer[0]['answer']
                    return {"result": True, 'askedId': asked_id, "questionjson": question["json"], "answer": answer,
                            "expl": question["expl"]}
        return None


def check_if_lecture_is_ending(current_user, timdb, lecture_id):
    """Checks if the lecture is about to end.
    1 -> ends in 1 min. 5 -> ends in 5 min. 100 -> goes on atleast for 5 mins.
    :param current_user: The current user id.
    :param timdb: The TimDb object.
    :param lecture_id: The lecture id.
    :return: """
    lecture = timdb.lectures.get_lecture(lecture_id)
    lecture_ending = 100
    if len(lecture) > 0 and lecture[0].get("lecturer") == current_user:
        time_now = datetime.datetime.now(timezone.utc)
        ending_time = lecture[0].get("end_time")
        time_left = ending_time - time_now
        if time_left.total_seconds() <= 60:
            return 1
        elif time_left.total_seconds() <= 60 * 5:
            return 5
    return lecture_ending


@lecture_routes.route('/sendMessage', methods=['POST'])
def send_message():
    """Route to add message to database."""
    timdb = getTimDb()
    new_message = request.args.get("message")
    lecture_id = int(request.args.get("lecture_id"))

    new_timestamp = datetime.datetime.now(timezone.utc)
    msg_id = timdb.messages.add_message(getCurrentUserId(), lecture_id, new_message, new_timestamp, True)
    return jsonResponse({'id': msg_id, 'time': new_timestamp})


@lecture_routes.route('/getQuestion')
def get_question():
    doc_id = request.args.get('doc_id')
    par_index = request.args.get('par_index')
    timdb = getTimDb()
    question = timdb.questions.get_paragraphs_question(doc_id, par_index)
    return jsonResponse(question)


@lecture_routes.route('/getQuestions', methods=['GET'])
def get_all_questions():
    timdb = getTimDb()
    questions = timdb.questions.get_questions()
    return jsonResponse(questions)


@lecture_routes.route('/addQuestion/', methods=['POST'])
def add_question():
    # TODO: Only lecturers should be able to create questions.
    question_id = None
    if request.args.get('question_id'):
        question_id = int(request.args.get('question_id'))
    question_title = request.args.get('question_title')
    answer = request.args.get('answer')
    doc_id = int(request.args.get('doc_id'))
    timdb = getTimDb()
    if not timdb.users.has_edit_access(getCurrentUserId(), doc_id):
        abort(403)
    par_id = request.args.get('par_id')
    points = request.args.get('points')
    if points is None:
        points = ''
    expl = request.args.get('expl')
    if expl is None:
        expl = '{}'
    question_json = request.args.get('questionjson')

    if not question_id:
        questions = timdb.questions.add_questions(doc_id, par_id, question_title, answer, question_json, points, expl)
    else:
        questions = timdb.questions.update_question(question_id, doc_id, par_id, question_title, answer, question_json,
                                                    points, expl)
    return jsonResponse(timdb.questions.get_question(questions)[0])


@lecture_routes.route('/checkLecture', methods=['GET'])
def check_lecture():
    """Route to check if the current user is in some lecture in specific document."""
    timdb = getTimDb()
    tempdb = getTempDb()
    current_user = getCurrentUserId()
    is_in_lecture, lecture_id, = timdb.lectures.check_if_in_any_lecture(current_user)
    lecture = timdb.lectures.get_lecture(lecture_id)
    lecturers = []
    students = []
    if lecture:
        if check_if_lecture_is_running(lecture_id):
            lecture_code = lecture[0].get("lecture_code")
            if lecture[0].get("lecturer") == current_user:
                is_lecturer = True
                lecturers, students = get_lecture_users(timdb, tempdb, lecture_id)
            else:
                is_lecturer = False

            if "use_wall" in session:
                use_wall = session['use_wall']
            else:
                use_wall = True
                session['use_wall'] = True

            if "use_questions" in session:
                use_question = session['use_questions']
            else:
                use_question = True
                session['use_questions'] = True

            doc_name = timdb.documents.get_document(lecture[0].get("doc_id"))["name"]

            return jsonResponse({"isInLecture": is_in_lecture, "lectureId": lecture_id, "lectureCode": lecture_code,
                                 "isLecturer": is_lecturer, "startTime": lecture[0].get("start_time"),
                                 "endTime": lecture[0].get("end_time"), "lecturers": lecturers, "students": students,
                                 "useWall": use_wall, "useQuestions": use_question, "doc_name": doc_name})
        else:
            leave_lecture_function(lecture_id)
            timdb.lectures.delete_users_from_lecture(lecture_id)
            clean_dictionaries_by_lecture(lecture_id)
    if 'doc_id' in request.args:
        return get_running_lectures(int(request.args['doc_id']))
    else:
        return jsonResponse("")


@lecture_routes.route("/startFutureLecture", methods=['POST'])
def start_future_lecture():
    if not request.args.get('lecture_code') or not request.args.get("doc_id"):
        abort(400)

    timdb = getTimDb()
    tempdb = getTempDb()
    lecture_code = request.args.get('lecture_code')
    doc_id = int(request.args.get("doc_id"))
    verify_ownership(doc_id)
    lecture = timdb.lectures.get_lecture_by_code(lecture_code, doc_id)
    time_now = datetime.datetime.now(timezone.utc)
    lecture = timdb.lectures.update_lecture_starting_time(lecture, time_now)
    timdb.lectures.join_lecture(lecture.get("lecture_id"), getCurrentUserId(), True)
    students, lecturers = get_lecture_users(timdb, tempdb, lecture.get("lecture_id"))
    return jsonResponse({"isLecturer": True, "lectureCode": lecture_code, "startTime": lecture.get("start_time"),
                         "endTime": lecture.get("end_time"), "lectureId": lecture.get("lecture_id"),
                         "students": students,
                         "lecturers": lecturers})


@lecture_routes.route('/getAllLecturesFromDocument', methods=['GET'])
def get_all_lectures():
    if not request.args.get('doc_id'):
        abort(400)

    doc_id = int(request.args.get('doc_id'))
    timdb = getTimDb()

    lectures = timdb.lectures.get_all_lectures_from_document(doc_id)
    time_now = datetime.datetime.now(timezone.utc)
    current_lectures = []
    past_lectures = []
    future_lectures = []
    for lecture in lectures:
        lecture_info = {"lecture_id": lecture.get("lecture_id"), "lecture_code": lecture.get('lecture_code'),
                        "target": "/showLectureInfo/" + str(lecture.get("lecture_id")),
                        "is_access_code": not (lecture.get("password") == "")}
        if lecture.get("start_time") <= time_now < lecture.get("end_time"):
            current_lectures.append(lecture_info)
        elif lecture.get("end_time") <= time_now:
            past_lectures.append(lecture_info)
        else:
            future_lectures.append(lecture_info)

    return jsonResponse(
        {"currentLectures": current_lectures, "futureLectures": future_lectures, "pastLectures": past_lectures})


@lecture_routes.route('/showLectureInfo/<int:lecture_id>', methods=['GET'])
def show_lecture_info(lecture_id):
    timdb = getTimDb()
    lecture = timdb.lectures.get_lecture(lecture_id)
    if len(lecture) <= 0:
        abort(400)

    lecture = lecture[0]
    doc = timdb.documents.resolve_doc_id_name(str(lecture.get('doc_id')))
    in_lecture, lecture_ids = timdb.lectures.check_if_in_any_lecture(getCurrentUserId())
    settings = get_user_settings()
    return render_template("lectureInfo.html",
                           doc=doc,
                           lectureId=lecture_id,
                           lectureCode=lecture.get("lecture_code"),
                           lectureStartTime=lecture.get("start_time"),
                           lectureEndTime=lecture.get("end_time"),
                           in_lecture=in_lecture,
                           settings=settings,
                           rights=get_rights(doc['id']),
                           translations=timdb.documents.get_translations(doc['id']))


@lecture_routes.route('/showLectureInfoGivenName/', methods=['GET'])
def show_lecture_info_given_name():
    timdb = getTimDb()
    if 'lecture_id' in request.args:
        lecture = timdb.lectures.get_lecture(int(request.args.get('lecture_id')))
    else:
        lecture = timdb.lectures.get_lecture_by_name(request.args.get('lecture_code'), int(request.args.get('doc_id')))
    if len(lecture) <= 0:
        abort(400)

    lecture = lecture[0]
    lecturer = lecture.get("lecturer")
    current_user = getCurrentUserId()

    response = {"docId": lecture.get("doc_id"), "lectureId": lecture.get("lecture_id"),
                "lectureCode": lecture.get("lecture_code"), "lectureStartTime": lecture.get("start_time"),
                "lectureEndTime": lecture.get("end_time")}
    if lecturer == current_user:
        response["password"] = lecture.get("password")

    return jsonResponse(response)


@lecture_routes.route('/lectureNeedsPassword/', methods=['GET'])
def lecture_needs_password():
    timdb = getTimDb()
    if 'lecture_id' in request.args:
        lecture = timdb.lectures.get_lecture(int(request.args.get('lecture_id')))
    else:
        lecture = timdb.lectures.get_lecture_by_name(request.args.get('lecture_code'), int(request.args.get('doc_id')))
    if len(lecture) <= 0:
        abort(400)
    lecture = lecture[0]
    return jsonResponse(lecture.get("password") != '')


def get_lecture_users(timdb, tempdb, lecture_id):
    lecture = timdb.lectures.get_lecture(lecture_id)
    lecturers = []
    students = []

    activity = tempdb.useractivity.get_all_user_activity(lecture_id)

    for user in activity:
        user_id = user.user_id
        active = user.active
        if lecture[0].get("lecturer") == user_id:
            lecturer = {"name": timdb.users.get_user(user_id).get("name"),
                        "active": active}
            lecturers.append(lecturer)
        else:
            student = {"name": timdb.users.get_user(user_id).get("name"),
                       "active": active, "user_id": user_id}
            students.append(student)

    return lecturers, students


def check_if_lecture_is_running(lecture_id):
    timdb = getTimDb()
    time_now = datetime.datetime.now(timezone.utc)
    return timdb.lectures.check_if_lecture_is_running(lecture_id, time_now)


def check_if_lecture_is_full(lecture_id):
    timdb = getTimDb()
    return timdb.lectures.check_if_lecture_is_full(lecture_id)


def get_running_lectures(doc_id=None):
    """Gets all running and future lectures.
    :param doc_id: The document id for which to get lectures.
    """
    timdb = getTimDb()
    time_now = datetime.datetime.now(timezone.utc)
    lecture_code = "Not running"
    list_of_lectures = []
    is_lecturer = False
    if doc_id:
        list_of_lectures = timdb.lectures.get_document_lectures(doc_id, time_now)
        is_lecturer = has_ownership(doc_id)
    current_lecture_codes = []
    future_lectures = []
    for lecture in list_of_lectures:
        if lecture.get("start_time") <= time_now < lecture.get("end_time"):
            current_lecture_codes.append({"lecture_code": lecture.get("lecture_code"),
                                          "is_access_code": not (lecture.get("password") == "")})
        else:
            future_lectures.append(
                {"lecture_code": lecture.get("lecture_code"),
                 "lecture_start": lecture.get("start_time")})
    return jsonResponse(
        {"isLecturer": is_lecturer, "lectures": current_lecture_codes, "futureLectures": future_lectures,
         "lectureCode": lecture_code})


@lecture_routes.route('/createLecture', methods=['POST'])
def create_lecture():
    if not request.args.get("doc_id") or not request.args.get("start_date") or not request.args.get(
            "end_date") or not request.args.get("lecture_code"):
        abort(400, "Missing parameters")
    lecture_id = -1
    if request.args.get("lecture_id"):
        lecture_id = int(request.args.get("lecture_id"))
    doc_id = int(request.args.get("doc_id"))
    verify_ownership(doc_id)
    timdb = getTimDb()
    start_time = request.args.get("start_date")
    end_time = request.args.get("end_date")
    lecture_code = request.args.get("lecture_code")
    password = request.args.get("password")
    if 'max_students' in request.args:
        max_students = request.args.get('max_students')
    else:
        max_students = ''

    options = {}
    if max_students != "":
        options['max_students'] = max_students

    if not password:
        password = ""
    current_user = getCurrentUserId()
    if not timdb.lectures.check_if_correct_name(doc_id, lecture_code, lecture_id):
        abort(400, "Can't create two or more lectures with the same name to the same document.")

    options = json.dumps(options)
    if lecture_id < 0:
        lecture_id = timdb.lectures.create_lecture(doc_id, current_user, start_time, end_time, lecture_code, password,
                                                   options, True)
    else:
        timdb.lectures.update_lecture(lecture_id, doc_id, current_user, start_time, end_time, lecture_code, password,
                                      options)

    current_time = datetime.datetime.now(timezone.utc).strftime("%Y-%m-%d %H:%M")

    # TODO Perform this comparison using datetime objects
    if start_time <= current_time <= end_time:
        timdb.lectures.join_lecture(lecture_id, current_user, True)
    return jsonResponse({"lectureId": lecture_id})


@lecture_routes.route('/endLecture', methods=['POST'])
def end_lecture():
    if not request.args.get("doc_id") or not request.args.get("lecture_id"):
        abort(400)

    doc_id = int(request.args.get("doc_id"))
    lecture_id = int(request.args.get("lecture_id"))
    verify_ownership(doc_id)
    timdb = getTimDb()
    timdb.lectures.delete_users_from_lecture(lecture_id)

    now = datetime.datetime.now(timezone.utc)
    timdb.lectures.set_end_for_lecture(lecture_id, now)

    clean_dictionaries_by_lecture(lecture_id)

    return get_running_lectures(doc_id)


def clean_dictionaries_by_lecture(lecture_id):
    """Cleans data from lecture that isn't running anymore.
    :param lecture_id: The lecture id.
    """
    tempdb = getTempDb()
    tempdb.runningquestions.delete_lectures_running_questions(lecture_id)
    tempdb.usersshown.delete_all_from_lecture(lecture_id)
    tempdb.usersextended.delete_all_from_lecture(lecture_id)
    tempdb.useractivity.delete_lecture_activity(lecture_id)
    tempdb.newanswers.delete_lecture_answers(lecture_id)
    tempdb.showpoints.stop_showing_points(lecture_id)
    tempdb.pointsshown.delete_all_from_lecture(lecture_id)


@lecture_routes.route('/extendLecture', methods=['POST'])
def extend_lecture():
    if not request.args.get("doc_id") or not request.args.get("lecture_id") or not request.args.get("new_end_time"):
        abort(400)
    doc_id = int(request.args.get("doc_id"))
    lecture_id = int(request.args.get("lecture_id"))
    new_end_time = request.args.get("new_end_time")
    verify_ownership(doc_id)
    timdb = getTimDb()
    timdb.lectures.extend_lecture(lecture_id, new_end_time)
    return jsonResponse("")


@lecture_routes.route('/deleteLecture', methods=['POST'])
def delete_lecture():
    if not request.args.get("doc_id") or not request.args.get("lecture_id"):
        abort(400)
    doc_id = int(request.args.get("doc_id"))
    verify_ownership(doc_id)
    lecture_id = int(request.args.get("lecture_id"))
    timdb = getTimDb()
    timdb.messages.delete_messages_from_lecture(lecture_id, True)
    timdb.lectures.delete_users_from_lecture(lecture_id, True)

    timdb.lectures.delete_lecture(lecture_id, True)

    clean_dictionaries_by_lecture(lecture_id)

    return get_running_lectures(doc_id)


@lecture_routes.route('/joinLecture', methods=['POST'])
def join_lecture():
    """Route to join lecture. Checks that the given password is correct."""
    if not request.args.get("doc_id") or not request.args.get("lecture_code"):
        abort(400, "Missing parameters")
    timdb = getTimDb()
    tempdb = getTempDb()
    doc_id = int(request.args.get("doc_id"))
    lecture_code = request.args.get("lecture_code")
    password_quess = request.args.get("password_quess")
    lecture_id = timdb.lectures.get_lecture_by_code(lecture_code, doc_id)
    current_user = getCurrentUserId()

    if not check_if_lecture_is_running(lecture_id):
        return jsonResponse({'lecture_ended': True})

    # TODO Allow lecturer always join, even if the lecture is full
    if check_if_lecture_is_full(lecture_id):
        return jsonResponse({'lecture_full': True})

    lecture = timdb.lectures.get_lecture(lecture_id)
    if lecture[0].get("password") != password_quess:
        return jsonResponse({"correctPassword": False})

    anon_login = False
    if current_user == 0:
        user_name = 'Anonymous'
        user_real_name = 'Guest'
        user_id = timdb.users.create_anonymous_user(user_name, user_real_name)
        session['user_id'] = user_id
        session['user_name'] = user_name
        session['real_name'] = user_real_name
        current_user = user_id
        anon_login = True

    doc_name = timdb.documents.get_document(lecture[0].get("doc_id"))["name"]

    in_lecture, current_lecture_id, = timdb.lectures.check_if_in_any_lecture(current_user)
    if in_lecture:
        leave_lecture_function(current_lecture_id)
    timdb.lectures.join_lecture(lecture_id, current_user, True)

    time_now = str(datetime.datetime.now(timezone.utc).strftime("%H:%M:%S"))
    tempdb.useractivity.update_or_add_activity(lecture_id, current_user, time_now)

    session['in_lecture'] = [lecture_id]

    lecturers = []
    students = []
    if lecture[0].get("lecturer") == current_user:
        is_lecturer = True
        lecturers, students = get_lecture_users(timdb, tempdb, lecture_id)
    else:
        is_lecturer = False
    return jsonResponse(
        {"correctPassword": True, "inLecture": True, "lectureId": lecture_id, "isLecturer": is_lecturer,
         "lectureCode": lecture_code, "startTime": lecture[0].get("start_time"),
         "endTime": lecture[0].get("end_time"), "lecturers": lecturers, "students": students, "doc_name": doc_name,
         "anonLogin": anon_login})


@lecture_routes.route('/leaveLecture', methods=['POST'])
def leave_lecture():
    lecture_id = int(request.args.get("lecture_id"))
    leave_lecture_function(lecture_id)
    if 'doc_id' in request.args:
        return get_running_lectures(int(request.args['doc_id']))
    else:
        return jsonResponse("")


def leave_lecture_function(lecture_id):
    timdb = getTimDb()
    current_user = getCurrentUserId()
    if 'in_lecture' in session:
        lecture_list = session['in_lecture']
        if lecture_id in lecture_list:
            lecture_list.remove(lecture_id)
        session['in_lecture'] = lecture_list
    timdb.lectures.leave_lecture(lecture_id, current_user, True)

    # if (current_user, lecture_id) in __user_activity:
    #    del __user_activity[current_user, lecture_id]


@lecture_routes.route("/questions/<int:doc_id>")
def get_questions(doc_id):
    verify_ownership(doc_id)
    timdb = getTimDb()
    questions = timdb.questions.get_doc_questions(doc_id)
    return jsonResponse(questions)


@lecture_routes.route("/getLectureWithName", methods=['POST'])
def get_lecture_with_name(lecture_code, doc_id):
    verify_ownership(doc_id)
    timdb = getTimDb()
    lecture = timdb.lectures.get_lecture_by_code(lecture_code, doc_id)
    return jsonResponse(lecture)


@lecture_routes.route("/extendQuestion", methods=['POST'])
def extend_question():
    lecture_id = int(request.args.get('lecture_id'))
    asked_id = int(request.args.get('asked_id'))
    extend = int(request.args.get('extend'))

    tempdb = getTempDb()
    tempdb.runningquestions.extend_question(asked_id, extend * 1000)

    return jsonResponse('Extended')


@lecture_routes.route("/askQuestion", methods=['POST'])
def ask_question():
    if not request.args.get('doc_id') or not \
            (request.args.get('question_id') or request.args.get('asked_id') or request.args.get('par_id')) or not \
            request.args.get('lecture_id'):
        abort(400, "Bad request")
    doc_id = int(request.args.get('doc_id'))
    lecture_id = int(request.args.get('lecture_id'))
    question_id = None
    asked_id = None
    par_id = None
    question_json_str = None
    if 'question_id' in request.args:
        question_id = int(request.args.get('question_id'))
    elif 'asked_id' in request.args:
        asked_id = int(request.args.get('asked_id'))
    else:
        par_id = request.args.get('par_id')

    verify_ownership(doc_id)

    if lecture_id < 0:
        abort(400, "Not valid lecture id")

    timdb = getTimDb()
<<<<<<< HEAD
    if question_id:
        question = timdb.questions.get_question(question_id)[0]
        question_json_str = question.get("questionjson")
        question_hash = hashfunc(question.get("questionjson"))
=======

    if question_id or par_id:
        if question_id:
            question = timdb.questions.get_question(question_id)[0]
            question_json_str = question.get("questionjson")
            expl = question.get("expl")
            points = question.get("points")
        else:
            question_json_str, points, expl = get_question_data_from_document(doc_id, par_id)
            question_json_str = json.dumps(question_json_str)
            expl = json.dumps(expl)
            points = points

        if not points:
            points = "0:0"
        question_hash = hashfunc(question_json_str)
>>>>>>> a8de6ace
        asked_hash = timdb.questions.get_asked_json_by_hash(question_hash)
        if asked_hash:
            asked_json_id = asked_hash[0].get("asked_json_id")
        else:
            asked_json_id = timdb.questions.add_asked_json(question_json_str, question_hash)
<<<<<<< HEAD
        asked_time = datetime.datetime.now(timezone.utc)
        asked_id = timdb.questions.add_asked_questions(lecture_id, doc_id, None, asked_time, question.get("points"),
                                                       asked_json_id, question.get("expl"))
    else:
=======

        asked_time = datetime.datetime.now(timezone.utc)
        asked_id = timdb.questions.add_asked_questions(lecture_id, doc_id, None, asked_time, points,
                                                       asked_json_id, expl)
    elif asked_id:
>>>>>>> a8de6ace
        question = timdb.questions.get_asked_question(asked_id)[0]
        asked_json = timdb.questions.get_asked_json_by_id(question["asked_json_id"])[0]
        asked_json_id = asked_json["asked_json_id"]
        question_json_str = asked_json["json"]

    question_json = json.loads(question_json_str)

    if not question_json["TIMELIMIT"]:
        question_timelimit = 0
    else:
        question_timelimit = int(question_json["TIMELIMIT"])

    ask_time = int(time.time() * 1000)
    end_time = ask_time + question_timelimit * 1000
    thread_to_stop_question = threading.Thread(target=stop_question_from_running,
                                               args=(lecture_id, asked_id, question_timelimit, end_time))

    thread_to_stop_question.start()

    verify_ownership(int(doc_id))
    tempdb = getTempDb()
    delete_question_temp_data(asked_id, lecture_id, tempdb)

    tempdb.runningquestions.add_running_question(lecture_id, asked_id, ask_time, end_time)

    return jsonResponse(asked_id)


def delete_question_temp_data(asked_id, lecture_id, tempdb):
    tempdb.runningquestions.delete_lectures_running_questions(lecture_id)
    tempdb.usersshown.delete_all_from_question(asked_id)
    tempdb.usersextended.delete_all_from_question(asked_id)
    tempdb.newanswers.delete_question_answers(asked_id)
    tempdb.showpoints.stop_showing_points(lecture_id)
    tempdb.pointsshown.delete_all_from_lecture(lecture_id)
    tempdb.pointsclosed.delete_all_from_lecture(lecture_id)


@lecture_routes.route('/showAnswerPoints', methods=['POST'])
def show_points():
    if 'asked_id' not in request.args or 'lecture_id' not in request.args:
        abort("400")
    asked_id = int(request.args.get('asked_id'))
    lecture_id = int(request.args.get('lecture_id'))

    tempdb = getTempDb()
    tempdb.showpoints.stop_showing_points(lecture_id)
    tempdb.showpoints.add_show_points(lecture_id, asked_id)

    return jsonResponse("")


@lecture_routes.route('/updatePoints/', methods=['POST'])
def update_question_points():
    """Route to get add question to database"""
    if 'asked_id' not in request.args or 'points' not in request.args:
        abort("400")
    asked_id = int(request.args.get('asked_id'))
    points = request.args.get('points')
    timdb = getTimDb()
    asked_question = timdb.questions.get_asked_question(asked_id)[0]
    lecture_id = int(asked_question['lecture_id'])
    if not check_if_is_lecturer(lecture_id):
        abort("400")
    timdb.questions.update_asked_question_points(asked_id, points)
    points_table = create_points_table(points)
    question_answers = timdb.lecture_answers.get_answers_to_question(asked_id)
    for answer in question_answers:
        user_points = calculate_points(answer['answer'], points_table)
        timdb.lecture_answers.update_answer_points(answer['answer_id'], user_points)
    return jsonResponse("")


def stop_question_from_running(lecture_id, asked_id, question_timelimit, end_time):
    with app.app_context():
        if question_timelimit == 0:
            return
        tempdb = getTempDb()
        # Adding extra time to limit so when people gets question a bit later than others they still get to answer
        extra_time = 3
        end_time += extra_time * 1000
        while int(time.time() * 1000) < end_time:
            time.sleep(1)
            stopped = True
            question = tempdb.runningquestions.get_running_question_by_id(asked_id)
            if question:
                end_time = extra_time * 1000 + question.end_time
                stopped = False

            if stopped:
                tempdb.newanswers.delete_question_answers(asked_id)
                return

        tempdb.runningquestions.delete_running_question(asked_id)
        tempdb.usersshown.delete_all_from_question(asked_id)
        tempdb.usersextended.delete_all_from_question(asked_id)
        tempdb.usersanswered.delete_all_from_lecture(asked_id)
        tempdb.newanswers.delete_question_answers(asked_id)


@lecture_routes.route("/getQuestionById", methods=['GET'])
def get_question_by_id():
    if not request.args.get("question_id"):
        abort("400")
    question_id = int(request.args.get('question_id'))
    timdb = getTimDb()
    question = timdb.questions.get_question(question_id)
    return jsonResponse(question[0])


@lecture_routes.route("/getQuestionByParId", methods=['GET'])
def get_question_by_par_id():
    if not request.args.get("par_id") or not request.args.get("doc_id"):
        abort("400")
    doc_id = int(request.args.get('doc_id'))
    par_id = request.args.get('par_id')
    verify_ownership(doc_id)
    question_json, points, expl = get_question_data_from_document(doc_id, par_id)
    return jsonResponse({"points": points, "questionjson": question_json, "expl": expl})


@lecture_routes.route("/getAskedQuestionById", methods=['GET'])
def get_asked_question_by_id():
    if not request.args.get("asked_id"):
        abort("400")
    # doc_id = int(request.args.get('doc_id'))
    asked_id = int(request.args.get('asked_id'))
    timdb = getTimDb()
    question = timdb.questions.get_asked_question(asked_id)[0]
    lecture_id = question['lecture_id']
    if not check_if_is_lecturer(lecture_id):
        abort("400")
    return jsonResponse(question)


def check_if_is_lecturer(lecture_id):
    timdb = getTimDb()
    current_user = getCurrentUserId()
    return timdb.lectures.get_lecture(lecture_id)[0].get("lecturer") == current_user


@lecture_routes.route("/stopQuestion", methods=['POST'])
def stop_question():
    """Route to stop question from running."""
    if not request.args.get("asked_id") or not request.args.get("lecture_id"):
        abort("400")
    asked_id = int(request.args.get('asked_id'))
    lecture_id = int(request.args.get('lecture_id'))
    timdb = getTimDb()
    tempdb = getTempDb()
    current_user = getCurrentUserId()
    lecture = timdb.lectures.get_lecture(lecture_id)
    if lecture:
        if lecture[0].get("lecturer") != current_user:
            abort("400", "You cannot stop questions on someone elses lecture.")
        tempdb.runningquestions.delete_running_question(asked_id)
        tempdb.usersshown.delete_all_from_question(asked_id)
        tempdb.usersanswered.delete_all_from_question(asked_id)
    return jsonResponse("")


@lecture_routes.route("/deleteQuestion", methods=['POST'])
def delete_question():
    if not request.args.get("question_id") or not request.args.get('doc_id'):
        abort("400")

    doc_id = int(request.args.get('doc_id'))
    question_id = int(request.args.get('question_id'))

    verify_ownership(doc_id)
    timdb = getTimDb()
    timdb.questions.delete_question(question_id)
    timdb.lecture_answers.delete_answers_from_question(question_id)

    return jsonResponse("")


@lecture_routes.route("/getLectureAnswers", methods=['GET'])
def get_lecture_answers():
    """Changing this to long poll requires removing threads."""
    if not request.args.get('asked_id') or not request.args.get('doc_id') or not request.args.get('lecture_id'):
        abort(400, "Bad request")

    verify_ownership(int(request.args.get('doc_id')))
    asked_id = int(request.args.get('asked_id'))
    lecture_id = int(request.args.get('lecture_id'))

    tempdb = getTempDb()

    step = 0
    user_ids = []
    while step <= 10:
        question = tempdb.runningquestions.get_running_question_by_id(asked_id)
        if not question:
            return jsonResponse({"noAnswer": True})
        user_ids = tempdb.newanswers.get_new_answers(asked_id)
        if user_ids:
            break

        step += 1
        time.sleep(1)

    timdb = getTimDb()
    lecture_answers = []

    for user_id in user_ids:
        lecture_answers.append(timdb.lecture_answers.get_user_answer_to_question(asked_id, user_id)[0])

    latest_answer = datetime.datetime.now(timezone.utc)

    return jsonResponse({"answers": lecture_answers, "askedId": asked_id, "latestAnswer": latest_answer})


@lecture_routes.route("/answerToQuestion", methods=['PUT'])
def answer_to_question():
    if not request.args.get("asked_id") or not request.args.get('answers') or not request.args.get('lecture_id'):
        abort(400, "Bad request")

    timdb = getTimDb()
    tempdb = getTempDb()

    asked_id = int(request.args.get("asked_id"))
    answer = request.args.get("answers")
    whole_answer = answer
    lecture_id = int(request.args.get("lecture_id"))
    current_user = getCurrentUserId()

    lecture_answer = timdb.lecture_answers.get_user_answer_to_question(asked_id, current_user)

    question = tempdb.runningquestions.get_running_question_by_id(asked_id)
    already_answered = tempdb.usersanswered.has_user_info(asked_id, current_user)
    if not question:
        return jsonResponse({"questionLate": "The question has already finished. Your answer was not saved."})
    if already_answered:
        return jsonResponse({"alreadyAnswered": "You have already answered to question. Your first answer is saved."})

    tempdb.usersanswered.add_user_info(lecture_id, asked_id, current_user)

    if (not lecture_answer) or (lecture_answer and answer != lecture_answer[0]["answer"]):
        time_now = datetime.datetime.now(timezone.utc)
        question_points = timdb.questions.get_asked_question(asked_id)[0].get("points")
        points_table = create_points_table(question_points)
        points = calculate_points(answer, points_table)
        if lecture_answer and current_user != 0:
            timdb.lecture_answers.update_answer(lecture_answer[0]["answer_id"], current_user, asked_id,
                                                lecture_id, whole_answer, time_now, points)
        else:
            timdb.lecture_answers.add_answer(current_user, asked_id, lecture_id, whole_answer, time_now,
                                             points)
        tempdb.newanswers.user_answered(lecture_id, asked_id, current_user)

    return jsonResponse("")


@lecture_routes.route("/closePoints", methods=['PUT'])
def close_points():
    if not request.args.get("asked_id") or not request.args.get('lecture_id'):
        abort(400, "Bad request")

    tempdb = getTempDb()

    asked_id = int(request.args.get("asked_id"))
    lecture_id = int(request.args.get("lecture_id"))
    current_user = getCurrentUserId()

    points = tempdb.showpoints.get_currently_shown_points(lecture_id)
    if points:
        tempdb.pointsclosed.add_user_info(lecture_id, asked_id, current_user)

    return jsonResponse("")


def create_points_table(points):
    points_table = []
    if points and points != '':
        points_split = points.split('|')
        for row in points_split:
            row_points = row.split(';')
            row_points_dict = {}
            for col in row_points:
                if col != '':
                    col_points = col.split(':', 2)
                    if len(col_points) == 1:
                        row_points_dict[col_points[0]] = 1
                    else:
                        row_points_dict[col_points[0]] = float(col_points[1])
            points_table.append(row_points_dict)
    return points_table


def calculate_points(answer, points_table):
    single_answers = []
    all_answers = answer.split('|')
    for answer in all_answers:
        single_answers.append(answer.split(','))

    points = 0.0
    for (oneAnswer, point_row) in zip(single_answers, points_table):
        for oneLine in oneAnswer:
            if oneLine in point_row:
                points += point_row[oneLine]
    return points


def user_in_lecture():
    timdb = getTimDb()
    current_user = getCurrentUserId()
    in_lecture, lecture_id, = timdb.lectures.check_if_in_any_lecture(current_user)
    if in_lecture:
        in_lecture = check_if_lecture_is_running(lecture_id)
    return in_lecture


def get_question_data_from_document(doc_id, par_id):
    par = Document(doc_id).get_paragraph(par_id)
    question = parse_plugin_values(par)
    markup = question.get('markup')
    points = markup.get('points', '')
    json = markup.get('json')
    expl = markup.get('expl', '')
    return json, points, expl


def getTempDb():
    return TempDb(session=db.session)<|MERGE_RESOLUTION|>--- conflicted
+++ resolved
@@ -851,12 +851,6 @@
         abort(400, "Not valid lecture id")
 
     timdb = getTimDb()
-<<<<<<< HEAD
-    if question_id:
-        question = timdb.questions.get_question(question_id)[0]
-        question_json_str = question.get("questionjson")
-        question_hash = hashfunc(question.get("questionjson"))
-=======
 
     if question_id or par_id:
         if question_id:
@@ -873,24 +867,16 @@
         if not points:
             points = "0:0"
         question_hash = hashfunc(question_json_str)
->>>>>>> a8de6ace
         asked_hash = timdb.questions.get_asked_json_by_hash(question_hash)
         if asked_hash:
             asked_json_id = asked_hash[0].get("asked_json_id")
         else:
             asked_json_id = timdb.questions.add_asked_json(question_json_str, question_hash)
-<<<<<<< HEAD
-        asked_time = datetime.datetime.now(timezone.utc)
-        asked_id = timdb.questions.add_asked_questions(lecture_id, doc_id, None, asked_time, question.get("points"),
-                                                       asked_json_id, question.get("expl"))
-    else:
-=======
 
         asked_time = datetime.datetime.now(timezone.utc)
         asked_id = timdb.questions.add_asked_questions(lecture_id, doc_id, None, asked_time, points,
                                                        asked_json_id, expl)
     elif asked_id:
->>>>>>> a8de6ace
         question = timdb.questions.get_asked_question(asked_id)[0]
         asked_json = timdb.questions.get_asked_json_by_id(question["asked_json_id"])[0]
         asked_json_id = asked_json["asked_json_id"]
