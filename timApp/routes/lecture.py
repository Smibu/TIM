import json
import threading
import time
from datetime import timezone, datetime
from random import randrange

import dateutil.parser
from flask import Blueprint, render_template
from flask import Response
from flask import abort
from flask import current_app
from flask import request
from flask import session

from timApp.accesshelper import verify_ownership, get_doc_or_abort, verify_edit_access
from timApp.common import has_ownership, \
    get_user_settings
from timApp.dbaccess import get_timdb
from timApp.documentmodel.randutils import hashfunc
from timApp.requesthelper import get_option, verify_json_params
from timApp.responsehelper import json_response, ok_response
from timApp.routes.login import log_in_as_anonymous
from timApp.routes.qst import get_question_data_from_document, delete_key, create_points_table, \
    calculate_points_from_json_answer, calculate_points
from timApp.sessioninfo import get_current_user_id, logged_in, get_current_user_name
from timApp.tim_app import app
from timApp.timdb.models.docentry import DocEntry
from timApp.timdb.tempdb_models import TempDb, Runningquestion
from timApp.timdb.tim_models import db, Message, LectureUsers, AskedQuestion, LectureAnswer, Lecture

lecture_routes = Blueprint('lecture',
                           __name__,
                           url_prefix='')


@lecture_routes.route('/getLectureInfo')
def get_lecture_info():
    """Route to get info from lectures.

    Gives answers, and messages and other necessary info.

    """
    if not request.args.get("lecture_id"):
        abort(400, "Bad request, missing lecture id")
    lecture_id = int(request.args.get("lecture_id"))
    messages = get_all_messages(lecture_id)
    timdb = get_timdb()
    question_ids = []
    answerers = []

    is_lecturer = False
    current_user = get_current_user_id()
    if timdb.lectures.get_lecture(lecture_id).lecturer== current_user:
        is_lecturer = True

    if is_lecturer:
        answer_dicts = timdb.lecture_answers.get_answers_to_questions_from_lecture(lecture_id)
    else:
        answer_dicts = timdb.lecture_answers.get_user_answers_to_questions_from_lecture(lecture_id, current_user)

    added_users = []
    for singleDict in answer_dicts:
        if singleDict['question_id'] not in question_ids:
            question_ids.append(singleDict['question_id'])
        if singleDict['user_id'] not in added_users:
            added_users.append(singleDict['user_id'])
            answerers.append({'name': singleDict['user_name'], 'id': singleDict['user_id']})

    lecture_questions = timdb.questions.get_multiple_asked_questions(question_ids)

    return json_response(
        {"messages": messages, "answerers": answerers, "answers": answer_dicts, "questions": lecture_questions,
         "isLecturer": is_lecturer})


@lecture_routes.route('/getLectureAnswerTotals/<int:lecture_id>')
def get_lecture_answer_totals(lecture_id):
    is_lecturer = False
    current_user = get_current_user_id()
    timdb = get_timdb()
    if timdb.lectures.get_lecture(lecture_id).lecturer == current_user:
        is_lecturer = True
    results = timdb.lecture_answers.get_totals(lecture_id, None if is_lecturer else get_current_user_id())
    sum_field_name = get_option(request, 'sum_field_name', 'sum')
    count_field_name = get_option(request, 'count_field_name', 'count')

    def generate_text():
        for a in results:
            yield f'{a["name"]};{sum_field_name};{a["sum"]}\n'
        yield '\n'
        for a in results:
            yield f'{a["name"]};{count_field_name};{a["count"]}\n'
    return Response(generate_text(), mimetype='text/plain')


@lecture_routes.route('/getAllMessages')
def get_all_messages(param_lecture_id=-1):
    """Route to get all the messages from some lecture.

    Tulisi hakea myös kaikki aukiolevat kysymykset, joihin käyttäjä ei ole vielä vastannut.

    """
    if not request.args.get("lecture_id") and param_lecture_id is -1:
        abort(400, "Bad request, missing lecture id")
    timdb = get_timdb()
    if request.args.get("lecture_id"):
        lecture_id = int(request.args.get("lecture_id"))
    else:
        lecture_id = param_lecture_id

    # Prevents previously asked question to be asked from user and new questions from people who just came to lecture
    # current_user = get_current_user_id()
    # for triple in __question_to_be_asked:
    #     if triple[0] == lecture_id and current_user not in triple[2]:
    #         triple[2].append(current_user)

    messages = timdb.messages.get_messages(lecture_id)
    if len(messages) > 0:
        list_of_new_messages = []
        for message in messages:
            user = timdb.users.get_user(message.get('user_id'))
            time_as_time = message.get("timestamp")
            list_of_new_messages.append(
                {"sender": user.get('name'),
                 "time": time_as_time.strftime('%H:%M:%S'),
                 "message": message.get('message')})

        # When using this same method just to get the messages for lectureInfo
        if param_lecture_id is not -1:
            return list_of_new_messages

        return json_response(
            {"status": "results", "data": list_of_new_messages, "lastid": messages[-1].get('msg_id'),
             "lectureId": lecture_id})

    # When using this same method just to get the messages for lectureInfo
    if param_lecture_id is not -1:
        return []

    return json_response({"status": "no-results", "data": [], "lastid": -1, "lectureId": lecture_id})


@lecture_routes.route('/getUpdates')
def get_updates():
    # taketime("before update")
    ret = do_get_updates(request)
    # taketime("after update")
    return ret


def do_get_updates(request):
    """Gets updates from some lecture.

    Checks updates in 1 second frequently and answers if there is updates.

    """
    # if not request.args.get('client_message_id') or not request.args.get("lecture_id"):
    if not request.args.get('c') or not request.args.get("l"):
        abort(400, "Bad request")
    client_last_id = int(request.args.get('c'))  # client_message_id'))
    current_question_id = None
    current_points_id = None
    if 'i' in request.args:
        current_question_id = int(request.args.get('i'))  # current_question_id'))
    if 'p' in request.args:
        current_points_id = int(request.args.get('p')) # current_points_id'))

    use_wall = get_option(request, 'm', False)  # 'get_messages'
    session['use_wall'] = use_wall
    use_questions = get_option(request, 'q', False) # 'get_questions'
    session['use_questions'] = use_questions
    is_lecturer = get_option(request, 't', False)  # is_lecturer TODO: check from session

    helper = request.args.get("l")  # lecture_id
    if len(helper) > 0:
        lecture_id = int(float(helper))
    else:
        lecture_id = -1

    timdb = get_timdb()
    tempdb = get_tempdb()
    step = 0
    lecture = Lecture.query.get(lecture_id)


    doc_id = request.args.get("d")  # "doc_id"
    if doc_id:
        doc_id = int(doc_id)
    if not lecture or not check_if_lecture_is_running(lecture):
        timdb.lectures.delete_users_from_lecture(lecture_id)
        clean_dictionaries_by_lecture(lecture_id)
        return get_running_lectures(doc_id)

    list_of_new_messages = []
    last_message_id = -1

    lecturers = []
    students = []
    current_user = get_current_user_id()
    user_name = get_current_user_name()

    time_now = str(datetime.now(timezone.utc).strftime("%H:%M:%S"))
    tempdb.useractivity.update_or_add_activity(lecture_id, current_user, time_now)

    lecture_ending = 100
    options = lecture.options_parsed
    teacher_poll = options.get("teacher_poll", "")
    teacher_poll = teacher_poll.split(";")
    poll_interval_ms = 4000
    long_poll = False
    # noinspection PyBroadException
    try:
        poll_interval_ms = int(options.get("poll_interval", 4))*1000
        long_poll = bool(options.get("long_poll", False))
    except:
        pass

    # noinspection PyBroadException
    try:
        poll_interval_t_ms = int(options.get("poll_interval_t", 1))*1000
        long_poll_t = bool(options.get("long_poll_t", False))
    except:
        pass

    poll_interval_ms += randrange(-100,500)

    if teacher_poll:
        # noinspection PyBroadException
        try:
            if teacher_poll.index(user_name) >= 0:
                poll_interval_ms = poll_interval_t_ms
                long_poll = long_poll_t
        except:
            pass

    # Jos poistaa tämän while loopin, muuttuu long pollista perinteiseksi polliksi
    while step <= 10:
        if is_lecturer:
            lecturers, students = get_lecture_users(timdb, tempdb, lecture_id)
            poll_interval_ms = poll_interval_t_ms
            long_poll = long_poll_t
        # Gets new messages if the wall is in use.
        if use_wall:
            last_message = timdb.messages.get_last_message(lecture_id)
            if last_message:
                last_message_id = last_message[-1].get('msg_id')
                if last_message_id != client_last_id:
                    messages = timdb.messages.get_new_messages(lecture_id, client_last_id)
                    messages.reverse()

                    for message in messages:
                        user = timdb.users.get_user(message.get('user_id'))
                        time_as_time = message.get("timestamp")
                        list_of_new_messages.append(
                            {"sender": user.get('name'),
                             "time": time_as_time.strftime('%H:%M:%S'),
                             "message": message.get('message')})
                    last_message_id = messages[-1].get('msg_id')

        # Check if current question is still running and user hasn't already answered on it on another tab
        # Return also questions new end time if it is extended
        if current_question_id:
            resp = {"status": "results", "data": list_of_new_messages, "lastid": last_message_id,
                    "lectureId": lecture_id, "question": True, "e": True, "lecturers": lecturers, # e = isLecture
                    "students": students, "lectureEnding": lecture_ending,
                    "new_end_time": None, "ms": poll_interval_ms}

            question = tempdb.runningquestions.get_running_question_by_id(current_question_id)
            already_answered = tempdb.usersanswered.has_user_info(current_question_id, current_user)
            if question and not already_answered:
                already_extended = tempdb.usersextended.has_user_info(current_question_id, current_user)
                if not already_extended:
                    tempdb.usersextended.add_user_info(lecture_id, current_question_id, current_user)
                    # Return this is question has been extended
                    resp['new_end_time'] = question.end_time
                    return json_response(resp)
            else:
                # Return this if question has ended or user has answered to it
                return json_response(resp)

        if current_points_id:
            resp = {"status": "results", "data": list_of_new_messages, "lastid": last_message_id,
                    "lectureId": lecture_id, "question": True, "e": True, "lecturers": lecturers,  # e = isLecture
                    "students": students, "lectureEnding": lecture_ending,
                    "points_closed": True, "ms": poll_interval_ms}
            already_closed = tempdb.pointsclosed.has_user_info(current_points_id, current_user)
            if already_closed:
                return json_response(resp)

        # Gets new questions if the questions are in use.
        if use_questions:
            new_question = get_new_question(lecture_id, current_question_id, current_points_id)
            if new_question is not None:
                lecture_ending = check_if_lecture_is_ending(current_user, lecture)
                resp = {"status": "results", "data": list_of_new_messages, "lastid": last_message_id,
                        "lectureId": lecture_id, "e": True, "lecturers": lecturers,                # e = isLecture
                        "students": students, "lectureEnding": lecture_ending, "ms": poll_interval_ms}
                resp.update(new_question)
                return json_response(resp)

        if len(list_of_new_messages) > 0:
            if lecture and lecture.lecturer == current_user:
                lecture_ending = check_if_lecture_is_ending(current_user, lecture)
                lecturers, students = get_lecture_users(timdb, tempdb, lecture_id)
            return json_response(
                {"status": "results", "data": list_of_new_messages, "lastid": last_message_id,
                 "lectureId": lecture_id, "e": True, "lecturers": lecturers, "students": students, # e = isLecture
                 "lectureEnding": lecture_ending, "ms": poll_interval_ms})

        if not long_poll or current_app.config['TESTING']:
            # Don't loop when testing
            break
        # For long poll wait 1 sek before new check.
        time.sleep(1)
        step += 1

    if lecture and lecture.lecturer == current_user:
        lecture_ending = check_if_lecture_is_ending(current_user, lecture)

    if lecture_ending != 100 or len(lecturers) or len(students):
        return json_response(
            {"status": "no-results", "data": ["No new messages"], "lastid": client_last_id, "lectureId": lecture_id,
             "e": True, "lecturers": lecturers, "students": students,                                # e = isLecture
             "lectureEnding": lecture_ending, "ms": poll_interval_ms})

    return json_response({"e": -1, "ms": poll_interval_ms})  # no new updates                        # e = isLecture


@lecture_routes.route('/getQuestionManually')
def get_question_manually():
    """Route to use to get question manually (instead of getting question in /getUpdates)."""
    if not request.args.get('lecture_id'):
        abort(400, "Bad request")
    lecture_id = int(request.args.get('lecture_id'))
    new_question = get_new_question(lecture_id, None, None, True)
    return json_response(new_question)


def get_new_question(lecture_id, current_question_id=None, current_points_id=None, force=False):
    """
    :param current_points_id: TODO: what is this?
    :param current_question_id: The id of the current question.
    :param lecture_id: lecture to get running questions from
    :param force: Return question, even if it already has been shown to user
    :return: None if no questions are running
             dict with data of new question if there is a question running and user hasn't answered to that question.
             {'already_answered': True} if there is a question running and user has answered to that.
    """
    timdb = get_timdb()
    tempdb = get_tempdb()
    current_user = get_current_user_id()
    question = tempdb.runningquestions.get_lectures_running_questions(lecture_id)
    if question:
        question = question[0]
        asked_id = question.asked_id
        already_shown = tempdb.usersshown.has_user_info(asked_id, current_user)
        already_answered = tempdb.usersanswered.has_user_info(asked_id, current_user)
        if already_answered:
            if force:
                return {'already_answered': True}
            else:
                return None
        if (not already_shown or force) or (asked_id != current_question_id):
            question_json = timdb.questions.get_asked_question(asked_id)[0]["json"]
            answer = timdb.lecture_answers.get_user_answer_to_question(asked_id, current_user)
            tempdb.usersshown.add_user_info(lecture_id, asked_id, current_user)
            tempdb.usersextended.add_user_info(lecture_id, asked_id, current_user)
            if answer:
                answer = answer[0]['answer']
            else:
                answer = ''
            return {'question': True, 'askedId': question.asked_id, 'asked': question.ask_time, 'questionjson': question_json,
                    "answer": answer}
    else:
        question_to_show_points = tempdb.showpoints.get_currently_shown_points(lecture_id)
        if question_to_show_points:
            asked_id = question_to_show_points[0].asked_id
            already_shown = tempdb.pointsshown.has_user_info(asked_id, current_user)
            already_closed = tempdb.pointsclosed.has_user_info(asked_id, current_user)
            if already_closed:
                if force:
                    tempdb.pointsclosed.delete_user_info(lecture_id, asked_id, current_user)
                else:
                    return None
            if not (already_shown or force) or (asked_id != current_points_id):
                question = timdb.questions.get_asked_question(asked_id)[0]
                tempdb.pointsshown.add_user_info(lecture_id, asked_id, current_user)
                answer = timdb.lecture_answers.get_user_answer_to_question(asked_id, current_user)
                if answer:
                    userpoints = answer[0]['points']
                    answer = answer[0]['answer']
                    return {"result": True, 'askedId': asked_id, "questionjson": question["json"], "answer": answer,
                            "userpoints": userpoints,
                            "expl": question["expl"], "points": question["points"]}
        return None


def check_if_lecture_is_ending(current_user, lecture: Lecture):
    """Checks if the lecture is about to end. 1 -> ends in 1 min. 5 -> ends in 5 min. 100 -> goes on atleast for 5 mins.

    :param current_user: The current user id.
    :param lecture: The lecture object.
    :return:

    """
    lecture_ending = 100
    if lecture.lecturer == current_user:
        time_now = datetime.now(timezone.utc)
        ending_time = lecture.end_time
        time_left = ending_time - time_now
        if time_left.total_seconds() <= 60:
            return 1
        elif time_left.total_seconds() <= 60 * 5:
            return 5
    return lecture_ending


@lecture_routes.route('/sendMessage', methods=['POST'])
def send_message():
    """Route to add message to database."""
    timdb = get_timdb()
    new_message = request.args.get("message")
    lecture_id = int(request.args.get("lecture_id"))

    new_timestamp = datetime.now(timezone.utc)  # was timezone.utc)
    msg_id = timdb.messages.add_message(get_current_user_id(), lecture_id, new_message, new_timestamp, True)
    return json_response({'id': msg_id, 'time': new_timestamp})


<<<<<<< HEAD
def get_lecture_session_data():
    for k in ('use_wall', 'use_questions'):
        if session.get(k) is None:
            session[k] = True
    return {
        'useWall': session['use_wall'],
        'useQuestions': session['use_questions'],
    }
=======
@lecture_routes.route('/getQuestion')
def get_question():
    doc_id = request.args.get('doc_id')
    par_index = request.args.get('par_index')
    timdb = get_timdb()
    question = timdb.questions.get_paragraphs_question(doc_id, par_index)
    return json_response(question)


@lecture_routes.route('/getQuestions', methods=['GET'])
def get_all_questions():
    timdb = get_timdb()
    questions = timdb.questions.get_questions()
    return json_response(questions)


@lecture_routes.route('/addQuestion/', methods=['POST'])
def add_question():
    # TODO: Only lecturers should be able to create questions.
    question_id = None
    if request.args.get('question_id'):
        question_id = int(request.args.get('question_id'))
    question_title = request.args.get('question_title')
    answer = request.args.get('answer')
    doc_id = int(request.args.get('doc_id'))
    timdb = get_timdb()
    d = get_doc_or_abort(doc_id)
    verify_edit_access(d)
    par_id = request.args.get('par_id')
    points = request.args.get('points')
    if points is None:
        points = ''
    expl = request.args.get('expl')
    if expl is None:
        expl = '{}'
    question_json = request.args.get('questionjson')

    if not question_id:
        questions = timdb.questions.add_questions(doc_id, par_id, question_title, answer, question_json, points, expl)
    else:
        questions = timdb.questions.update_question(question_id, doc_id, par_id, question_title, answer, question_json,
                                                    points, expl)
    return json_response(timdb.questions.get_question(questions)[0])
>>>>>>> f08ceef3


@lecture_routes.route('/checkLecture', methods=['GET'])
def check_lecture():
    """Route to check if the current user is in some lecture in specific document."""
    timdb = get_timdb()
    tempdb = get_tempdb()
    current_user = get_current_user_id()
    lectures = timdb.lectures.check_if_in_any_lecture(current_user)
    lecture = lectures[0] if lectures else None

    lecturers = []
    students = []
    if lecture:
        if check_if_lecture_is_running(lecture):
            if lecture.lecturer == current_user:
                is_lecturer = True
                lecturers, students = get_lecture_users(timdb, tempdb, lecture.lecture_id)
            else:
                is_lecturer = False

            return json_response({
                "lecture": lecture,
                "isInLecture": True,
                "isLecturer": is_lecturer,
                "lecturers": lecturers,
                "students": students,
                **get_lecture_session_data(),
            })
        else:
            leave_lecture_function(lecture.lecture_id)
            timdb.lectures.delete_users_from_lecture(lecture.lecture_id)
            clean_dictionaries_by_lecture(lecture.lecture_id)
    doc_id = request.args.get('doc_id')
    if doc_id is not None:
        return get_running_lectures(int(doc_id))
    else:
        return json_response("")


@lecture_routes.route("/startFutureLecture", methods=['POST'])
def start_future_lecture():
    if not request.args.get('lecture_code') or not request.args.get("doc_id"):
        abort(400)

    timdb = get_timdb()
    tempdb = get_tempdb()
    lecture_code = request.args.get('lecture_code')
    doc_id = int(request.args.get("doc_id"))
    d = get_doc_or_abort(doc_id)
    verify_ownership(d)
    lecture = timdb.lectures.get_lecture_by_code(lecture_code, doc_id)
    time_now = datetime.now(timezone.utc)
    lecture.start_time = time_now
    db.session.commit()
    timdb.lectures.join_lecture(lecture.lecture_id, get_current_user_id(), True)
    students, lecturers = get_lecture_users(timdb, tempdb, lecture.lecture_id)
    return json_response({
        "lecture": lecture,
        "isLecturer": True,
        "isInLecture": True,
        "students": students,
        "lecturers": lecturers,
        **get_lecture_session_data(),
    })


@lecture_routes.route('/getAllLecturesFromDocument', methods=['GET'])
def get_all_lectures():
    if not request.args.get('doc_id'):
        abort(400)

    doc_id = int(request.args.get('doc_id'))
    timdb = get_timdb()

    lectures = timdb.lectures.get_all_lectures_from_document(doc_id)
    time_now = datetime.now(timezone.utc)
    current_lectures = []
    past_lectures = []
    future_lectures = []
    for lecture in lectures:
        if lecture.start_time <= time_now < lecture.end_time:
            current_lectures.append(lecture)
        elif lecture.end_time <= time_now:
            past_lectures.append(lecture)
        else:
            future_lectures.append(lecture)

    return json_response(
        {"currentLectures": current_lectures, "futureLectures": future_lectures, "pastLectures": past_lectures})


@lecture_routes.route('/showLectureInfo/<int:lecture_id>', methods=['GET'])
def show_lecture_info(lecture_id):
    timdb = get_timdb()
    lecture = timdb.lectures.get_lecture(lecture_id)
    if not lecture:
        abort(400, 'Lecture not found')

    doc = DocEntry.find_by_id(lecture.doc_id)
    lectures = timdb.lectures.check_if_in_any_lecture(get_current_user_id())
    settings = get_user_settings()
    return render_template("lectureInfo.html",
                           item=doc,
                           lectureId=lecture_id,
                           lectureCode=lecture.lecture_code,
                           lectureStartTime=lecture.start_time,
                           lectureEndTime=lecture.end_time,
                           in_lecture=len(lectures) > 0,
                           settings=settings,
                           translations=doc.translations)


@lecture_routes.route('/showLectureInfoGivenName/', methods=['GET'])
def show_lecture_info_given_name():
    timdb = get_timdb()
    if 'lecture_id' in request.args:
        lecture = timdb.lectures.get_lecture(int(request.args.get('lecture_id')))
    else:
        lecture = timdb.lectures.get_lecture_by_name(request.args.get('lecture_code'), int(request.args.get('doc_id')))
    if not lecture:
        abort(400)

    current_user = get_current_user_id()

    return json_response(lecture.to_json(show_password=lecture.lecturer == current_user))


@lecture_routes.route('/lectureNeedsPassword/', methods=['GET'])
def lecture_needs_password():
    timdb = get_timdb()
    if 'lecture_id' in request.args:
        lecture = timdb.lectures.get_lecture(int(request.args.get('lecture_id')))
    else:
        lecture = timdb.lectures.get_lecture_by_name(request.args.get('lecture_code'), int(request.args.get('doc_id')))
    if not lecture:
        abort(400)
    return json_response(lecture.password != '')


def get_lecture_users(timdb, tempdb, lecture_id):
    lecture = timdb.lectures.get_lecture(lecture_id)
    lecturers = []
    students = []

    activity = tempdb.useractivity.get_all_user_activity(lecture_id)

    for user in activity:
        user_id = user.user_id
        active = user.active
        person = {
            "name": timdb.users.get_user(user_id).get("name"),
            "active": active,
            "user_id": user_id
        }
        if lecture.lecturer == user_id:
            lecturers.append(person)
        else:
            students.append(person)

    return lecturers, students


def check_if_lecture_is_running(lecture: Lecture):
    time_now = datetime.now(timezone.utc)
    return lecture.start_time <= time_now < lecture.end_time


def get_running_lectures(doc_id=None):
    """Gets all running and future lectures.

    :param doc_id: The document id for which to get lectures.

    """
    timdb = get_timdb()
    time_now = datetime.now(timezone.utc)
    list_of_lectures = []
    is_lecturer = False
    if doc_id:
        list_of_lectures = timdb.lectures.get_document_lectures(doc_id, time_now)
<<<<<<< HEAD
        is_lecturer = bool(has_ownership(doc_id))
    current_lectures = []
=======
        d = get_doc_or_abort(doc_id)
        is_lecturer = bool(has_ownership(d))
    current_lecture_codes = []
>>>>>>> f08ceef3
    future_lectures = []
    for lecture in list_of_lectures:
        if lecture.start_time <= time_now < lecture.end_time:
            current_lectures.append(lecture)
        else:
            future_lectures.append(lecture)
    return json_response(
        {
            "isLecturer": is_lecturer,
            "lectures": current_lectures,
            "futureLectures": future_lectures,
        })


@lecture_routes.route('/createLecture', methods=['POST'])
def create_lecture():
<<<<<<< HEAD
    doc_id, start_time, end_time, lecture_code = verify_json_params('doc_id', 'start_time', 'end_time', 'lecture_code')
    start_time = dateutil.parser.parse(start_time)
    end_time = dateutil.parser.parse(end_time)
    lecture_id, password, options = verify_json_params('lecture_id', 'password', 'options', require=False)
    verify_ownership(doc_id)
=======
    # TODO: Check right to create lecture
    if not request.args.get("doc_id") or not request.args.get("start_date") or \
            not request.args.get("end_date") or not request.args.get("lecture_code"):
        abort(400, "Missing parameters")
    lecture_id = -1
    if request.args.get("lecture_id"):
        lecture_id = int(request.args.get("lecture_id"))
    doc_id = int(request.args.get("doc_id"))
    d = get_doc_or_abort(doc_id)
    verify_ownership(d)
>>>>>>> f08ceef3
    timdb = get_timdb()

    if not options:
        options = {}

    if not password:
        password = ""
    current_user = get_current_user_id()
    if not timdb.lectures.check_if_correct_name(doc_id, lecture_code, lecture_id):
        abort(400, "Can't create two or more lectures with the same name to the same document.")

    options = json.dumps(options)
    if lecture_id is None:
        lecture_id = timdb.lectures.create_lecture(doc_id, current_user, start_time, end_time, lecture_code, password,
                                                   options, True)
    else:
        timdb.lectures.update_lecture(lecture_id, doc_id, current_user, start_time, end_time, lecture_code, password,
                                      options)

    current_time = datetime.now(timezone.utc)

    if start_time <= current_time <= end_time:
        timdb.lectures.join_lecture(lecture_id, current_user, True)
    return json_response({"lectureId": lecture_id})


@lecture_routes.route('/endLecture', methods=['POST'])
def end_lecture():
    lecture = get_lecture_from_request()
    timdb = get_timdb()
    timdb.lectures.delete_users_from_lecture(lecture.lecture_id)

    now = datetime.now(timezone.utc)
    timdb.lectures.set_end_for_lecture(lecture.lecture_id, now)

    clean_dictionaries_by_lecture(lecture.lecture_id)

    return get_running_lectures(lecture.doc_id)


def clean_dictionaries_by_lecture(lecture_id):
    """Cleans data from lecture that isn't running anymore.

    :param lecture_id: The lecture id.

    """
    tempdb = get_tempdb()
    tempdb.runningquestions.delete_lectures_running_questions(lecture_id)
    tempdb.usersshown.delete_all_from_lecture(lecture_id)
    tempdb.usersextended.delete_all_from_lecture(lecture_id)
    tempdb.useractivity.delete_lecture_activity(lecture_id)
    tempdb.newanswers.delete_lecture_answers(lecture_id)
    tempdb.showpoints.stop_showing_points(lecture_id)
    tempdb.pointsshown.delete_all_from_lecture(lecture_id)


@lecture_routes.route('/extendLecture', methods=['POST'])
def extend_lecture():
    new_end_time = request.args.get("new_end_time")
    if not new_end_time:
        abort(400)
    lecture = get_lecture_from_request()
    timdb = get_timdb()
    timdb.lectures.extend_lecture(lecture.lecture_id, new_end_time)
    return ok_response()


@lecture_routes.route('/deleteLecture', methods=['POST'])
def delete_lecture():
    lecture = get_lecture_from_request()

    Message.query.filter_by(lecture_id=lecture.lecture_id).delete()
    LectureUsers.query.filter_by(lecture_id=lecture.lecture_id).delete()
    LectureAnswer.query.filter_by(lecture_id=lecture.lecture_id).delete()
    AskedQuestion.query.filter_by(lecture_id=lecture.lecture_id).delete()
    db.session.delete(lecture)
    db.session.commit()

    clean_dictionaries_by_lecture(lecture.lecture_id)

    return get_running_lectures(lecture.doc_id)


def get_lecture_from_request(check_access=True) -> Lecture:
    if not request.args.get("lecture_id"):
        abort(400)
    lecture_id = int(request.args.get("lecture_id"))
    lecture = Lecture.find_by_id(lecture_id)
    if not lecture:
        abort(404)
    if check_access:
        d = get_doc_or_abort(lecture.doc_id)
        verify_ownership(d)
    return lecture


@lecture_routes.route('/joinLecture', methods=['POST'])
def join_lecture():
    """Route to join lecture.

    Checks that the given password is correct.

    """
    if not request.args.get("doc_id") or not request.args.get("lecture_code"):
        abort(400, "Missing parameters")
    timdb = get_timdb()
    tempdb = get_tempdb()
    doc_id = int(request.args.get("doc_id"))
    lecture_code = request.args.get("lecture_code")
    password_quess = request.args.get("password_quess")
    lecture = timdb.lectures.get_lecture_by_code(lecture_code, doc_id)
    lecture_id = lecture.lecture_id
    current_user = get_current_user_id()

    lecture_ended = not check_if_lecture_is_running(lecture)

    # TODO Allow lecturer always join, even if the lecture is full
    lecture_full = lecture.is_full

    correct_password = True
    if lecture.password != password_quess:
        correct_password = False

    joined = False
    lectures = timdb.lectures.check_if_in_any_lecture(current_user)
    if not lecture_ended and not lecture_full and correct_password:
        if not logged_in():
            anon_user = log_in_as_anonymous(session)
            current_user = anon_user.id
        if lectures:
            leave_lecture_function(lectures[0].lecture_id)
        timdb.lectures.join_lecture(lecture_id, current_user, True)
        joined = True

        time_now = str(datetime.now(timezone.utc).strftime("%H:%M:%S"))
        tempdb.useractivity.update_or_add_activity(lecture_id, current_user, time_now)

        session['in_lecture'] = [lecture_id]

    lecturers = []
    students = []
    if lecture.lecturer == current_user:
        is_lecturer = True
        lecturers, students = get_lecture_users(timdb, tempdb, lecture_id)
    else:
        is_lecturer = False
    return json_response(
        {
            "correctPassword": correct_password,
            "isInLecture": joined or in_lecture,
            "isLecturer": is_lecturer,
            "lecture": lecture,
            "lecturers": lecturers,
            "students": students,
            **get_lecture_session_data(),
        })


@lecture_routes.route('/leaveLecture', methods=['POST'])
def leave_lecture():
    lecture_id = get_option(request, 'lecture_id', None, cast=int)
    if not lecture_id:
        abort(400)
    leave_lecture_function(lecture_id)
    return ok_response()


def leave_lecture_function(lecture_id):
    timdb = get_timdb()
    current_user = get_current_user_id()
    if 'in_lecture' in session:
        lecture_list = session['in_lecture']
        if lecture_id in lecture_list:
            lecture_list.remove(lecture_id)
        session['in_lecture'] = lecture_list
    timdb.lectures.leave_lecture(lecture_id, current_user, True)

    # if (current_user, lecture_id) in __user_activity:
    #    del __user_activity[current_user, lecture_id]


<<<<<<< HEAD
=======
@lecture_routes.route("/questions/<int:doc_id>")
def get_questions(doc_id):
    d = get_doc_or_abort(doc_id)
    verify_ownership(d)
    timdb = get_timdb()
    questions = timdb.questions.get_doc_questions(doc_id)
    return json_response(questions)


@lecture_routes.route("/getLectureWithName", methods=['POST'])
def get_lecture_with_name(lecture_code, doc_id):
    d = get_doc_or_abort(doc_id)
    verify_ownership(d)
    timdb = get_timdb()
    lecture = timdb.lectures.get_lecture_by_code(lecture_code, doc_id)
    return json_response(lecture)


>>>>>>> f08ceef3
@lecture_routes.route("/extendQuestion", methods=['POST'])
def extend_question():
    asked_id = int(request.args.get('asked_id'))
    extend = int(request.args.get('extend'))

    tempdb = get_tempdb()
    tempdb.runningquestions.extend_question(asked_id, extend * 1000)

    return json_response('Extended')


@lecture_routes.route("/askQuestion", methods=['POST'])
def ask_question():
    if not request.args.get('doc_id') or not \
            (request.args.get('question_id') or request.args.get('asked_id') or request.args.get('par_id')) or not \
            request.args.get('lecture_id'):
        abort(400, "Bad request")
    doc_id = int(request.args.get('doc_id'))
    lecture_id = int(request.args.get('lecture_id'))
    question_id = None
    asked_id = None
    par_id = None
    if 'question_id' in request.args:
        question_id = int(request.args.get('question_id'))
    elif 'asked_id' in request.args:
        asked_id = int(request.args.get('asked_id'))
    else:
        par_id = request.args.get('par_id')

    d = get_doc_or_abort(doc_id)
    verify_ownership(d)

    if lecture_id < 0:
        abort(400, "Not valid lecture id")

    timdb = get_timdb()

    if question_id or par_id:
        if question_id:
            question = timdb.questions.get_question(question_id)[0]  # Old version???
            question_json_str = question.get("questionjson")
            markup = json.loads(question_json_str)
            expl = question.get("expl")
            points = question.get("points")
        else:
            markup = get_question_data_from_document(doc_id, par_id)
            delete_key(markup, "qst")
            # question_json_str = json.dumps(markup.get('json'))
            question_json_str = json.dumps(markup)
            expl = json.dumps(markup.get('expl', ''))
            points = markup.get('points', '')

        if not points:
            points = "0:0"
        question_hash = hashfunc(question_json_str)
        asked_hash = timdb.questions.get_asked_json_by_hash(question_hash)
        if asked_hash:
            asked_json_id = asked_hash[0].get("asked_json_id")
        else:
            asked_json_id = timdb.questions.add_asked_json(question_json_str, question_hash)

        asked_time = datetime.now(timezone.utc)
        asked_id = timdb.questions.add_asked_questions(lecture_id, doc_id, None, asked_time, points,
                                                       asked_json_id, expl)
    elif asked_id:
        question = timdb.questions.get_asked_question(asked_id)[0]
        asked_json = timdb.questions.get_asked_json_by_id(question["asked_json_id"])[0]
        asked_json_id = asked_json["asked_json_id"]
        question_json_str = asked_json["json"]  # actually now markup
        markup = json.loads(question_json_str)

    if "json" not in markup:  # compatibility for old version
        markup = {"json": markup}

    question_timelimit = 0
    try:
        tl = markup.get("json").get("timeLimit", "0")
        if not tl:
            tl = "0"
        question_timelimit = int(tl)
    except:
        pass

    ask_time = int(time.time() * 1000)
    end_time = ask_time + question_timelimit * 1000
    thread_to_stop_question = threading.Thread(target=stop_question_from_running,
                                               args=(lecture_id, asked_id, question_timelimit, end_time))

    thread_to_stop_question.start()

    d = get_doc_or_abort(int(doc_id))
    verify_ownership(d)
    tempdb = get_tempdb()
    delete_question_temp_data(asked_id, lecture_id, tempdb)

    tempdb.runningquestions.add_running_question(lecture_id, asked_id, ask_time, end_time)

    return json_response(asked_id)


def delete_question_temp_data(asked_id, lecture_id, tempdb):
    tempdb.runningquestions.delete_lectures_running_questions(lecture_id)
    tempdb.usersshown.delete_all_from_question(asked_id)
    tempdb.usersextended.delete_all_from_question(asked_id)
    tempdb.newanswers.delete_question_answers(asked_id)
    tempdb.showpoints.stop_showing_points(lecture_id)
    tempdb.pointsshown.delete_all_from_lecture(lecture_id)
    tempdb.pointsclosed.delete_all_from_lecture(lecture_id)


@lecture_routes.route('/showAnswerPoints', methods=['POST'])
def show_points():
    if 'asked_id' not in request.args or 'lecture_id' not in request.args:
        abort(400)
    asked_id = int(request.args.get('asked_id'))
    lecture_id = int(request.args.get('lecture_id'))

    tempdb = get_tempdb()
    tempdb.showpoints.stop_showing_points(lecture_id)
    tempdb.showpoints.add_show_points(lecture_id, asked_id)

    current_question_id = None
    current_points_id = None
    if 'current_question_id' in request.args:
        current_question_id = int(request.args.get('current_question_id'))
    if 'current_points_id' in request.args:
        current_points_id = int(request.args.get('current_points_id'))
    new_question = get_new_question(lecture_id, current_question_id, current_points_id)
    if new_question is not None:
        resp = {}
        resp.update(new_question)
        return json_response(resp)

    return json_response("")


@lecture_routes.route('/updatePoints/', methods=['POST'])
def update_question_points():
    """Route to get add question to database."""
    if 'asked_id' not in request.args or 'points' not in request.args:
        abort(400)
    asked_id = int(request.args.get('asked_id'))
    points = request.args.get('points')
    expl = request.args.get('expl')
    timdb = get_timdb()
    asked_question = timdb.questions.get_asked_question(asked_id)[0]
    lecture_id = int(asked_question['lecture_id'])
    if not check_if_is_lecturer(lecture_id):
        abort(400)
    timdb.questions.update_asked_question_points(asked_id, points, expl)
    points_table = create_points_table(points)
    question_answers = timdb.lecture_answers.get_answers_to_question(asked_id)
    for answer in question_answers:
        user_points = calculate_points(answer['answer'], points_table)
        timdb.lecture_answers.update_answer_points(answer['answer_id'], user_points)
    return ok_response()


def stop_question_from_running(lecture_id, asked_id, question_timelimit, end_time):
    with app.app_context():
        if question_timelimit == 0:
            return
        tempdb = get_tempdb()
        # Adding extra time to limit so when people gets question a bit later than others they still get to answer
        extra_time = 3
        end_time += extra_time * 1000
        while int(time.time() * 1000) < end_time:  # TODO: check carefully if any sense
            time.sleep(1)
            stopped = True
            question = tempdb.runningquestions.get_running_question_by_id(asked_id)
            if question:
                end_time = extra_time * 1000 + question.end_time
                stopped = False

            if stopped:
                tempdb.newanswers.delete_question_answers(asked_id)
                return

        tempdb.runningquestions.delete_running_question(asked_id)
        tempdb.usersshown.delete_all_from_question(asked_id)
        tempdb.usersextended.delete_all_from_question(asked_id)
        tempdb.usersanswered.delete_all_from_lecture(asked_id)
        tempdb.newanswers.delete_question_answers(asked_id)


@lecture_routes.route("/getQuestionByParId", methods=['GET'])
def get_question_by_par_id():
    if not request.args.get("par_id") or not request.args.get("doc_id"):
        abort(400)
    doc_id = int(request.args.get('doc_id'))
    par_id = request.args.get('par_id')
    edit = request.args.get('edit', False)
    d = get_doc_or_abort(doc_id)
    verify_ownership(d)
    # question_json, points, expl, markup = get_question_data_from_document(doc_id, par_id)
    # return json_response({"points": points, "questionjson": question_json, "expl": expl, "markup": markup})
    markup = get_question_data_from_document(doc_id, par_id, edit)
    return json_response({"markup": markup})


@lecture_routes.route("/getAskedQuestionById", methods=['GET'])
def get_asked_question_by_id():
    if not request.args.get("asked_id"):
        abort(400)
    # doc_id = int(request.args.get('doc_id'))
    asked_id = int(request.args.get('asked_id'))
    timdb = get_timdb()
    question = timdb.questions.get_asked_question(asked_id)[0]
    lecture_id = question['lecture_id']
    if not check_if_is_lecturer(lecture_id):
        abort(400)
    return json_response(question)


def check_if_is_lecturer(lecture_id):
    timdb = get_timdb()
    current_user = get_current_user_id()
    return timdb.lectures.get_lecture(lecture_id).lecturer == current_user


@lecture_routes.route("/stopQuestion", methods=['POST'])
def stop_question():
    """Route to stop question from running."""
    if not request.args.get("asked_id") or not request.args.get("lecture_id"):
        abort(400)
    asked_id = int(request.args.get('asked_id'))
    lecture_id = int(request.args.get('lecture_id'))
    timdb = get_timdb()
    tempdb = get_tempdb()
    current_user = get_current_user_id()
    lecture = timdb.lectures.get_lecture(lecture_id)
    if lecture:
        if lecture.lecturer != current_user:
            abort(400, "You cannot stop questions on someone elses lecture.")
        tempdb.runningquestions.delete_running_question(asked_id)
        tempdb.usersshown.delete_all_from_question(asked_id)
        tempdb.usersanswered.delete_all_from_question(asked_id)
    return ok_response()


<<<<<<< HEAD
=======
@lecture_routes.route("/deleteQuestion", methods=['POST'])
def delete_question():
    if not request.args.get("question_id") or not request.args.get('doc_id'):
        abort(400)

    doc_id = int(request.args.get('doc_id'))
    question_id = int(request.args.get('question_id'))

    d = get_doc_or_abort(doc_id)
    verify_ownership(d)
    timdb = get_timdb()
    timdb.questions.delete_question(question_id)
    timdb.lecture_answers.delete_answers_from_question(question_id)

    return ok_response()


>>>>>>> f08ceef3
@lecture_routes.route("/getLectureAnswers", methods=['GET'])
def get_lecture_answers():
    """Changing this to long poll requires removing threads."""
    if not request.args.get('asked_id'):
        abort(400, "Bad request")

<<<<<<< HEAD
=======
    d = get_doc_or_abort(int(request.args.get('doc_id')))
    verify_ownership(d)
>>>>>>> f08ceef3
    asked_id = int(request.args.get('asked_id'))

    rq = Runningquestion.query.filter_by(asked_id=asked_id).one()
    lecture = Lecture.query.get(rq.lecture_id)
    verify_ownership(lecture.doc_id)
    tempdb = get_tempdb()

    step = 0
    user_ids = []
    while step <= 10:
        step = 11
        question = tempdb.runningquestions.get_running_question_by_id(asked_id)
        if not question:
            return json_response({"noAnswer": True})
        user_ids = tempdb.newanswers.get_new_answers(asked_id)
        if user_ids:
            break

        step += 1
        # time.sleep(1)

    timdb = get_timdb()
    lecture_answers = []

    for user_id in user_ids:
        lecture_answers.append(timdb.lecture_answers.get_user_answer_to_question(asked_id, user_id)[0])

    latest_answer = datetime.now(timezone.utc)

    return json_response({"answers": lecture_answers, "askedId": asked_id, "latestAnswer": latest_answer})


@lecture_routes.route("/answerToQuestion", methods=['PUT'])
def answer_to_question():
    if not request.args.get("asked_id") or not request.args.get('input') or not request.args.get('lecture_id'):
        abort(400, "Bad request")

    timdb = get_timdb()
    tempdb = get_tempdb()

    asked_id = int(request.args.get("asked_id"))
    req_input = json.loads(request.args.get("input"))
    answer = req_input['answers']
    whole_answer = answer
    lecture_id = int(request.args.get("lecture_id"))
    current_user = get_current_user_id()

    lecture_answer = timdb.lecture_answers.get_user_answer_to_question(asked_id, current_user)

    question = tempdb.runningquestions.get_running_question_by_id(asked_id)
    already_answered = tempdb.usersanswered.has_user_info(asked_id, current_user)
    if not question:
        return json_response({"questionLate": "The question has already finished. Your answer was not saved."})
    if already_answered:
        return json_response({"alreadyAnswered": "You have already answered to question. Your first answer is saved."})

    tempdb.usersanswered.add_user_info(lecture_id, asked_id, current_user)

    if (not lecture_answer) or (lecture_answer and answer != lecture_answer[0]["answer"]):
        time_now = datetime.now(timezone.utc)
        question_points = timdb.questions.get_asked_question(asked_id)[0].get("points")
        points_table = create_points_table(question_points)
        points = calculate_points_from_json_answer(answer, points_table)
        if lecture_answer and current_user != 0:
            timdb.lecture_answers.update_answer(lecture_answer[0]["answer_id"], current_user, asked_id,
                                                lecture_id, json.dumps(whole_answer), time_now, points)
        else:
            timdb.lecture_answers.add_answer(current_user, asked_id, lecture_id, json.dumps(whole_answer), time_now,
                                             points)
        tempdb.newanswers.user_answered(lecture_id, asked_id, current_user)

    return json_response("")


@lecture_routes.route("/closePoints", methods=['PUT'])
def close_points():
    if not request.args.get("asked_id") or not request.args.get('lecture_id'):
        abort(400, "Bad request")

    tempdb = get_tempdb()

    asked_id = int(request.args.get("asked_id"))
    lecture_id = int(request.args.get("lecture_id"))
    current_user = get_current_user_id()

    points = tempdb.showpoints.get_currently_shown_points(lecture_id)
    if points:
        tempdb.pointsclosed.add_user_info(lecture_id, asked_id, current_user)

    return ok_response()


def user_in_lecture():
    timdb = get_timdb()
    current_user = get_current_user_id()
    lectures = timdb.lectures.check_if_in_any_lecture(current_user)
    in_lecture = False
    if lectures:
        lecture = lectures[0]
        in_lecture = lecture and check_if_lecture_is_running(lecture)
    return in_lecture


def get_tempdb():
    return TempDb(session=db.session)<|MERGE_RESOLUTION|>--- conflicted
+++ resolved
@@ -427,7 +427,6 @@
     return json_response({'id': msg_id, 'time': new_timestamp})
 
 
-<<<<<<< HEAD
 def get_lecture_session_data():
     for k in ('use_wall', 'use_questions'):
         if session.get(k) is None:
@@ -436,51 +435,6 @@
         'useWall': session['use_wall'],
         'useQuestions': session['use_questions'],
     }
-=======
-@lecture_routes.route('/getQuestion')
-def get_question():
-    doc_id = request.args.get('doc_id')
-    par_index = request.args.get('par_index')
-    timdb = get_timdb()
-    question = timdb.questions.get_paragraphs_question(doc_id, par_index)
-    return json_response(question)
-
-
-@lecture_routes.route('/getQuestions', methods=['GET'])
-def get_all_questions():
-    timdb = get_timdb()
-    questions = timdb.questions.get_questions()
-    return json_response(questions)
-
-
-@lecture_routes.route('/addQuestion/', methods=['POST'])
-def add_question():
-    # TODO: Only lecturers should be able to create questions.
-    question_id = None
-    if request.args.get('question_id'):
-        question_id = int(request.args.get('question_id'))
-    question_title = request.args.get('question_title')
-    answer = request.args.get('answer')
-    doc_id = int(request.args.get('doc_id'))
-    timdb = get_timdb()
-    d = get_doc_or_abort(doc_id)
-    verify_edit_access(d)
-    par_id = request.args.get('par_id')
-    points = request.args.get('points')
-    if points is None:
-        points = ''
-    expl = request.args.get('expl')
-    if expl is None:
-        expl = '{}'
-    question_json = request.args.get('questionjson')
-
-    if not question_id:
-        questions = timdb.questions.add_questions(doc_id, par_id, question_title, answer, question_json, points, expl)
-    else:
-        questions = timdb.questions.update_question(question_id, doc_id, par_id, question_title, answer, question_json,
-                                                    points, expl)
-    return json_response(timdb.questions.get_question(questions)[0])
->>>>>>> f08ceef3
 
 
 @lecture_routes.route('/checkLecture', methods=['GET'])
@@ -661,14 +615,9 @@
     is_lecturer = False
     if doc_id:
         list_of_lectures = timdb.lectures.get_document_lectures(doc_id, time_now)
-<<<<<<< HEAD
-        is_lecturer = bool(has_ownership(doc_id))
-    current_lectures = []
-=======
         d = get_doc_or_abort(doc_id)
         is_lecturer = bool(has_ownership(d))
-    current_lecture_codes = []
->>>>>>> f08ceef3
+    current_lectures = []
     future_lectures = []
     for lecture in list_of_lectures:
         if lecture.start_time <= time_now < lecture.end_time:
@@ -685,24 +634,12 @@
 
 @lecture_routes.route('/createLecture', methods=['POST'])
 def create_lecture():
-<<<<<<< HEAD
     doc_id, start_time, end_time, lecture_code = verify_json_params('doc_id', 'start_time', 'end_time', 'lecture_code')
     start_time = dateutil.parser.parse(start_time)
     end_time = dateutil.parser.parse(end_time)
     lecture_id, password, options = verify_json_params('lecture_id', 'password', 'options', require=False)
-    verify_ownership(doc_id)
-=======
-    # TODO: Check right to create lecture
-    if not request.args.get("doc_id") or not request.args.get("start_date") or \
-            not request.args.get("end_date") or not request.args.get("lecture_code"):
-        abort(400, "Missing parameters")
-    lecture_id = -1
-    if request.args.get("lecture_id"):
-        lecture_id = int(request.args.get("lecture_id"))
-    doc_id = int(request.args.get("doc_id"))
     d = get_doc_or_abort(doc_id)
     verify_ownership(d)
->>>>>>> f08ceef3
     timdb = get_timdb()
 
     if not options:
@@ -884,27 +821,6 @@
     #    del __user_activity[current_user, lecture_id]
 
 
-<<<<<<< HEAD
-=======
-@lecture_routes.route("/questions/<int:doc_id>")
-def get_questions(doc_id):
-    d = get_doc_or_abort(doc_id)
-    verify_ownership(d)
-    timdb = get_timdb()
-    questions = timdb.questions.get_doc_questions(doc_id)
-    return json_response(questions)
-
-
-@lecture_routes.route("/getLectureWithName", methods=['POST'])
-def get_lecture_with_name(lecture_code, doc_id):
-    d = get_doc_or_abort(doc_id)
-    verify_ownership(d)
-    timdb = get_timdb()
-    lecture = timdb.lectures.get_lecture_by_code(lecture_code, doc_id)
-    return json_response(lecture)
-
-
->>>>>>> f08ceef3
 @lecture_routes.route("/extendQuestion", methods=['POST'])
 def extend_question():
     asked_id = int(request.args.get('asked_id'))
@@ -995,8 +911,6 @@
 
     thread_to_stop_question.start()
 
-    d = get_doc_or_abort(int(doc_id))
-    verify_ownership(d)
     tempdb = get_tempdb()
     delete_question_temp_data(asked_id, lecture_id, tempdb)
 
@@ -1145,37 +1059,12 @@
     return ok_response()
 
 
-<<<<<<< HEAD
-=======
-@lecture_routes.route("/deleteQuestion", methods=['POST'])
-def delete_question():
-    if not request.args.get("question_id") or not request.args.get('doc_id'):
-        abort(400)
-
-    doc_id = int(request.args.get('doc_id'))
-    question_id = int(request.args.get('question_id'))
-
-    d = get_doc_or_abort(doc_id)
-    verify_ownership(d)
-    timdb = get_timdb()
-    timdb.questions.delete_question(question_id)
-    timdb.lecture_answers.delete_answers_from_question(question_id)
-
-    return ok_response()
-
-
->>>>>>> f08ceef3
 @lecture_routes.route("/getLectureAnswers", methods=['GET'])
 def get_lecture_answers():
     """Changing this to long poll requires removing threads."""
     if not request.args.get('asked_id'):
         abort(400, "Bad request")
 
-<<<<<<< HEAD
-=======
-    d = get_doc_or_abort(int(request.args.get('doc_id')))
-    verify_ownership(d)
->>>>>>> f08ceef3
     asked_id = int(request.args.get('asked_id'))
 
     rq = Runningquestion.query.filter_by(asked_id=asked_id).one()
