from flask import Blueprint
from .common import *

annotations = Blueprint('annotations',
                        __name__,
                        url_prefix='')


# TODO connect the routes in this file to the ui.
# TODO save element_number also.

@annotations.route("/addannotation", methods=['POST'])
def add_annotation() -> str:
    json_data = request.get_json()
    #.get() returns null if there is no data instead of throwing.
    velp_id = json_data.get('velp_id')
    points = json_data.get('points')
    place_start = json_data.get('place_start')
    place_end = json_data.get('place_end')
    document_id = json_data.get('document_id')
    paragraph_id = json_data.get('paragraph_id')
    answer_id = json_data.get('answer_id')
    icon_id = json_data.get('icon_id')
    element_number = json_data.get('element_number')

    timdb = getTimDb()
    annotator_id = getCurrentUserId()
    velp_version = timdb.velps.get_latest_velp_version(velp_id)
    new_id = timdb.annotations.create_annotation(velp_version, points, place_start, place_end, annotator_id,
                                                 document_id, paragraph_id, element_number, icon_id, answer_id)
    return jsonResponse(new_id)


@annotations.route("/addannotationcomment", methods=['POST'])
def add_comment() -> str:
    annotation_id = request.args.get('annotation_id')
    content = request.args.get('content')
    timdb = getTimDb()
    commenter_id = getCurrentUserId()
    new_id=timdb.annotations.add_comment(annotation_id, commenter_id, content)
    return jsonResponse(new_id)


@annotations.route("/<document_id>/annotations", methods=['GET'])
def get_annotations(document_id: int, paragraph_id: str) -> str:
    timdb = getTimDb()
<<<<<<< HEAD
    results = timdb.annotations.get_annotations_in_document(int(document_id), paragraph_id)
=======
    results = timdb.annotations.get_annotations_in_document(int(document_id))
>>>>>>> a1398566
    return jsonResponse(results)


# TODO decide whether we should instead return comments for just one annotation, instead of returning everything at
# once, like here.
@annotations.route("/<document_id>/<paragraph_id>/comments", methods=['GET'])
def get_comments(document_id: int, paragraph_id: str) -> str:
    timdb = getTimDb()
    results = timdb.annotations_comments.get_comments(int(document_id), paragraph_id)
    return jsonResponse(results)<|MERGE_RESOLUTION|>--- conflicted
+++ resolved
@@ -44,11 +44,7 @@
 @annotations.route("/<document_id>/annotations", methods=['GET'])
 def get_annotations(document_id: int, paragraph_id: str) -> str:
     timdb = getTimDb()
-<<<<<<< HEAD
-    results = timdb.annotations.get_annotations_in_document(int(document_id), paragraph_id)
-=======
     results = timdb.annotations.get_annotations_in_document(int(document_id))
->>>>>>> a1398566
     return jsonResponse(results)
 
 
