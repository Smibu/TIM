"""Routes for document view."""

from contracts import contract, new_contract

from documentmodel.document import DocParagraph
from htmlSanitize import sanitize_html

new_contract('range', 'tuple(int, int)')

from flask import Blueprint, render_template, url_for
from .common import *
import pluginControl
from options import *
import time
import tim

view_page = Blueprint('view_page',
                      __name__,
                      url_prefix='')


def get_whole_document(doc):
    pars = [par for par in doc]
    return pars


@contract
def get_partial_document(doc: 'Document', view_range: 'range') -> 'list(DocParagraph)':
    i = 0
    pars = []
    for par in doc:
        if i >= view_range[1]:
            break
        if i >= view_range[0]:
            pars.append(par)
        i += 1
    return pars


@contract
def get_document(doc_id: 'int', view_range: 'range|None' = None) -> 'tuple(Document,list(DocParagraph))':
    # Separated into 2 functions for optimization
    # (don't cache partial documents and don't check ranges in the loop for whole ones)
    doc = Document(doc_id).get_latest_version()
    doc.load_pars()
    return doc, (get_whole_document(doc) if view_range is None else get_partial_document(doc, view_range))


@view_page.route("/view_content/<path:doc_name>")
def view_document_content(doc_name):
    return view(doc_name, 'view_content.html')


@view_page.route("/view/<path:doc_name>")
@view_page.route("/view_html/<path:doc_name>")
@view_page.route("/doc/<path:doc_name>")
def view_document(doc_name):
    return view(doc_name, 'view_html.html')


@view_page.route("/teacher/<path:doc_name>")
def teacher_view(doc_name):
    usergroup = request.args.get('group')
    return view(doc_name, 'view_html.html', usergroup=usergroup, teacher=True)


@view_page.route("/lecture/<path:doc_name>")
def lecture_view(doc_name):
    return view(doc_name, 'view_html.html', lecture=True)


@view_page.route("/slide/<path:doc_name>")
def slide_document(doc_name):
    return view(doc_name, 'view_html.html', slide=True)

@view_page.route("/par_info/<int:doc_id>/<par_id>")
def par_info(doc_id, par_id):
    timdb = getTimDb()
    info = {}

    def just_name(fullpath):
        return ('/' + fullpath).rsplit('/', 1)[1]

    doc_name = timdb.documents.get_first_document_name(doc_id)
    info['doc_name'] = just_name(doc_name) if doc_name is not None else 'Document #{}'.format(doc_id)

    group = timdb.users.getOwnerGroup(doc_id)
    users = timdb.users.get_users_in_group(group['id'], limit=2)
    if len(users) == 1:
        info['doc_author'] = '{} ({})'.format(users[0]['name'], group['name'])
    else:
        info['doc_author'] = group['name']

    par_name = Document(doc_id).get_closest_paragraph_title(par_id)
    if par_name is not None:
        info['par_name'] = par_name

    return jsonResponse(info)

@contract
def parse_range(start_index: 'int|str|None', end_index: 'int|str|None') -> 'range|None':
    if start_index is None and end_index is None:
        return None
    return( int(start_index), int(end_index) )


def try_return_folder(doc_name):
    timdb = getTimDb()
    folder_name = doc_name.rstrip('/')
    block_id = timdb.folders.get_folder_id(folder_name)

    if block_id is None:
        abort(404)
    doc = timdb.folders.get(block_id)
    user = getCurrentUserId()
    is_in_lecture, lecture_id, = timdb.lectures.check_if_in_any_lecture(user)
    if is_in_lecture:
        is_in_lecture = tim.check_if_lecture_is_running(lecture_id)

    possible_groups = timdb.users.getUserGroupsPrintable(getCurrentUserId())
    settings = tim.get_user_settings()
    return render_template('index.html',
                           doc=doc,
                           userGroups=possible_groups,
                           rights=get_rights(block_id),
                           folder=True,
                           in_lecture=is_in_lecture,
                           settings=settings)


debug_time = time.time()


def show_time(s):
    global debug_time
    nyt = time.time()
    print(s, nyt - debug_time)
    debug_time = nyt


def view(doc_path, template_name, usergroup=None, teacher=False, lecture=False, slide=False):

    timdb = getTimDb()
    doc_id, doc_name = timdb.documents.resolve_doc_id_name(doc_path)

    if doc_id is None:
        return try_return_folder(doc_path)

    if teacher:
        verify_teacher_access(doc_id)

    if not has_view_access(doc_id):
        if not logged_in():
            session['came_from'] = request.url
            return render_template('loginpage.html',
                                   target_url=url_for('login_page.loginWithKorppi'),
                                   came_from=request.url), 403
        else:
            abort(403)

    try:
        view_range = parse_range(request.args.get('b'), request.args.get('e'))
    except (ValueError, TypeError):
        view_range = None
    start_index = max(view_range[0], 0) if view_range else 0

    #from time import time
    #t0 = time()
    doc, xs = get_document(doc_id, view_range)
    #print("Loaded all paragraphs in {} s.".format(time() - t0))

    user = getCurrentUserId()

    if teacher:
        task_ids = pluginControl.find_task_ids(xs, doc_id)
        user_list = None
        if usergroup is not None:
            user_list = [user['id'] for user in timdb.users.get_users_for_group(usergroup)]
        users = timdb.answers.getUsersForTasks(task_ids, user_list)
        if len(users) > 0:
            user = users[0]['id']
    else:
        users = []
    current_user = timdb.users.getUser(user)

    clear_cache = get_option(request, "nocache", False)
    doc_settings = doc.get_settings()
<<<<<<< HEAD
    doc_css = doc_settings.css() if doc_settings else None
    DocParagraph.preload_htmls(xs, doc_settings, clear_cache)
=======
    raw_css = doc_settings.css() if doc_settings else None
    doc_css = sanitize_html('<style type="text/css">' + raw_css + '</style>')[5:-6] if raw_css else None
    DocParagraph.preload_htmls(xs, doc_settings)
>>>>>>> a00b77b5

    if doc_settings:
        src_doc_id = doc_settings.get_source_document()
        if src_doc_id is not None:
            src_doc = Document(src_doc_id)
            DocParagraph.preload_htmls(src_doc.get_paragraphs(), src_doc.get_settings(), clear_cache)

    texts, jsPaths, cssPaths, modules = post_process_pars(
        doc, xs, current_user['id'], sanitize=False, do_lazy=get_option(request, "lazy", True))

    reqs = pluginControl.get_all_reqs()

    if hide_names_in_teacher(doc_id):
        pass
        if not timdb.users.userIsOwner(current_user['id'], doc_id)\
           and current_user['id'] != getCurrentUserId():
            current_user['name'] = '-'
            current_user['real_name'] = 'Undisclosed student'
        for user in users:
            if not timdb.users.userIsOwner(user['id'], doc_id)\
               and user['id'] != getCurrentUserId():
                user['name'] = '-'
                user['real_name'] = 'Undisclosed student %d' % user['id']

    modules.append("ngSanitize")
    modules.append("angularFileUpload")
    prefs = timdb.users.getPrefs(getCurrentUserId())
    custom_css_files = json.loads(prefs).get('css_files', {}) if prefs is not None else {}
    if custom_css_files:
        custom_css_files = {key: value for key, value in custom_css_files.items() if value}
    custom_css = json.loads(prefs).get('custom_css', '') if prefs is not None else ''

    settings = tim.get_user_settings()

    is_in_lecture, lecture_id, = timdb.lectures.check_if_in_any_lecture(user)
    if is_in_lecture:
        is_in_lecture = tim.check_if_lecture_is_running(lecture_id)

    result = render_template(template_name,
                             route="view",
                             doc={'id': doc_id, 'name': doc_name},
                             text=texts,
                             plugin_users=users,
                             current_user=current_user,
                             version=doc.get_version(),
                             js=jsPaths,
                             cssFiles=cssPaths,
                             jsMods=modules,
                             custom_css_files=custom_css_files,
                             custom_css=custom_css,
                             doc_css=doc_css,
                             start_index=start_index,
                             teacher_mode=teacher,
                             lecture_mode=lecture,
                             slide_mode=slide,
                             in_lecture=is_in_lecture,
                             is_owner=has_ownership(doc_id),
                             group=usergroup,
                             rights=get_rights(doc_id),
                             reqs=reqs,
                             settings=settings)
    return result<|MERGE_RESOLUTION|>--- conflicted
+++ resolved
@@ -185,14 +185,9 @@
 
     clear_cache = get_option(request, "nocache", False)
     doc_settings = doc.get_settings()
-<<<<<<< HEAD
-    doc_css = doc_settings.css() if doc_settings else None
-    DocParagraph.preload_htmls(xs, doc_settings, clear_cache)
-=======
     raw_css = doc_settings.css() if doc_settings else None
     doc_css = sanitize_html('<style type="text/css">' + raw_css + '</style>')[5:-6] if raw_css else None
-    DocParagraph.preload_htmls(xs, doc_settings)
->>>>>>> a00b77b5
+    DocParagraph.preload_htmls(xs, doc_settings, clear_cache)
 
     if doc_settings:
         src_doc_id = doc_settings.get_source_document()
