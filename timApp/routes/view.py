--- conflicted
+++ resolved
@@ -8,7 +8,6 @@
 view_page = Blueprint('view_page',
                       __name__,
                       url_prefix='')
-
 
 @view_page.route("/view/<path:doc_name>")
 @view_page.route("/view_html/<path:doc_name>")
@@ -21,7 +20,6 @@
         abort(400, "Invalid start or end index specified.")
 
 
-
 @view_page.route("/teacher/<path:doc_name>")
 def teacher_view(doc_name):
     try:
@@ -30,10 +28,6 @@
         return view(doc_name, 'view_html.html', view_range=view_range, usergroup=usergroup, teacher=True)
     except (ValueError, TypeError):
         abort(400, "Invalid start or end index specified.")
-
-<<<<<<< HEAD
-=======
-    return view(doc_name, 'view_html.html', view_range, user, teacher=True)
 
 @view_page.route("/lecture/<path:doc_name>")
 def lecture_view(doc_name):
@@ -46,14 +40,11 @@
 
     return view(doc_name, 'view_html.html', view_range, user, lecture=True)
 
->>>>>>> 842a9307
-
 def parse_range(start_index, end_index):
     if start_index is None and end_index is None:
         return None
 
-    return ( int(start_index), int(end_index) )
-
+    return( int(start_index), int(end_index) )
 
 
 def try_return_folder(doc_name):
@@ -79,11 +70,7 @@
     return getTimDb().documents.getDocumentAsHtmlBlocksSanitized(document_id)
 
 
-<<<<<<< HEAD
-def view(doc_name, template_name, view_range=None, usergroup=None, teacher=False):
-=======
-def view(doc_name, template_name, view_range=None, user=None, teacher=False, lecture=False):
->>>>>>> 842a9307
+def view(doc_name, template_name, view_range=None, usergroup=None, teacher=False, lecture=False):
     timdb = getTimDb()
     doc_id = timdb.documents.getDocumentId(doc_name)
 
@@ -104,8 +91,7 @@
     if not hasViewAccess(doc_id):
         if not loggedIn():
             session['came_from'] = request.url
-            return render_template('loginpage.html', target_url=url_for('login_page.loginWithKorppi'),
-                                   came_from=request.url)
+            return render_template('loginpage.html', target_url=url_for('login_page.loginWithKorppi'), came_from=request.url)
         else:
             abort(403)
 
@@ -158,14 +144,10 @@
     if custom_css_files:
         custom_css_files = {key: value for key, value in custom_css_files.items() if value}
     custom_css = json.loads(prefs).get('custom_css', '') if prefs is not None else ''
-<<<<<<< HEAD
     try:
         editortab = session['editortab']
     except KeyError:
         editortab = None
-=======
-
->>>>>>> 842a9307
     return render_template(template_name,
                            doc=doc,
                            docID=doc['id'],
@@ -188,10 +170,6 @@
                                    'can_mark_as_read': hasReadMarkingRight(doc_id),
                                    'can_comment': hasCommentRight(doc_id),
                                    'browse_own_answers': loggedIn()
-<<<<<<< HEAD
                                    },
                            reqs=reqs,
-                           editortab=editortab)
-=======
-                           })
->>>>>>> 842a9307
+                           editortab=editortab)