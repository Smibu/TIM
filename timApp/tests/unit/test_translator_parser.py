import unittest

from timApp.document.translation.translationparser import (
    Translate,
    NoTranslate,
    get_translate_approvals,
    tex_collect,
    span_collect,
)


class TestParser(unittest.TestCase):
    def test_get_translate_approvals_attr(self):
        # TODO Add cases for identifiers, key-value -pairs and multiple classes as well
        text = "Tässä on kuva ![kissasta](/kuvat/kissa.png). [Tosi]{.red} hieno, eikös?"
        self.assertEqual(
            get_translate_approvals(text),
            [
                [
                    Translate("Tässä on kuva "),
                    NoTranslate("!["),
                    Translate("kissasta"),
                    NoTranslate("](/kuvat/kissa.png)"),
                    Translate(". "),
                    NoTranslate("["),
                    Translate("Tosi"),
                    NoTranslate("]{.red}"),
                    Translate(" hieno, eikös?"),
                ]
            ],
        )

    # For .notranslate style, might move elsewhere. For future use.
    def test_notranslate_style(self):
        text = r"tässä on [teksti]{.notranslate}, jota ei käännetä."
        self.assertEqual(
            get_translate_approvals(text),
            [
                [
                    Translate(r"tässä on "),
                    NoTranslate(r"[teksti]{.notranslate}"),
                    Translate(r", jota ei käännetä."),
                ]
            ],
        )

        text = """``` {plugin="csPlugin" #btn-tex2 .notranslate .miniSnippets}
header: Harjoittele matemaattisen vastauksen kirjoittamista.
```"""
        self.assertEqual(
            get_translate_approvals(text),
            [
                [
                    # TODO Should the plugins contain the attributes or no?
                    NoTranslate(
                        """```
header: Harjoittele matemaattisen vastauksen kirjoittamista.
```"""
                    )
                ]
            ],
        )

        text = "Jyväskylän yliopisto sijaitsee paikassa nimeltä [Keski-Suomi]{.notranslate}"
        self.assertEqual(
            get_translate_approvals(text),
            [
                [
                    Translate("Jyväskylän yliopisto sijaitsee paikassa nimeltä "),
                    NoTranslate("[Keski-Suomi]{.notranslate}"),
                ]
            ],
        )

    # Testing notranslate style with brackets and parenthesis inside. Will fail if it contains unclosed "[" or "]"
    def test_notranslate_style2(self):
        text = "Käännettävää tekstiä[Ei(){}( { käännettävää [x],[y],[x, y] `tekstiä`]{.notranslate}"
        self.assertEqual(
            get_translate_approvals(text),
            [
                [
                    Translate("Käännettävää tekstiä"),
                    NoTranslate(
                        "[Ei(){}( { käännettävää [x],[y],[x, y] `tekstiä`]{.notranslate}"
                    ),
                ]
            ],
        )

    # testing notranslate along with multiple other styles
    def test_notranslate_style3(self):
        text = r"""***<u><s>Teksti, jossa on kaikki tyylit paitsi notranslate</s></u>*** 
        ***<u><s>[Ja sama myös notranslatella]{.notranslate}</s></u>***"""

        self.assertEqual(
            get_translate_approvals(text),
            [
                [
                    NoTranslate("""***<u><s>"""),
                    Translate("Teksti, jossa on kaikki tyylit paitsi notranslate"),
                    NoTranslate(r"""</s></u>***"""),
                    Translate("\n"),
                    NoTranslate(
                        """\
***<u><s>[Ja sama myös notranslatella]{.notranslate}</s></u>***"""
                    ),
                ]
            ],
        )

    # Testing different headers
    def test_header(self):
        text = (
            """r”# otsikko1
## otsikko2
### otsikko3
#### otsikko4
##### otsikko 5
###### otsikko 6
# otsikko1.2
# otsikko jossa sana header ja ## merkkejä"""
            ""
        )
        self.assertEqual(
            get_translate_approvals(text),
            [
                [
                    Translate(
                        """r”# otsikko1
## otsikko2
### otsikko3
#### otsikko4
##### otsikko 5
###### otsikko 6
# otsikko1.2
# otsikko jossa sana header ja ## merkkejä"""
                    )
                ]
            ],
        )

    def test_tex_collect(self):
        # TODO Add cases for identifiers, key-value -pairs and multiple classes as well
        text = r"x^3-49x&=0 &&|\text{ erotetaan yhteinen tekijä x}\x(x^2-49)&=0 &&|\text{ käytetään tulon nollasääntöä}\x=0\;\;\;\textrm{tai}\;\;\;&x^2-49=0 &&|\textsf{ ratkaistaan x}\&\;\;\;\;\;\,\;\;x^2=49 \&\;\;\;\;\;\,\;\;\;\;x=7\;\mathsf{tai}\;x=-7"
        self.assertEqual(
            tex_collect(text),
            [
                NoTranslate(r"x^3-49x&=0 &&|\text{"),
                Translate(r" erotetaan yhteinen tekijä x"),
                NoTranslate(r"}\x(x^2-49)&=0 &&|\text{"),
                Translate(r" käytetään tulon nollasääntöä"),
                NoTranslate(r"}\x=0\;\;\;\textrm{"),
                Translate(r"tai"),
                NoTranslate(r"}\;\;\;&x^2-49=0 &&|\textsf{"),
                Translate(r" ratkaistaan x"),
                NoTranslate(
                    r"}\&\;\;\;\;\;\,\;\;x^2=49 \&\;\;\;\;\;\,\;\;\;\;x=7\;\mathsf{"
                ),
                Translate(r"tai"),
                NoTranslate(r"}\;x=-7"),
            ],
        )

    # Testing simple text inside latex
    def test_tex_collect_simple_text(self):
        text = r"\text{testi}\x"
        self.assertEqual(
            tex_collect(text),
            [NoTranslate(r"\text{"), Translate(r"testi"), NoTranslate(r"}\x")],
        ),

    # Testing text with style inside latex
    def test_tex_collect_style_text(self):
        text = r"\textrm{another test}\x"
        self.assertEqual(
            tex_collect(text),
            [NoTranslate(r"\textrm{"), Translate(r"another test"), NoTranslate(r"}\x")],
        ),

    # Testing a math function inside latex using dollar signs
    def test_tex_collect_math_function(self):
        text = r"\text{Testataan kaaviota: }\x$1\;\text{prosentti}=1\;\% =\frac{1}{100}=0,01$"
        self.assertEqual(
            tex_collect(text),
            [
                NoTranslate(r"\text{"),
                Translate(r"Testataan kaaviota: "),
                NoTranslate(r"}\x$1\;\text{"),
                Translate(r"prosentti"),
                NoTranslate(r"}=1\;\% =\frac{1}{100}=0,01$"),
            ],
        ),

    # Testing a math function mathrm inside latex using double dollar signs
    def test_tex_collect_math_function2(self):
        text = r"$$\mathrm{Muuttuja e} = \sum_{n=0}^{\infty} \dfrac{1}{n!}$$"
        self.assertEqual(
            tex_collect(text),
            [
                NoTranslate(r"$$\mathrm{"),
                Translate(r"Muuttuja e"),
                NoTranslate(r"} = \sum_{n=0}^{\infty} \dfrac{1}{n!}$$"),
            ],
        ),

    #  Testing matrices inside latex
    def test_tex_collect_math_function3(self):
        text = r""""$$M = 
        \begin{bmatrix}
        \frac{5}{6} & \frac{1}{6} & 0 \\[0.3em]
        \frac{5}{6} & 0 & \frac{1}{6} \\[0.3em]
        0 & \frac{5}{6} & \frac{1}{6}
        \end{bmatrix}
        $$"""
        self.assertEqual(
            tex_collect(text),
            [
                NoTranslate(
                    r""""$$M = 
        \begin{bmatrix}
        \frac{5}{6} & \frac{1}{6} & 0 \\[0.3em]
        \frac{5}{6} & 0 & \frac{1}{6} \\[0.3em]
        0 & \frac{5}{6} & \frac{1}{6}
        \end{bmatrix}
        $$"""
                )
            ],
        )

    # Testing bold and italics formatting
    def test_tex_collect_formatted(self):
        text = r"\textbf{oranges}\x\times 100 \textit{something}\x"
        self.assertEqual(
            tex_collect(text),
            [
                NoTranslate(r"\textbf{"),
                Translate(r"oranges"),
                NoTranslate(r"}\x\times 100 \textit{"),
                Translate(r"something"),
                NoTranslate(r"}\x"),
            ],
        ),

    # Testing multiple translate approvals
    def test_get_translate_approvals_latex(self):
        # NOTE Pandoc does not seem to account for trailing whitespace,
        # so the single space ' ' at the end of this test-text will disappear
        latexblock = r"""KING CLAUDIUS
[Aside] O, 'tis $too$ true!
$How$ $ smart$ a $$lash $$ that [speech] $$doth$$ [give] my conscience!
a) \begin{align*} asd\x^3-49x&=0 &&|\text{ erotetaan yhteinen tekijä x}
x(x^2-49)&=0 &&|\text{käytetään tulon nollasääntöä}\\
x=0\;\;\;\\text{tai}\;\;\;&x^2-49=0 && |\text{ ratkaistaan x}\\
&\;\;\;\;\;\,\;\;x^2=49 \\
&\;\;\;\;\;\,\;\;\;\;x=7\;\text{tai}\;x=-7
\end{align*} """
        self.assertEqual(
            get_translate_approvals(latexblock),
            [
                [
                    # NOTE Pandoc seems to convert a single quote into U+2019
                    Translate("KING CLAUDIUS\n[Aside] O, ’tis "),
                    NoTranslate("$too$"),
                    Translate(" true!\n"),
                    NoTranslate("$How$"),
                    Translate(" $ smart$ a "),
                    NoTranslate("$$lash $$"),
                    Translate(" that [speech] "),
                    NoTranslate("$$doth$$"),
                    Translate(" [give] my conscience!\na) "),
                    # TODO content in \text{<content>} should be marked as translate
                    NoTranslate(r"\begin{align*} asd\x^3-49x&=0 &&|\text{"),
                    Translate(" erotetaan yhteinen tekijä x"),
                    NoTranslate("}\nx(x^2-49)&=0 &&|\\text{"),
                    Translate("käytetään tulon nollasääntöä"),
                    NoTranslate(
                        r"""}\\
x=0\;\;\;\\text{"""
                    ),
                    Translate("tai"),
                    NoTranslate(r"""}\;\;\;&x^2-49=0 && |\text{"""),
                    Translate(" ratkaistaan x"),
                    NoTranslate(
                        r"""}\\
&\;\;\;\;\;\,\;\;x^2=49 \\
&\;\;\;\;\;\,\;\;\;\;x=7\;\text{"""
                    ),
                    Translate("tai"),
                    NoTranslate(
                        r"""}\;x=-7
\end{align*}"""
                    ),
                ]
            ],
        )

    def test_bulletlist(self):
        md = r"""- Mieleni minun [tekevi](www.example.com)
- [Aivoni]{.huomio} ajattelevi
- 
    - Kerran
    - [Toisen](www.esimerkki.fi)
        - Kolmannen
    - Koko kappale:\
        Mieleni minun tekevi\
        Aivoni ajattelevi\
            Kerran
            Toisen
                Kolmannen
"""
        self.assertEqual(
            get_translate_approvals(md),
            [
                [
                    # TODO/FIXME does a list need to start with newline?
                    NoTranslate("\n- "),
                    Translate("Mieleni minun "),
                    NoTranslate("["),
                    Translate("tekevi"),
                    NoTranslate("](www.example.com)\n- ["),
                    Translate("Aivoni"),
                    NoTranslate("]{.huomio}"),
                    Translate(" ajattelevi"),
                    NoTranslate("\n- \n\t- "),
                    Translate("Kerran"),
                    NoTranslate("\n\t- ["),
                    Translate("Toisen"),
                    NoTranslate("](www.esimerkki.fi)\n\t\t- "),
                    Translate("Kolmannen"),
                    NoTranslate("\n\t- "),
                    Translate("Koko kappale:"),
                    NoTranslate("\\"),
                    Translate("\nMieleni minun tekevi"),
                    NoTranslate("\\"),
                    Translate("\nAivoni ajattelevi"),
                    NoTranslate("\\"),
                    Translate("\nKerran\nToisen\nKolmannen"),
                ]
            ],
        )

<<<<<<< HEAD
    # Testing bulletlist with different intendation and with a code block in between the list
    def test_bulletlist2(self):
        md = """- Yksi kohta
    - Kaksi kohtaa
    -   Kolme kohtaa

    -   
    ```
    Koodia välissä
    ```
    - Jotain"""
        self.assertEqual(
            get_translate_approvals(md),
            [
                [
                    NoTranslate("\n- "),
                    Translate("Yksi kohta"),
                    NoTranslate("\n\t- "),
                    Translate("Kaksi kohtaa"),
                    NoTranslate("\n\t- "),
                    Translate("Kolme kohtaa"),
                    NoTranslate("\n\t- ```\nKoodia välissä```\n\t- "),
                    Translate("Jotain")
                ],
            ]
        )

    def test_ordered_list(self):
=======
    def test_ordered_list1(self):
>>>>>>> 6219de67
        md = r"""1. Tässä ollaan
    2. Jotain tehdään
    3. Ainakin nyt
    #) Kivaa on
    III. Roomalaisia numeroita
    IV) Ihan liikaa roomalaisia numeroita
    V) Ei olla edes Roomassa
    (ix) tai koomassa
    (a) Aakkosia
    (b) Niitäkin on liikaa
    (c) Liikaa, liikaa
    A) Ihan hirveesti
    B) Liikaa
"""
        self.assertEqual(
            get_translate_approvals(md),
            [
                [
                    # TODO/FIXME does a list need to start with newline?
                    NoTranslate("\n1. "),
                    Translate("Tässä ollaan"),
                    NoTranslate("\n\t2. "),
                    Translate("Jotain tehdään"),
                    NoTranslate("\n\t3. "),
                    Translate("Ainakin nyt"),
                    NoTranslate("\n\t#) "),
                    Translate("Kivaa on"),
                    NoTranslate("\n\tIII. "),
                    Translate("Roomalaisia numeroita"),
                    NoTranslate("\n\tIV) "),
                    Translate("Ihan liikaa roomalaisia numeroita"),
                    NoTranslate("\n\tV) "),
                    Translate("Ei olla edes Roomassa"),
                    NoTranslate("\n\t(ix) "),
                    Translate("tai koomassa"),
                    NoTranslate("\n\t(a) "),
                    Translate("Aakkosia"),
                    NoTranslate("\n\t(b) "),
                    Translate("Niitäkin on liikaa"),
                    NoTranslate("\n\t(c) "),
                    Translate("Liikaa, liikaa"),
                    NoTranslate("\n\tA) "),
                    Translate("Ihan hirveesti"),
                    NoTranslate("\n\tB) "),
                    Translate("Liikaa"),
                ]
            ],
        )

    def test_ordered_list2(self):
        md = r"""1. Tässä ollaan
    2. Jotain tehdään
    3. Ainakin nyt
    #) Kivaa on
        III. Roomalaisia numeroita
        IV) Ihan liikaa roomalaisia numeroita
        V) Ei olla edes Roomassa
    (ix) tai koomassa
    (a) Aakkosia
        (b) Niitäkin on liikaa
        (c) Liikaa, liikaa
    A) Ihan hirveesti
    B) Liikaa
"""
        self.assertEqual(
            get_translate_approvals(md),
            [
                [
                    # TODO/FIXME does a list need to start with newline?
                    NoTranslate("\n1. "),
                    Translate("Tässä ollaan"),
                    NoTranslate("\n\t2. "),
                    Translate("Jotain tehdään"),
                    NoTranslate("\n\t3. "),
                    Translate("Ainakin nyt"),
                    NoTranslate("\n\t#) "),
                    Translate("Kivaa on"),
                    NoTranslate("\n\t\tIII. "),
                    Translate("Roomalaisia numeroita"),
                    NoTranslate("\n\t\tIV) "),
                    Translate("Ihan liikaa roomalaisia numeroita"),
                    NoTranslate("\n\t\tV) "),
                    Translate("Ei olla edes Roomassa"),
                    NoTranslate("\n\t(ix) "),
                    Translate("tai koomassa"),
                    NoTranslate("\n\t(a) "),
                    Translate("Aakkosia"),
                    NoTranslate("\n\t\t(b) "),
                    Translate("Niitäkin on liikaa"),
                    NoTranslate("\n\t\t(c) "),
                    Translate("Liikaa, liikaa"),
                    NoTranslate("\n\tA) "),
                    Translate("Ihan hirveesti"),
                    NoTranslate("\n\tB) "),
                    Translate("Liikaa"),
                ]
            ],
        )

    def test_tim_plugin(self):
        md = r"""``` {plugin="csPlugin" #btn-tex2 .miniSnippets}
header: Harjoittele matemaattisen vastauksen kirjoittamista.
questionText: "Voit harjoitella
              sitä vaikkapa kirjoittamalla"
              
stem: |!!
md:
Kirjoita teksti:

>Toisen asteen ratkaisukaava on:

$$
x = \frac{-b \pm \sqrt{b^2 - 4ac}}{2a}
$$

>josta on huomattava että useimmilla $a$, $b$ ja $c$ arvoilla voi tulla kaksi
eri ratkaisua.  Vain jos diskriminantti $D = \sqrt{b^2 - 4ac}$ on nolla, on ratkaisuja yksi kappale.
!!
%%matikka%%
questionTitle: 'Vinkkejä harjoitteluun'
```"""
        self.assertEqual(
            get_translate_approvals(md),
            [
                [
                    # NOTE At the moment, the attributes are discarded
                    NoTranslate(
                        r"""```
header: """
                    ),
                    Translate("Harjoittele matemaattisen vastauksen kirjoittamista."),
                    NoTranslate('\nquestionText: "'),
                    Translate(
                        "Voit harjoitella\n              sitä vaikkapa kirjoittamalla"
                    ),
                    NoTranslate(
                        '"'
                        + r"""
              
stem: |!!"""
                    ),
                    Translate(
                        r"""
md:
Kirjoita teksti:

>Toisen asteen ratkaisukaava on:

$$
x = \frac{-b \pm \sqrt{b^2 - 4ac}}{2a}
$$

>josta on huomattava että useimmilla $a$, $b$ ja $c$ arvoilla voi tulla kaksi
eri ratkaisua.  Vain jos diskriminantti $D = \sqrt{b^2 - 4ac}$ on nolla, on ratkaisuja yksi kappale."""
                    ),
                    NoTranslate(
                        """
!!
%%matikka%%
questionTitle: '"""
                    ),
                    Translate("Vinkkejä harjoitteluun"),
                    NoTranslate("'\n```"),
                ]
            ],
        )

        md = r"""``` {#lasku plugin="csPlugin"}
%%laskin%%
stem: 'md:foo'
fullprogram: |!!
rad
sin(π / 2)
!!
buttons: ""
```"""
        self.assertEqual(
            get_translate_approvals(md),
            [
                [
                    NoTranslate(
                        """```
%%laskin%%
stem: '"""
                    ),
                    Translate(r"md:foo"),
                    NoTranslate(
                        """'
fullprogram: |!!
rad
sin(π / 2)
!!
buttons: ""
```"""
                    ),
                ]
            ],
        )

    # Test for multiple choice plugin.
    def test_tim_plugin2(self):
        md = r"""```{#mcq2 plugin="mmcq"}
lazy: false
answerLimit:
stem: "Vastaa seuraaviin väittämiin."
choices:
  -
    correct: false
    reason: "Väärin. Vastaus ei kelpaa."
    text: "Esimerkkiselitys."
  -
    correct: true
    reason: "Totta. Näin on." 
    text: "Esimerkkiselitys."
    
```"""
        self.assertEqual(
            get_translate_approvals(md),
            [
                [
                    NoTranslate(
                        r"""```
lazy: false
answerLimit:
stem: """
                        + '"'
                    ),
                    Translate("Vastaa seuraaviin väittämiin."),
                    NoTranslate('"\nchoices:\n  -\n    correct: false\n    reason: "'),
                    Translate("Väärin. Vastaus ei kelpaa."),
                    NoTranslate('"\n    text: "'),
                    Translate("Esimerkkiselitys."),
                    NoTranslate(
                        """\"
  -
    correct: true
    reason: \""""
                    ),
                    Translate("Totta. Näin on."),
                    NoTranslate("""\"\n    text: \""""),
                    Translate("Esimerkkiselitys."),
                    NoTranslate(
                        """"
    
```"""
                        ""
                    ),
                ]
            ],
        )

    # Testing a big sized video plugin
    def test_tim_plugin3(self):
        md = r"""``` {plugin="showVideo"}
footer: "Video footer here"
#iframe: true
width: 800
height: 600
file: VIDEOURLHERE
```
"""
        self.assertEqual(
            get_translate_approvals(md),
            [
                [
                    NoTranslate('```\nfooter: "'),
                    Translate("Video footer here"),
                    NoTranslate(""""
#iframe: true
width: 800
height: 600
file: VIDEOURLHERE
```""")


                ]
            ]
        )


if __name__ == "__main__":
    unittest.main()<|MERGE_RESOLUTION|>--- conflicted
+++ resolved
@@ -339,7 +339,6 @@
             ],
         )
 
-<<<<<<< HEAD
     # Testing bulletlist with different intendation and with a code block in between the list
     def test_bulletlist2(self):
         md = """- Yksi kohta
@@ -367,10 +366,7 @@
             ]
         )
 
-    def test_ordered_list(self):
-=======
     def test_ordered_list1(self):
->>>>>>> 6219de67
         md = r"""1. Tässä ollaan
     2. Jotain tehdään
     3. Ainakin nyt
