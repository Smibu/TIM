--- conflicted
+++ resolved
@@ -344,7 +344,6 @@
             ],
         )
 
-<<<<<<< HEAD
     def test_bulletlist2(self):
         """Testing bulletlist with different intendation and with a code block in between the list"""
         md = """- Yksi kohta
@@ -408,31 +407,6 @@
                 ]
             ],
         )
-=======
-        md = """Kissa
-
-     eka
-     toka
-
-Koira
-"""
-
-        # TODO/FIXME? Should get_translate_approvals return 3 blocks (=lists of TranslateApprovals) here?
-        # self.assertEqual(
-        #    get_translate_approvals(md),
-        #    [
-        #        [
-        #            Translate("Kissa"),
-        #            NoTranslate("\n\n```\n"),
-        #            Translate(" eka"),
-        #            NoTranslate("\n"),
-        #            Translate(" toka"),
-        #            NoTranslate("```\n\n"),
-        #            Translate("Koira"),
-        #        ]
-        #    ],
-        # )
->>>>>>> eb78f580
 
     def test_ordered_list1(self):
         md = r"""1. Tässä ollaan
@@ -534,7 +508,6 @@
             ],
         )
 
-<<<<<<< HEAD
     def test_ordered_list3(self):
         """Testing quotation marks with ordered list, ' will change into ’ and " will change into ”"""
         md = r"""1. Tässä ollaan
@@ -545,21 +518,10 @@
     IV) Ihan "liikaa roomalaisia numeroita
 
     """
-=======
-    def ordered_list_code_block(self):
-        md = """1. Kissa
-
-       eka
-       toka
-
-2. Koira"""
-
->>>>>>> eb78f580
-        self.assertEqual(
-            get_translate_approvals(md),
-            [
-                [
-<<<<<<< HEAD
+        self.assertEqual(
+            get_translate_approvals(md),
+            [
+                [
                     NoTranslate("\n1. "),
                     Translate("Tässä ollaan"),
                     NoTranslate("\n\t2. "),
@@ -576,8 +538,18 @@
             ],
         )
 
-    def test_tim_plugin1(self):
-=======
+    def test_ordered_list_codeblock(self):
+        md = """1. Kissa
+
+       eka
+       toka
+        
+2. Koira"""
+
+        self.assertEqual(
+            get_translate_approvals(md),
+            [
+                [
                     NoTranslate(
                         """1. Kissa
 
@@ -586,13 +558,12 @@
  toka
  ```
 2. Koira"""
-                    ),
-                ]
-            ],
-        )
-
-    def test_tim_plugin(self):
->>>>>>> eb78f580
+                    )
+                ]
+            ],
+        )
+
+    def test_tim_plugin1(self):
         md = r"""``` {plugin="csPlugin" #btn-tex2 .miniSnippets}
 header: Harjoittele matemaattisen vastauksen kirjoittamista.
 questionText: "Voit harjoitella
