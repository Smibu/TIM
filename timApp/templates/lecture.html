<div ng-controller="LectureController" ng-cloak>
    {% include 'lectureinfo_menu.html' %}
    <div class="wall-behind" id="wall" ng-show="lectureSettings.useWall && lectureSettings.inLecture" ng-cloak
         tim-draggable-fixed close="changeUsingWall(false)" click="hideWall()"
         caption="{% raw %}{{ wallName }}{% endraw %}"
         resize="{% raw %}{{ !lectureSettings.wallMinimized }}{% endraw %}">
        <div class="wall-base" id="wallBase">
            <div class="wall-message-area">
                <textarea id="wallArea" readonly cols="100">{{ "{{msg}}" }}</textarea>
            </div>
            <div class="wall-footer">
                <div class="wall-buttons">
                    <input id="messagebox" ng-model="newMsg" width="200"
                           ng-keypress="chatEnterPressed($event)">
                </div>
                <div class="wall-info-buttons">
                    <label title="Shows name of the sender">
                        <input type="checkbox" ng-change="showInfo()" ng-model="messageName"/>Name
                    </label>
                    <label title="Shows sending time">
                        <input type="checkbox" ng-change="showInfo()" ng-model="messageTime"/>Time
                    </label>
                </div>
            </div>
        </div>
    </div>
<<<<<<< HEAD
    <pop-up-dialog show="showLectureOptions" caption="'Join the lecture'">
=======
    <pop-up-dialog show="pollingStopped && lectureSettings.useNotPollingDialog" caption="'Polling paused'" elem-id="'pausedWindow'">
        <ng-include
                src="'{{ url_for('static', filename='templates/paused.html') }}'"></ng-include>
    </pop-up-dialog>
    {# <pop-up-dialog show="showLectureOptions" caption="'Join the lecture'">
>>>>>>> 93232381
        <ng-include
                src="'{{ url_for('static', filename='templates/lectureOptions.html') }}'"></ng-include>
    </pop-up-dialog> #}
    <pop-up-dialog show="showLectureForm" caption="'Create lecture'">
        <ng-include
                src="'{{ url_for('static', filename='templates/start_lecture.html') }}'"></ng-include>
    </pop-up-dialog>



    <pop-up-dialog show="showAnswerWindow" caption="questionTitle">
        <ng-include
                src="'{{ url_for('static', filename='templates/answerToQuestion.html') }}'"></ng-include>
    </pop-up-dialog>

    <pop-up-dialog show="showLectureEnding" caption="'Lecture ending'">
        <ng-include
                src="'{{ url_for('static', filename='templates/lectureEnding.html') }}'"></ng-include>
    </pop-up-dialog>
    <pop-up-dialog show="showQuestionPreview" caption="'Question preview: ' + questionTitle">
        <ng-include
                src="'{{ url_for('static', filename='templates/questionPreview.html') }}'"></ng-include>
    </pop-up-dialog>
    <pop-up-dialog show='questionShown' caption="'Create question'">
        <div>
            <ng-include src="'{{ url_for('static', filename='templates/question.html') }}'"></ng-include>
        </div>
    </pop-up-dialog>
    <pop-up-dialog show="showStudentAnswers" caption="'Statistics'">
        <ng-include
                src="'{{ url_for('static', filename='templates/showStatisticsToQuestion.html') }}'"></ng-include>
    </pop-up-dialog>
    <pop-up-dialog show="pollingStopped" caption="'Polling paused'" elem-id="'pausedWindow'">
        <ng-include
                src="'{{ url_for('static', filename='templates/paused.html') }}'"></ng-include>
    </pop-up-dialog>
    {% include 'side_menu.html' %}
</div><|MERGE_RESOLUTION|>--- conflicted
+++ resolved
@@ -24,15 +24,11 @@
             </div>
         </div>
     </div>
-<<<<<<< HEAD
-    <pop-up-dialog show="showLectureOptions" caption="'Join the lecture'">
-=======
     <pop-up-dialog show="pollingStopped && lectureSettings.useNotPollingDialog" caption="'Polling paused'" elem-id="'pausedWindow'">
         <ng-include
                 src="'{{ url_for('static', filename='templates/paused.html') }}'"></ng-include>
     </pop-up-dialog>
     {# <pop-up-dialog show="showLectureOptions" caption="'Join the lecture'">
->>>>>>> 93232381
         <ng-include
                 src="'{{ url_for('static', filename='templates/lectureOptions.html') }}'"></ng-include>
     </pop-up-dialog> #}
