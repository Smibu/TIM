--- conflicted
+++ resolved
@@ -95,19 +95,10 @@
                             <input class="form-control" ng-model="folderName" type="text">
                         </label></div>
                         <div class="form-group"><label>
-                            Owner:
-<<<<<<< HEAD
-                            <select class="form-control" ng-model="folderOwner"
-                                    ng-options="group.name for group in userGroups track by group.id"></select>
+                            Owner: <input class="form-control" type="text" ng-model="folderOwner">
                         </label></div>
                         <button class="timButton" ng-disabled="!folderName || !folderOwner"
-                                ng-click="createFolder(folderName, folderOwner.id)" type="button">Create
-=======
-                            <input type="text" ng-model="folderOwner">
-                        </label>
-                        <button ng-disabled="!folderName || !folderOwner"
                                 ng-click="createFolder(folderName, folderOwner)" type="button">Create
->>>>>>> 06276225
                         </button>
                     </uib-tab>
                 </uib-tabset>
