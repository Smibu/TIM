--- conflicted
+++ resolved
@@ -92,22 +92,12 @@
                     <uib-tab heading="Create a new folder">
                         <div class="form-group"><label>
                             Folder name:
-<<<<<<< HEAD
-                            <input ng-model="folderName" type="text">
-                        </label>
-                        <label>
-                            Owner:
-                            <input type="text" ng-model="folderOwner">
-                        </label>
-                        <button ng-disabled="!folderName || !folderOwner"
-=======
                             <input class="form-control" ng-model="folderName" type="text">
                         </label></div>
                         <div class="form-group"><label>
                             Owner: <input class="form-control" type="text" ng-model="folderOwner">
                         </label></div>
                         <button class="timButton" ng-disabled="!folderName || !folderOwner"
->>>>>>> 01ab6d4f
                                 ng-click="createFolder(folderName, folderOwner)" type="button">Create
                         </button>
                     </uib-tab>
