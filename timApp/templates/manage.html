--- conflicted
+++ resolved
@@ -13,19 +13,6 @@
     </script>
 {% endblock %}
 {% block content %}
-<<<<<<< HEAD
-    <div ng-controller="PermCtrl">
-        {% if rights['owner'] %}
-            <div class="margin">
-                <form ng-submit="changeOwner()">
-                    <label>{{ obj_name|capitalize }} owner: <input type="text" ng-model="newOwner"></label>
-                    <button ng-disabled="doc.owner.name === newOwner" class="timButton">
-                        Update
-                    </button>
-                    <span ng-show="ownerUpdating">Updating...</span>
-                </form>
-            </div>
-=======
     <div ng-controller="PermCtrl" class="manage">
     <div class="panel panel-default">
     <div class="panel-heading">{{ obj_name|capitalize }} permissions</div>
@@ -45,7 +32,6 @@
                     <span ng-show="ownerUpdating">Updating...</span>
                 </div>
             </form>
->>>>>>> 01ab6d4f
         {% else %}
             {{ obj_name|capitalize }} owner: {{ doc.owner.name }}
         {% endif %}
