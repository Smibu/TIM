<!DOCTYPE html>
<html lang="en">
<head>
<title>Manage document</title>
<meta charset="utf-8">
<meta name="viewport" content="width=device-width, initial-scale=1">
<script src="{{url_for('static', filename='scripts/jquery-1.11.1.min.js')}}"></script>
<script src="{{url_for('static', filename='scripts/angular-file-upload-shim.min.js')}}"></script>
<script src="{{url_for('static', filename='scripts/angular-1.2.9/angular.js')}}"></script>
<script src="{{url_for('static', filename='scripts/angular-file-upload.min.js')}}"></script>
<link rel="stylesheet" href="{{url_for('static', filename='stylesheet.css')}}">
<link href="{{url_for('static', filename='bootstrap/css/bootstrap.css')}}">
<link href="{{url_for('static', filename='bootstrap/css/bootstrap-theme.css')}}">
<script src="{{url_for('static', filename='scripts/manageView/manageCtrl.js')}}"></script>
<script src="{{url_for('static', filename='scripts/showdown.js')}}"></script>
<script type="text/javascript" src="{{url_for('static', filename='scripts/angular-sanitize.js')}}"></script>

<!--[if lt IE 9]>
        <script src="http://html5shiv.googlecode.com/svn/trunk/html5.js"></script>
    <![endif]-->
<style type="text/css">
table {
	margin: 1em;
}

thead {
	font-weight: bold;
}

table td {
	padding: 0.2em;
}

.flashes li {
	list-style-type: none;
	border: 1px solid black;
	border-radius: 3px;
	padding: 0.5em;
}

.uploadForm {
	border: 1px solid black;
	padding: 1em;
}

.material {
	padding: 1em;
}

.margin {
    margin-top: 1em; 
    margin-bottom: 1em;
}

</style>
<script type="text/javascript">
var doc = {{doc|tojson|safe}};
var editors = {{editors|tojson|safe}};
var viewers = {{viewers|tojson|safe}};
</script>
</head>

<<<<<<< HEAD
<body  ng-app="permApp" ng-controller="PermCtrl">
=======
<body ng-app="permApp" ng-controller="PermCtrl">
>>>>>>> 257a8c8a
    {% with messages = get_flashed_messages() %} {% if messages %}
    <ul class="flashes">
        {% for message in messages %}
        <li>{{ message }}</li> {% endfor %}
    </ul>
    {% endif %} {% endwith %}
    <h1>Managing document: {{ '{{doc.name}}' }}</h1>
    <div class="material">
        <div class="margin">
            Editors:
            <p ng-show="editors.length == 0">This document doesn't have editors.</p>
            <ul>
                <li ng-repeat="editor in editors">{{ '{{editor.name}}' }} (<a
                    ng-click="removeConfirm(editor, 'edit')">remove</a>)
                </li>
            </ul>
            <a ng-show="!showAddEditor" ng-click="showAddEditor = true; focusEditor = true">Add editor</a>
            <div ng-show="showAddEditor">
                <form ng-submit="addPermission(editorName, 'edit')">
                    <label>Name: <input type="text" ng-model="editorName" focus-me="focusEditor"></label>
                    <input type="submit" value="Add" ng-disabled="!editorName">
                    <input type="button" value="Cancel" ng-click="showAddEditor = false">
                    <input type="button" value="Add all" ng-click="addPermission('all', 'edit')">
                </form>
            </div>
        </div>
        <div class="margin">
            Viewers:
            <p ng-show="viewers.length == 0">This document doesn't have viewers.</p>
            <ul>
                <li ng-repeat="viewer in viewers">{{ '{{viewer.name}}' }} (<a
                    ng-click="removeConfirm(viewer, 'view')">remove</a>)
                </li>
            </ul>
            <a ng-show="!showAddViewer" ng-click="showAddViewer = true; focusViewer = true">Add viewer</a>
            <div ng-show="showAddViewer">
                <form ng-submit="addPermission(viewerName, 'view')">
                    <label>Name: <input type="text" ng-model="viewerName" focus-me="focusViewer"></label>
                    <input type="submit" value="Add" ng-disabled="!viewerName">
                    <input type="button" value="Cancel" ng-click="showAddViewer = false">
                    <input type="button" value="Add all" ng-click="addPermission('all', 'view')">
                </form>
            </div>
        </div>
        <form ng-submit="renameDocument(newName)">
        <label>Document name:
            <input type="text" ng-model="newName">
        </label>
            <input type="submit" value="Update" ng-disabled="newName === doc.name">
        </form>
        <div class="margin">
            <a ng-click="deleteDocument(doc.id)">Delete document</a>
        </div>
        <a href="{{url_for('indexPage')}}">Return to the index page</a>
    </div>
    
</body>
</html><|MERGE_RESOLUTION|>--- conflicted
+++ resolved
@@ -60,11 +60,7 @@
 </script>
 </head>
 
-<<<<<<< HEAD
-<body  ng-app="permApp" ng-controller="PermCtrl">
-=======
 <body ng-app="permApp" ng-controller="PermCtrl">
->>>>>>> 257a8c8a
     {% with messages = get_flashed_messages() %} {% if messages %}
     <ul class="flashes">
         {% for message in messages %}
