<!DOCTYPE html>
<html lang="en">
<head>
    {% block head %}
        <base href="{{ request.path }}">
        <meta charset="utf-8">
        <meta http-equiv="X-UA-Compatible" content="IE=edge">
        <meta name="viewport" content="width=device-width, initial-scale=1">
        <!-- The above 3 meta tags *must* come first in the head; any other head content must come *after* these tags -->
        <meta name="description" content="TIM - The Interactive Material."/>
        <meta name="keywords" content="tim,interactive,material"/>

        <link href="{{ url_for('static', filename='images/favicon.ico') }}" rel="shortcut icon" type="image/x-icon"/>

        <link href="{{url_for('static', filename='images/favicon.ico')}}" rel="shortcut icon" type="image/x-icon"/>
        <script src="{{ url_for('static', filename='scripts/timTiming.js') }}"></script>
        <script>timLogInit("{{ request.query_string }}");</script>
        
        <link rel="stylesheet" href="{{ url_for('static', filename='stylesheet.css') }}">
        <link rel="stylesheet" href="{{ url_for('static', filename='common.css') }}">
        <link rel="stylesheet" href="{{ url_for('bower.static', filename='jquery-ui/themes/base/jquery-ui.css') }}">


        <script src="{{ url_for('bower.static', filename='jquery/dist/jquery.js') }}"></script>
        <script src="{{ url_for('bower.static', filename='jquery-ui/jquery-ui.js') }}"></script>
        <script src="{{ url_for('bower.static', filename='angular/angular.js') }}"></script>
        <script src="{{ url_for('bower.static', filename='angular-sanitize/angular-sanitize.js') }}"></script>
        <script src="{{ url_for('bower.static', filename='angular-file-upload/angular-file-upload-all.js') }}"></script>

        <!-- HTML5 shiv and Respond.js for IE8 support of HTML5 elements and media queries -->
        <!--[if lt IE 9]>
        <script src="https://oss.maxcdn.com/html5shiv/3.7.2/html5shiv.min.js"></script>
        <script src="https://oss.maxcdn.com/respond/1.4.2/respond.min.js"></script>
        <![endif]-->

        <title>{% block title %}{% endblock %} - TIM</title>
    {% endblock %}
</head>
<body>
<form name="ignore_me">
    <input type="hidden" id="page_is_dirty" name="page_is_dirty" value="0" />
</form>
<div class="container">
    <div class="header clearfix">
        <a href="/">
            <img alt="TIM - The Interactive Material." class="pull-left"
                 src="{{ url_for('static', filename='images/tim-logo_42height.png') }}"/>
        </a>
        <img alt="Jyväskylän yliopisto" class="pull-right" height="42"
             src="{{ url_for('static', filename='images/jyulogo.png') }}"/>
        {% include 'loginlogout.html' %}
    </div>

    {% with messages = get_flashed_messages() %}
        {% if messages %}
            <ul class="flashes">
                {% for message in messages %}
                    <li>{{ message }}</li>
                {% endfor %}
            </ul>
        {% endif %}
    {% endwith %}

    <div id="header">
        {% block header %}
            {% if doc %}
                <a id="headerView" href="/view/{{ doc.fullname }}">View</a>
                {% if rights.manage %}
                    | <a id="headerManage" href="/manage/{{ doc.fullname }}">Manage</a>
                {% endif %}
                {% if not folder %}
                    {% if rights.teacher %}
                        | <a id="headerTeacher" href="/teacher/{{ doc.fullname }}">Teacher view</a>
                    {% endif %}
                    {% if rights.see_answers %}
                        | <a id="headerAnswers" href="/answers/{{ doc.fullname }}">Answers</a>
                    {% endif %}
<<<<<<< HEAD
                        | <a id="headerLecture" href="/lecture/{{ doc.fullname }}">Lecture view</a>
                        | <a id="headerSlide" href="/slide/{{ doc.fullname }}">Slide view</a>
=======
                        | <a href="/lecture/{{ doc.fullname }}">Lecture view</a>
                        | <a href="/slide/{{ doc.fullname }}">Slide view</a>
                    {% if translations %}
                        <span style="float: right;">
                            {% for tr in translations %}
                                <a href="/{{ route }}/{{ tr.name }}">{{ tr.lang_id }}</a>
                                {% if not loop.last %} | {% endif %}
                            {% endfor %}
                        </span>
                        <span style="clear: left"></span>
                    {% endif %}
>>>>>>> de29f631
                {% endif %}
            {% endif %}
        {% endblock %}
    </div>

    {% block beforecontent %}{% endblock %}

    <div class="material">
        <!-- <h1>{{ self.title() }}</h1> -->
        {% block content %}{% endblock %}
    </div>

    {% block aftercontent %}{% endblock %}

    <footer class="footer">
        {% block footer %}
        {% endblock %}
    </footer>
</div>
<script>timLogTime("Document end","base");</script>
</body>
</html><|MERGE_RESOLUTION|>--- conflicted
+++ resolved
@@ -75,12 +75,8 @@
                     {% if rights.see_answers %}
                         | <a id="headerAnswers" href="/answers/{{ doc.fullname }}">Answers</a>
                     {% endif %}
-<<<<<<< HEAD
                         | <a id="headerLecture" href="/lecture/{{ doc.fullname }}">Lecture view</a>
                         | <a id="headerSlide" href="/slide/{{ doc.fullname }}">Slide view</a>
-=======
-                        | <a href="/lecture/{{ doc.fullname }}">Lecture view</a>
-                        | <a href="/slide/{{ doc.fullname }}">Slide view</a>
                     {% if translations %}
                         <span style="float: right;">
                             {% for tr in translations %}
@@ -90,7 +86,6 @@
                         </span>
                         <span style="clear: left"></span>
                     {% endif %}
->>>>>>> de29f631
                 {% endif %}
             {% endif %}
         {% endblock %}
