--- conflicted
+++ resolved
@@ -1,206 +1,98 @@
-<<<<<<< HEAD
-<!DOCTYPE html>
-<html lang="en">
-<head>
-<title>{{docName}} - TIM</title>
-<meta charset="utf-8">
-<meta name="viewport" content="width=device-width, initial-scale=1">
-<link rel="stylesheet" href="{{url_for('static', filename='stylesheet.css')}}">
-<script src="{{url_for('static', filename='scripts/jquery-1.11.1.min.js')}}"></script>
-<script src="{{url_for('static', filename='scripts/angular-file-upload-shim.min.js')}}"></script>
-<script src="{{url_for('static', filename='scripts/angular/angular.min.js')}}"></script>
-<script src="{{url_for('static', filename='scripts/angular/angular-sanitize.min.js')}}"></script>
-<script src="{{url_for('static', filename='scripts/angular-file-upload.min.js')}}"></script>
-<script src="{{url_for('static', filename='scripts/checkModules.js')}}"></script>
-
-{% for script in js %}
-<script src=" {{script}}"> </script>
-{% endfor %}
-
-<script>
-    
-    var modules = checkModules( [
-                                 {% for dep in jsMods %}
-                                 "{{ dep|safe}}",
-                                 {% endfor %}
-
-                                 ]);
-
-                             var EditApp = angular.module("controller", modules );
-</script>
-
-<script src="{{url_for('static', filename='scripts/editView/editCtrl.js')}}"></script>
-<script src="{{url_for('static', filename='scripts/notesView/viewController.js')}}"></script>
-<script src="{{url_for('static', filename='scripts/notesView/noteController.js')}}"></script>
-<script src="{{url_for('static', filename='scripts/src-min/ace.js')}}"> </script>
-<script src="//cdn.mathjax.org/mathjax/latest/MathJax.js?config=TeX-AMS-MML_HTMLorMML"></script>
-<script src="{{url_for('static', filename='scripts/notesView/timApp.js')}}"></script>
-
-{% for cssFile in cssFiles %}
-<link rel="stylesheet" href="{{cssFile}}">
-{% endfor %}
-
-<!--[if lt IE 9]>
-        <script src="http://html5shiv.googlecode.com/svn/trunk/html5.js"></script>
-    <![endif]-->
-<script>
-        // Data from jinja2 template
-        var jsonDoc = JSON.parse({{text|tojson|safe}}); 
-        var docId = JSON.parse({{docID|tojson|safe}});
-        var docName = {{docName|tojson|safe}};
-        var version = {{version|tojson|safe}};
-</script> 
-</head>
-<body ng-app="timApp" ng-controller="ViewCtrl">
-<div class="viewLogin">{% include 'loginlogout.html' %}</div>
-    <h1>{{docName}}</h1>
-    <div class="material">
-
-        <img src="{{url_for('static', filename='images/loading.gif')}}" ng-show="displayIndex">
-
-        <div id="par-{{ '{{par.par}}' }}" class="paragraph" ng-repeat="par in paragraphs" ng-init="parIndex = par.par">
-            <div style="" class="content {{ '{{ par.par }}' }}" compile ng-bind-html="par.html | to_trusted"></div>
-
-            <div ng-controller="NoteCtrl">
-                <div class="notes">
-                    <div ng-show="par.notes.length > 0" class="note" ng-class="{difficult: note.difficult, unclear: note.unclear, private: note.private}" ng-repeat="note in par.notes">
-                        <button ng-show="note.editable && !m.showEditor" ng-click="editButtonToggled(note)" class="noteButton">Edit</button>
-                        <div ng-bind-html="note.content"></div>
-                    </div>
-                </div>
-                {% if session.user_id %}
-                <div class="readline" ng-click="setAsRead({{docID|e}}, par)" ng-class="par.readStatus" title="Click to mark this paragraph as read"></div>
-                <button ng-show="!m.showEditor" class="addNoteButton" ng-click="addNoteButtonToggled()">Note / comment</button>
-                {% endif %}
-                <div class="noteEditorArea" ng-if="m.showEditor">
-
-                    <div class="editButtonArea">
-                        <button ng-disabled="!m.noteText" ng-show="m.showEditor" class="parSaveButton" ng-click="saveButtonToggled()"></button>
-                        <button ng-show="m.showEditor" class="cancelButton" ng-click="m.showEditor = false"></button>
-                        <button ng-show="m.editingNote !== -1" ng-click="deleteNote({{docID|e}}, par)" class="deleteButton">Delete</button>
-                    </div>
-                    <textarea class="noteeditor" ng-model="m.noteText" focus-me="focusArea"></textarea>
-                    <div>
-                        Show note to:
-                        <label>
-                            <input type="radio" ng-model="m.visibility" value="everyone"> Everyone (anonymously)
-                        </label>
-                        <label>
-                            <input type="radio" ng-model="m.visibility" value="group"> Group
-                        </label>
-                        <label>
-                            <input type="radio" ng-model="m.visibility" value="justme"> Just me
-                        </label>
-                        <div class="tags">
-                            <label>
-                                <input type="checkbox" ng-model="m.difficult"> The text is difficult to understand
-                            </label>
-                            <br>
-                            <label>
-                                <input type="checkbox" ng-model="m.unclear"> The text is unclear
-                            </label>
-                        </div>
-                    </div>
-                </div>
-            </div>
-        </div>
-    </div>
-</body>
-</html>
-=======
-{% extends "base.html" %}
-{% block title %}{{docName}}{% endblock %}
-{% block head %}
-{{ super() }}
-<script src="{{url_for('static', filename='scripts/checkModules.js')}}"></script>
-
-{% for script in js %}
-<script src=" {{script}}"> </script>
-{% endfor %}
-
-<script>
-    
-    var modules = checkModules( [
-                                 {% for dep in jsMods %}
-                                 "{{ dep|safe}}",
-                                 {% endfor %}
-                                'ngTouch'
-                                 ]);
-
-                             var EditApp = angular.module("controller", modules );
-</script>
-
-<script src="{{url_for('static', filename='scripts/editView/editCtrl.js')}}"></script>
-<script src="{{url_for('static', filename='scripts/notesView/viewController.js')}}"></script>
-<script src="{{url_for('static', filename='scripts/notesView/noteController.js')}}"></script>
-<script src="{{url_for('static', filename='scripts/src-min/ace.js')}}"> </script>
-<script src="//cdn.mathjax.org/mathjax/latest/MathJax.js?config=TeX-AMS-MML_HTMLorMML"></script>
-<script src="{{url_for('static', filename='scripts/notesView/timApp.js')}}"></script>
-
-{% for cssFile in cssFiles %}
-<link rel="stylesheet" href="{{cssFile}}">
-{% endfor %}
-
-<script>
-        // Data from jinja2 template
-        var jsonDoc = JSON.parse({{text|tojson|safe}}); 
-        var docId = JSON.parse({{docID|tojson|safe}});
-        var docName = {{docName|tojson|safe}};
-        var version = {{version|tojson|safe}};
-</script> 
-{% endblock %}
-{% block content %}
-<div ng-app="timApp" ng-controller="ViewCtrl">
-<div class="viewLogin">{% include 'loginlogout.html' %}</div>
-    <h1>{{docName}}</h1>
-    <div class="material">
-
-        <img src="{{url_for('static', filename='images/loading.gif')}}" ng-show="displayIndex">
-
-        <div id="par-{{ '{{par.par}}' }}" class="paragraph" ng-repeat="par in paragraphs" ng-init="parIndex = par.par">
-            <div style="" class="content {{ '{{ par.par }}' }}" compile ng-bind-html="par.html | to_trusted"></div>
-
-            <div ng-controller="NoteCtrl">
-                <div class="notes"> 
-                    <div ng-show="par.notes.length > 0" class="note" ng-class="{difficult: note.difficult, unclear: note.unclear, private: note.private}" ng-repeat="note in par.notes">
-                        <button ng-show="false && note.editable && !m.showEditor" ng-click="editButtonToggled(note)" class="noteButton">Edit</button>
-                        <div ng-bind-html="note.htmlContent" ng-swipe-left="editButtonToggled(note)" ng-dblclick="editButtonToggled(note)"></div>
-                    </div>
-                </div>
-                {% if session.user_id %}
-                <div class="readline" ng-click="setAsRead({{docID|e}}, par)" ng-class="par.readStatus" title="Click to mark this paragraph as read"></div>
-                <button ng-show="!m.showEditor" class="addNoteButton" ng-click="addNoteButtonToggled()">Note / comment</button>
-                {% endif %}
-                <div class="noteEditorArea" ng-if="m.showEditor">
-
-                    <div class="editButtonArea">
-                        <button ng-disabled="!m.noteText" ng-show="m.showEditor" class="parSaveButton" ng-click="saveButtonToggled()"></button>
-                        <button ng-show="m.showEditor" class="cancelButton" ng-click="m.showEditor = false"></button>
-                        <button ng-show="m.editingNote !== -1" ng-click="deleteNote({{docID|e}})" class="deleteButton">Delete</button>
-                    </div>
-                    <textarea class="noteeditor" ng-model="m.noteText" focus-me="focusArea"></textarea>
-                    <div>
-                        Show note to:
-                        <label>
-                            <input type="radio" ng-model="m.visibility" value="everyone"> Everyone (anonymously)
-                        </label>
-                        <label>
-                            <input type="radio" ng-model="m.visibility" value="justme"> Just me
-                        </label>
-                        <div class="tags">
-                            <label>
-                                <input type="checkbox" ng-model="m.difficult"> The text is difficult to understand
-                            </label>
-                            <br>
-                            <label>
-                                <input type="checkbox" ng-model="m.unclear"> The text is unclear
-                            </label>
-                        </div>
-                    </div>
-                </div>
-            </div>
-        </div>
-    </div>
-</div>
-{% endblock %}
->>>>>>> 5e7a6044
+{% extends "base.html" %}
+{% block title %}{{docName}}{% endblock %}
+{% block head %}
+{{ super() }}
+<script src="{{url_for('static', filename='scripts/checkModules.js')}}"></script>
+
+{% for script in js %}
+<script src=" {{script}}"> </script>
+{% endfor %}
+
+<script>
+    
+    var modules = checkModules( [
+                                 {% for dep in jsMods %}
+                                 "{{ dep|safe}}",
+                                 {% endfor %}
+                                'ngTouch'
+                                 ]);
+
+                             var EditApp = angular.module("controller", modules );
+</script>
+
+<script src="{{url_for('static', filename='scripts/editView/editCtrl.js')}}"></script>
+<script src="{{url_for('static', filename='scripts/notesView/viewController.js')}}"></script>
+<script src="{{url_for('static', filename='scripts/notesView/noteController.js')}}"></script>
+<script src="{{url_for('static', filename='scripts/src-min/ace.js')}}"> </script>
+<script src="//cdn.mathjax.org/mathjax/latest/MathJax.js?config=TeX-AMS-MML_HTMLorMML"></script>
+<script src="{{url_for('static', filename='scripts/notesView/timApp.js')}}"></script>
+
+{% for cssFile in cssFiles %}
+<link rel="stylesheet" href="{{cssFile}}">
+{% endfor %}
+
+<!--[if lt IE 9]>
+        <script src="http://html5shiv.googlecode.com/svn/trunk/html5.js"></script>
+    <![endif]-->
+<script>
+        // Data from jinja2 template
+        var jsonDoc = JSON.parse({{text|tojson|safe}}); 
+        var docId = JSON.parse({{docID|tojson|safe}});
+        var docName = {{docName|tojson|safe}};
+        var version = {{version|tojson|safe}};
+</script> 
+{% endblock %}
+{% block content %}
+<div ng-app="timApp" ng-controller="ViewCtrl">
+<div class="viewLogin">{% include 'loginlogout.html' %}</div>
+    <h1>{{docName}}</h1>
+    <div class="material">
+
+        <img src="{{url_for('static', filename='images/loading.gif')}}" ng-show="displayIndex">
+
+        <div id="par-{{ '{{par.par}}' }}" class="paragraph" ng-repeat="par in paragraphs" ng-init="parIndex = par.par">
+            <div style="" class="content {{ '{{ par.par }}' }}" compile ng-bind-html="par.html | to_trusted"></div>
+
+            <div ng-controller="NoteCtrl">
+                <div class="notes"> 
+                    <div ng-show="par.notes.length > 0" class="note" ng-class="{difficult: note.difficult, unclear: note.unclear, private: note.private}" ng-repeat="note in par.notes">
+                        <button ng-show="false && note.editable && !m.showEditor" ng-click="editButtonToggled(note)" class="noteButton">Edit</button>
+                        <div ng-bind-html="note.htmlContent" ng-swipe-left="editButtonToggled(note)" ng-dblclick="editButtonToggled(note)"></div>
+                    </div>
+                </div>
+                {% if session.user_id %}
+                <div class="readline" ng-click="setAsRead({{docID|e}}, par)" ng-class="par.readStatus" title="Click to mark this paragraph as read"></div>
+                <button ng-show="!m.showEditor" class="addNoteButton" ng-click="addNoteButtonToggled()">Note / comment</button>
+                {% endif %}
+                <div class="noteEditorArea" ng-if="m.showEditor">
+
+                    <div class="editButtonArea">
+                        <button ng-disabled="!m.noteText" ng-show="m.showEditor" class="parSaveButton" ng-click="saveButtonToggled()"></button>
+                        <button ng-show="m.showEditor" class="cancelButton" ng-click="m.showEditor = false"></button>
+                        <button ng-show="m.editingNote !== -1" ng-click="deleteNote({{docID|e}})" class="deleteButton">Delete</button>
+                    </div>
+                    <textarea class="noteeditor" ng-model="m.noteText" focus-me="focusArea"></textarea>
+                    <div>
+                        Show note to:
+                        <label>
+                            <input type="radio" ng-model="m.visibility" value="everyone"> Everyone (anonymously)
+                        </label>
+                        <label>
+                            <input type="radio" ng-model="m.visibility" value="justme"> Just me
+                        </label>
+                        <div class="tags">
+                            <label>
+                                <input type="checkbox" ng-model="m.difficult"> The text is difficult to understand
+                            </label>
+                            <br>
+                            <label>
+                                <input type="checkbox" ng-model="m.unclear"> The text is unclear
+                            </label>
+                        </div>
+                    </div>
+                </div>
+            </div>
+        </div>
+    </div>
+</div>
+{% endblock %}