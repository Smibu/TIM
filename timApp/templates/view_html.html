{% extends "base.html" %}
{% block title %}{{ docName }}{% endblock %}
{% block head %}
    {{ super() }}
    <script src="{{ url_for('static', filename='scripts/checkModules.js') }}"></script>

    {% if teacher_mode %}
        <script src="{{ url_for('bower.static', filename='ng-table/dist/ng-table.js') }}"></script>
        <script src="{{ url_for('bower.static', filename='ng-table-export/ng-table-export.js') }}"></script>
{#        <link rel="stylesheet" href="{{ url_for('bower.static', filename='ng-table/dist/ng-table.css') }}">#}
    {% endif %}

    {% for script in js %}
        <script src=" {{ script }}"></script>
    {% endfor %}

    <script>

        var modules = checkModules([
            {% for dep in jsMods %}
                "{{ dep|safe}}",
            {% endfor %}
            {% if teacher_mode %}
                "ngTable", "ngTableExport"
            {% endif %}
        ]);

    </script>

    <script src="{{ url_for('bower.static', filename='ace-builds/src-min-noconflict/ace.js') }}"></script>
    <script src="{{ url_for('bower.static', filename='ace-builds/src-min-noconflict/ext-language_tools.js') }}"></script>
    <script src="{{ url_for('bower.static', filename='angular-ui-ace/ui-ace.js') }}"></script>
    <script src="{{ url_for('static', filename='scripts/view_html.js') }}"></script>
    <script src="{{ url_for('static', filename='scripts/pareditor.js') }}"></script>
    <script src="{{ url_for('static', filename='scripts/draggable.js') }}"></script>
    <script src="{{ url_for('static', filename='scripts/resizable.js') }}"></script>
    <script src="{{ url_for('static', filename='scripts/answerbrowser.js') }}"></script>
<<<<<<< HEAD
    <script src="{{ url_for('static', filename='scripts/notesView/contents.js') }}"></script>
    <script src="{{ url_for('static', filename='scripts/wallView/wallController.js') }}"></script>
    <script src="{{ url_for('static', filename='scripts/jsDatePick.full.1.3.js') }}"></script>
    <script src="{{ url_for('static', filename='scripts/createDialog.js') }}"></script>
	<script src="{{ url_for('static', filename='scripts/statisticsView/statisticsController.js') }}"></script>
    <script src="{{ url_for('static', filename='scripts/questionAnswerController.js') }}"></script>

    <!-- Script to load question from another file -->
    <script>
        $(function () {
            $("#question").load("../../question");
        });
    </script>

    <link rel="stylesheet" href="../../static/css/popUp.css">
    <link rel="stylesheet" href="../../static/css/style.css">



=======
    <link rel="stylesheet" href="{{ url_for('bower.static', filename='katex-build/katex.min.css') }}">
    <script src="{{ url_for('bower.static', filename='katex-build/katex.min.js') }}"></script>

    {% if teacher_mode %}
        <script src="{{ url_for('static', filename='scripts/userlistController.js') }}"></script>
    {% endif %}
>>>>>>> 9e557888

    {% for cssFile in cssFiles %}
        <link rel="stylesheet" href="{{ cssFile }}">
    {% endfor %}

    {% for cssFile in custom_css_files %}
        <link rel="stylesheet" href="{{ url_for('static', filename='css/' + cssFile + '.css') }}">
    {% endfor %}

    <style type="text/css">
        {{ custom_css }}
    </style>
    <script>
        var docId = JSON.parse({{docID|tojson|safe}});
        var docName = {{docName|tojson|safe}};
        var version = {{version|tojson|safe}};
        var rights = {{rights|tojson}};
        var startIndex = {{start_index|tojson}};
        var refererPath = {{request.path|tojson|safe}};
<<<<<<< HEAD
        {% if plugin_users %}
=======
        var teacherMode = {{teacher_mode|tojson}};
        {% if teacher_mode %}
>>>>>>> 9e557888
            var users = {{plugin_users|tojson}};
        {% else %}
            var users = [{{current_user|tojson}}];
        {% endif %}
    </script>
	
{% endblock %}
{% block content %}
    <div ng-app="timApp" class="paragraphs" ng-controller="ViewCtrl">

        <div ng-controller="WallController">
            {% include 'lectureinfo_menu.html' %}
            <div ng-show="!inLecture">
            </div>
            <div class="wall-behind" id="wall" ng-show="inLecture">
                <div class="wall-topbar">
                    <div class="wall-topbar-content" ng-click="hide()">
                        Wall
                        <div id="rightWall">
                            <input type="button" ng-click="detach()" id="detachButton" id="buttonRight">
                        </div>
                    </div>
                    <div ng-show="showWall">
                        <textarea id="wallArea" readonly rows="20" cols="100">{{ "{{msg}}" }}</textarea>

                        <div class="wallButtons">
                            <input id="messagebox" ng-model="newMsg" width="200" ng-keypress="chatEnterPressed($event)"
                                   ng-readonly="!polling">
                            <button ng-click="sendMessageEvent(newMsg)">Send</button>
                            <!-- <input type="checkbox" ng-change="pollChanged()" ng-model="polling">Poll</button> -->
                        </div>
                    </div>
                </div>
            </div>
        </div>

        <div id="contents" ng-show="indexTable.length > 0">
            <div class="menu">
                <img ng-click="toggleSidebar()" class="menu-icon" src="{{ url_for('static', filename='images/contents.png') }}" width="50"
                     height="50"/>
            </div>
            <div ng-class="['sidebar', sidebarState]">
                {% raw %}
                <ul>
                    <li ng-repeat="entry in indexTable"
                        ng-class="entry.state"
                        ng-mouseup="entry.state = invertStateClearSelection($event, entry.state)">
                        <a class="indexentry" ng-class="entry.style" ng-click="" href="{{entry.target}}">{{entry.text}}</a>
                        <ul ng-show="entry.state == 'exp'">
                            <li ng-repeat="subentry in entry.items">
                                <a ng-class="subentry.style" ng-click="" href="{{subentry.target}}">{{subentry.text}}</a>
                            </li>
                        </ul>
                    </li>
                </ul>
                {% endraw %}
            </div>
        </div>

<<<<<<< HEAD
        {% if plugin_users|length > 0 %}
            <div id="users" class="userlist">
                {% for user in plugin_users %}
                    <div>
                        <a class="userentry" href="?user={{ user.id }}" target="_self">{{ user.name|safe }}</a>
                    </div>
                {% endfor %}
=======
        {% if teacher_mode %}
            <div ng-controller="UserListController" id="users" class="userlist" tim-draggable-fixed>
            {% if plugin_users %}
                Users with answers ({{ plugin_users|length }}):<br>
                {% raw %}
                <table ng-table="tableParams" show-filter="true" class="table ng-table-rowselected" export-csv="csv">
                    <tr ng-repeat="user in $data"
                        ng-click="user.$selected = !user.$selected; changeUser(user)"
                        ng-class="{'active': user.$selected}">
                        <td data-title="'Full name'" sortable="'real_name'" filter="{ 'real_name': 'text' }">
                            {{user.real_name}}
                        </td>
                        <td data-title="'User name'" sortable="'name'" filter="{ 'name': 'text' }">
                            {{user.name}}
                        </td>
                        <td data-title="'Tasks'" sortable="'task_count'" filter="{ 'task_count': 'text' }">
                            {{user.task_count}}
                        </td>
                        <td data-title="'Total points'" sortable="'total_points'" filter="{ 'total_points': 'text' }">
                            {{user.total_points}}
                        </td>
                    </tr>
                </table>
                <a ng-mousedown="csv.generate()" ng-href="{{ csv.link() }}" download="users_{{ docId }}.csv">Export to CSV</a>
                {% endraw %}
            {% else %}
                No answerers.
            {% endif %}
>>>>>>> 9e557888
            </div>
        {% endif %}

        <div id="pars">
            {% for t in text %}
                <div class="par">
                    {% if 'task_id' in t %}
                        <answerbrowser
                                task-id="{{ t['task_id'] }}">
                        </answerbrowser>
                    {% endif %}
                    <div class="parContent">
                        {{ t['html']|safe }}
                    </div>
                </div>
            {% endfor %}
        </div>

        <!-- Adding question to view. Hidden until creation of question -->
        <question-dialog show='questionShown'>
            <div ng-controller="QuestionController">
                <ng-include src="'../../question'"></ng-include>
            </div>
        </question-dialog>
    </div>

{% endblock %}<|MERGE_RESOLUTION|>--- conflicted
+++ resolved
@@ -7,7 +7,7 @@
     {% if teacher_mode %}
         <script src="{{ url_for('bower.static', filename='ng-table/dist/ng-table.js') }}"></script>
         <script src="{{ url_for('bower.static', filename='ng-table-export/ng-table-export.js') }}"></script>
-{#        <link rel="stylesheet" href="{{ url_for('bower.static', filename='ng-table/dist/ng-table.css') }}">#}
+        {#        <link rel="stylesheet" href="{{ url_for('bower.static', filename='ng-table/dist/ng-table.css') }}">#}
     {% endif %}
 
     {% for script in js %}
@@ -35,12 +35,13 @@
     <script src="{{ url_for('static', filename='scripts/draggable.js') }}"></script>
     <script src="{{ url_for('static', filename='scripts/resizable.js') }}"></script>
     <script src="{{ url_for('static', filename='scripts/answerbrowser.js') }}"></script>
-<<<<<<< HEAD
+    <link rel="stylesheet" href="{{ url_for('bower.static', filename='katex-build/katex.min.css') }}">
     <script src="{{ url_for('static', filename='scripts/notesView/contents.js') }}"></script>
+    <script src="{{ url_for('bower.static', filename='katex-build/katex.min.js') }}"></script>
     <script src="{{ url_for('static', filename='scripts/wallView/wallController.js') }}"></script>
     <script src="{{ url_for('static', filename='scripts/jsDatePick.full.1.3.js') }}"></script>
     <script src="{{ url_for('static', filename='scripts/createDialog.js') }}"></script>
-	<script src="{{ url_for('static', filename='scripts/statisticsView/statisticsController.js') }}"></script>
+    <script src="{{ url_for('static', filename='scripts/statisticsView/statisticsController.js') }}"></script>
     <script src="{{ url_for('static', filename='scripts/questionAnswerController.js') }}"></script>
 
     <!-- Script to load question from another file -->
@@ -50,19 +51,13 @@
         });
     </script>
 
-    <link rel="stylesheet" href="../../static/css/popUp.css">
-    <link rel="stylesheet" href="../../static/css/style.css">
-
-
-
-=======
-    <link rel="stylesheet" href="{{ url_for('bower.static', filename='katex-build/katex.min.css') }}">
-    <script src="{{ url_for('bower.static', filename='katex-build/katex.min.js') }}"></script>
+    <link rel="stylesheet" href="{{ url_for('static', filename='css/popUp.css') }}">
+    <link rel="stylesheet" href="{{ url_for('static', filename='css/style.css') }}">
+
 
     {% if teacher_mode %}
         <script src="{{ url_for('static', filename='scripts/userlistController.js') }}"></script>
     {% endif %}
->>>>>>> 9e557888
 
     {% for cssFile in cssFiles %}
         <link rel="stylesheet" href="{{ cssFile }}">
@@ -82,22 +77,17 @@
         var rights = {{rights|tojson}};
         var startIndex = {{start_index|tojson}};
         var refererPath = {{request.path|tojson|safe}};
-<<<<<<< HEAD
-        {% if plugin_users %}
-=======
         var teacherMode = {{teacher_mode|tojson}};
         {% if teacher_mode %}
->>>>>>> 9e557888
             var users = {{plugin_users|tojson}};
         {% else %}
             var users = [{{current_user|tojson}}];
         {% endif %}
     </script>
-	
+
 {% endblock %}
 {% block content %}
     <div ng-app="timApp" class="paragraphs" ng-controller="ViewCtrl">
-
         <div ng-controller="WallController">
             {% include 'lectureinfo_menu.html' %}
             <div ng-show="!inLecture">
@@ -124,9 +114,11 @@
             </div>
         </div>
 
+
         <div id="contents" ng-show="indexTable.length > 0">
             <div class="menu">
-                <img ng-click="toggleSidebar()" class="menu-icon" src="{{ url_for('static', filename='images/contents.png') }}" width="50"
+                <img ng-click="toggleSidebar()" class="menu-icon"
+                     src="{{ url_for('static', filename='images/contents.png') }}" width="50"
                      height="50"/>
             </div>
             <div ng-class="['sidebar', sidebarState]">
@@ -135,10 +127,12 @@
                     <li ng-repeat="entry in indexTable"
                         ng-class="entry.state"
                         ng-mouseup="entry.state = invertStateClearSelection($event, entry.state)">
-                        <a class="indexentry" ng-class="entry.style" ng-click="" href="{{entry.target}}">{{entry.text}}</a>
+                        <a class="indexentry" ng-class="entry.style" ng-click=""
+                           href="{{entry.target}}">{{entry.text}}</a>
                         <ul ng-show="entry.state == 'exp'">
                             <li ng-repeat="subentry in entry.items">
-                                <a ng-class="subentry.style" ng-click="" href="{{subentry.target}}">{{subentry.text}}</a>
+                                <a ng-class="subentry.style" ng-click=""
+                                   href="{{subentry.target}}">{{subentry.text}}</a>
                             </li>
                         </ul>
                     </li>
@@ -146,45 +140,37 @@
                 {% endraw %}
             </div>
         </div>
-
-<<<<<<< HEAD
-        {% if plugin_users|length > 0 %}
-            <div id="users" class="userlist">
-                {% for user in plugin_users %}
-                    <div>
-                        <a class="userentry" href="?user={{ user.id }}" target="_self">{{ user.name|safe }}</a>
-                    </div>
-                {% endfor %}
-=======
         {% if teacher_mode %}
             <div ng-controller="UserListController" id="users" class="userlist" tim-draggable-fixed>
-            {% if plugin_users %}
-                Users with answers ({{ plugin_users|length }}):<br>
-                {% raw %}
-                <table ng-table="tableParams" show-filter="true" class="table ng-table-rowselected" export-csv="csv">
-                    <tr ng-repeat="user in $data"
-                        ng-click="user.$selected = !user.$selected; changeUser(user)"
-                        ng-class="{'active': user.$selected}">
-                        <td data-title="'Full name'" sortable="'real_name'" filter="{ 'real_name': 'text' }">
-                            {{user.real_name}}
-                        </td>
-                        <td data-title="'User name'" sortable="'name'" filter="{ 'name': 'text' }">
-                            {{user.name}}
-                        </td>
-                        <td data-title="'Tasks'" sortable="'task_count'" filter="{ 'task_count': 'text' }">
-                            {{user.task_count}}
-                        </td>
-                        <td data-title="'Total points'" sortable="'total_points'" filter="{ 'total_points': 'text' }">
-                            {{user.total_points}}
-                        </td>
-                    </tr>
-                </table>
-                <a ng-mousedown="csv.generate()" ng-href="{{ csv.link() }}" download="users_{{ docId }}.csv">Export to CSV</a>
-                {% endraw %}
-            {% else %}
-                No answerers.
-            {% endif %}
->>>>>>> 9e557888
+                {% if plugin_users %}
+                    Users with answers ({{ plugin_users|length }}):<br>
+                    {% raw %}
+                    <table ng-table="tableParams" show-filter="true" class="table ng-table-rowselected"
+                           export-csv="csv">
+                        <tr ng-repeat="user in $data"
+                            ng-click="user.$selected = !user.$selected; changeUser(user)"
+                            ng-class="{'active': user.$selected}">
+                            <td data-title="'Full name'" sortable="'real_name'" filter="{ 'real_name': 'text' }">
+                                {{user.real_name}}
+                            </td>
+                            <td data-title="'User name'" sortable="'name'" filter="{ 'name': 'text' }">
+                                {{user.name}}
+                            </td>
+                            <td data-title="'Tasks'" sortable="'task_count'" filter="{ 'task_count': 'text' }">
+                                {{user.task_count}}
+                            </td>
+                            <td data-title="'Total points'" sortable="'total_points'"
+                                filter="{ 'total_points': 'text' }">
+                                {{user.total_points}}
+                            </td>
+                        </tr>
+                    </table>
+                    <a ng-mousedown="csv.generate()" ng-href="{{ csv.link() }}" download="users_{{ docId }}.csv">Export
+                        to CSV</a>
+                    {% endraw %}
+                {% else %}
+                    No answerers.
+                {% endif %}
             </div>
         {% endif %}
 
