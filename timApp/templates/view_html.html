{% extends "base.html" %}
{% block title %}{{ docName }}{% endblock %}
{% block head %}
    {{ super() }}
    <script src="{{ url_for('static', filename='scripts/checkModules.js') }}"></script>

    {% if teacher_mode %}
        <script src="{{ url_for('bower.static', filename='ng-table/dist/ng-table.js') }}"></script>
        <script src="{{ url_for('bower.static', filename='ng-table-export/ng-table-export.js') }}"></script>
        {#        <link rel="stylesheet" href="{{ url_for('bower.static', filename='ng-table/dist/ng-table.css') }}">#}
    {% endif %}

    {% for script in js %}
        <script src=" {{ script }}"></script>
    {% endfor %}

    <script>

        var modules = checkModules([
            {% for dep in jsMods %}
                "{{ dep|safe}}",
            {% endfor %}
            {% if teacher_mode %}
                "ngTable", "ngTableExport"
            {% endif %}
        ]);

    </script>

    <script src="{{ url_for('bower.static', filename='ace-builds/src-min-noconflict/ace.js') }}"></script>
    <script src="{{ url_for('bower.static', filename='ace-builds/src-min-noconflict/ext-language_tools.js') }}"></script>
    <script src="{{ url_for('bower.static', filename='angular-ui-ace/ui-ace.js') }}"></script>
    <script src="{{ url_for('static', filename='scripts/view_html.js') }}"></script>
    <script src="{{ url_for('static', filename='scripts/pareditor.js') }}"></script>
    <script src="{{ url_for('static', filename='scripts/draggable.js') }}"></script>
    <script src="{{ url_for('static', filename='scripts/resizable.js') }}"></script>
    <script src="{{ url_for('static', filename='scripts/answerbrowser.js') }}"></script>
    <link rel="stylesheet" href="{{ url_for('bower.static', filename='katex-build/katex.min.css') }}">
    <script src="{{ url_for('static', filename='scripts/notesView/contents.js') }}"></script>
    <script src="{{ url_for('bower.static', filename='katex-build/katex.min.js') }}"></script>
    <script src="{{ url_for('static', filename='scripts/wallView/wallController.js') }}"></script>
    <script src="{{ url_for('static', filename='scripts/jsDatePick.full.1.3.js') }}"></script>
    <script src="{{ url_for('static', filename='scripts/createDialog.js') }}"></script>
    <script src="{{ url_for('static', filename='scripts/statisticsView/statisticsController.js') }}"></script>
    <script src="{{ url_for('static', filename='scripts/questionAnswerController.js') }}"></script>

    <!-- Script to load question from another file -->
    <script>
        $(function () {
            $("#question").load("../../question");
        });
    </script>

    <link rel="stylesheet" href="{{ url_for('static', filename='css/popUp.css') }}">
    <link rel="stylesheet" href="{{ url_for('static', filename='css/style.css') }}">


    {% if teacher_mode %}
        <script src="{{ url_for('static', filename='scripts/userlistController.js') }}"></script>
    {% endif %}

    {% for cssFile in cssFiles %}
        <link rel="stylesheet" href="{{ cssFile }}">
    {% endfor %}

    {% for cssFile in custom_css_files %}
        <link rel="stylesheet" href="{{ url_for('static', filename='css/' + cssFile + '.css') }}">
    {% endfor %}

    <style type="text/css">
        {{ custom_css }}
    </style>
    <script>
        var docId = JSON.parse({{docID|tojson|safe}});
        var docName = {{docName|tojson|safe}};
        var version = {{version|tojson|safe}};
        var rights = {{rights|tojson}};
        var startIndex = {{start_index|tojson}};
        var refererPath = {{request.path|tojson|safe}};
        var teacherMode = {{teacher_mode|tojson}};
        {% if teacher_mode %}
            var users = {{plugin_users|tojson}};
        {% else %}
            var users = [{{current_user|tojson}}];
        {% endif %}
    </script>

{% endblock %}
{% block content %}
    <div ng-app="timApp" class="paragraphs" ng-controller="ViewCtrl">
        <div ng-controller="WallController">
            {% include 'lectureinfo_menu.html' %}
            <div ng-show="!inLecture">
            </div>
            <div class="wall-behind" id="wall" ng-show="inLecture" tim-draggable-fixed="false" resizable>
                <div class="wall-base" id="wallBase">
                    <div class="wall-topbar" ng-mousedown="checkDown($event)" ng-mouseup="checkUp($event)">
                        Wall
                        <!--<input type="button" ng-click="wallRelease($event)" id="detachButton" id="buttonRight"> -->

                    </div>
<<<<<<< HEAD
                    <div ng-show="showWall">
                        <textarea id="wallArea" readonly rows="20" cols="100">{{ "{{msg}}" }}</textarea>

                        <div class="wallButtons">
                            <input id="messagebox" ng-model="newMsg" width="200" ng-keypress="chatEnterPressed($event)"
                                   ng-readonly="!polling">
                            <button ng-click="sendMessageEvent(newMsg)">Send</button>
=======
                    <div ng-show="showWall" class="wall-content">
                        <div class="wall-message-area">
                            <textarea id="wallArea" readonly rows="20" cols="100">{{ "{{msg}}" }}</textarea>
                        </div>
                        <div class="wall-buttons">
                            <input id="messagebox" ng-model="newMsg" width="200" ng-keypress="chatEnterPressed($event)">
                            <!-- <button ng-click="sendMessageEvent(newMsg)">Send</button> -->
>>>>>>> b2515e58
                            <!-- <input type="checkbox" ng-change="pollChanged()" ng-model="polling">Poll</button> -->
                        </div>
                    </div>
                </div>
            </div>
        </div>


        <div id="contents" ng-show="indexTable.length > 0">
            <div class="menu">
                <img ng-click="toggleSidebar()" class="menu-icon"
                     src="{{ url_for('static', filename='images/contents.png') }}" width="50"
                     height="50"/>
            </div>
            <div ng-class="['sidebar', sidebarState]">
                {% raw %}
                <ul>
                    <li ng-repeat="entry in indexTable"
                        ng-class="entry.state"
                        ng-mouseup="entry.state = invertStateClearSelection($event, entry.state)">
                        <a class="indexentry" ng-class="entry.style" ng-click=""
                           href="{{entry.target}}">{{entry.text}}</a>
                        <ul ng-show="entry.state == 'exp'">
                            <li ng-repeat="subentry in entry.items">
                                <a ng-class="subentry.style" ng-click=""
                                   href="{{subentry.target}}">{{subentry.text}}</a>
                            </li>
                        </ul>
                    </li>
                </ul>
                {% endraw %}
            </div>
        </div>
        {% if teacher_mode %}
            <div ng-controller="UserListController" id="users" class="userlist" tim-draggable-fixed>
                {% if plugin_users %}
                    Users with answers ({{ plugin_users|length }}):<br>
                    {% raw %}
                    <table ng-table="tableParams" show-filter="true" class="table ng-table-rowselected"
                           export-csv="csv">
                        <tr ng-repeat="user in $data"
                            ng-click="user.$selected = !user.$selected; changeUser(user)"
                            ng-class="{'active': user.$selected}">
                            <td data-title="'Full name'" sortable="'real_name'" filter="{ 'real_name': 'text' }">
                                {{user.real_name}}
                            </td>
                            <td data-title="'User name'" sortable="'name'" filter="{ 'name': 'text' }">
                                {{user.name}}
                            </td>
                            <td data-title="'Tasks'" sortable="'task_count'" filter="{ 'task_count': 'text' }">
                                {{user.task_count}}
                            </td>
                            <td data-title="'Total points'" sortable="'total_points'"
                                filter="{ 'total_points': 'text' }">
                                {{user.total_points}}
                            </td>
                        </tr>
                    </table>
                    <a ng-mousedown="csv.generate()" ng-href="{{ csv.link() }}" download="users_{{ docId }}.csv">Export
                        to CSV</a>
                    {% endraw %}
                {% else %}
                    No answerers.
                {% endif %}
            </div>
        {% endif %}

        <div id="pars">
            {% for t in text %}
                <div class="par">
                    {% if 'task_id' in t %}
                        <answerbrowser
                                task-id="{{ t['task_id'] }}">
                        </answerbrowser>
                    {% endif %}
                    <div class="parContent">
                        {{ t['html']|safe }}
                    </div>
                </div>
            {% endfor %}
        </div>

        <!-- Adding question to view. Hidden until creation of question -->
        <question-dialog show='questionShown'>
            <div ng-controller="QuestionController">
                <ng-include src="'../../question'"></ng-include>
            </div>
        </question-dialog>
    </div>

{% endblock %}<|MERGE_RESOLUTION|>--- conflicted
+++ resolved
@@ -99,15 +99,6 @@
                         <!--<input type="button" ng-click="wallRelease($event)" id="detachButton" id="buttonRight"> -->
 
                     </div>
-<<<<<<< HEAD
-                    <div ng-show="showWall">
-                        <textarea id="wallArea" readonly rows="20" cols="100">{{ "{{msg}}" }}</textarea>
-
-                        <div class="wallButtons">
-                            <input id="messagebox" ng-model="newMsg" width="200" ng-keypress="chatEnterPressed($event)"
-                                   ng-readonly="!polling">
-                            <button ng-click="sendMessageEvent(newMsg)">Send</button>
-=======
                     <div ng-show="showWall" class="wall-content">
                         <div class="wall-message-area">
                             <textarea id="wallArea" readonly rows="20" cols="100">{{ "{{msg}}" }}</textarea>
@@ -115,7 +106,6 @@
                         <div class="wall-buttons">
                             <input id="messagebox" ng-model="newMsg" width="200" ng-keypress="chatEnterPressed($event)">
                             <!-- <button ng-click="sendMessageEvent(newMsg)">Send</button> -->
->>>>>>> b2515e58
                             <!-- <input type="checkbox" ng-change="pollChanged()" ng-model="polling">Poll</button> -->
                         </div>
                     </div>
