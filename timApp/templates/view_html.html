--- conflicted
+++ resolved
@@ -1,14 +1,10 @@
 {% extends "base.html" %}
-<<<<<<< HEAD
-{% block title %}{{ doc.name }}{% endblock %}
-=======
 
 {% set teacher_mode = route == "teacher" %}
 {% set lecture_mode = route == "lecture" %}
 {% set slide_mode = route == "slide" %}
 
 {% block title %}{{ doc.title }}{% endblock %}
->>>>>>> 64e211ed
 {% block head %}
     {{ super() }}
     <script src="{{ url_for('static', filename='scripts/checkModules.js') }}"></script>
