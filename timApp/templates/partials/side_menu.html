<tim-sidebar-menu ng-cloak>
    <div ng-init="$ctrl = $parent.$ctrl">
        <div class="btn btn-default btn-sm pull-left" ng-click="$ctrl.showSidebar()" title="Show menu">
            <i class="glyphicon glyphicon-menu-hamburger" title="Click to open sidebar-menu"></i>
        </div>
        <uib-tabset id="menuTabs" active="$ctrl.active" class="hidden-sm hidden-xs">
            {% if not hide_links %}
            <uib-tab index="6" select="$ctrl.bookmarkTabSelected(true)"
                     deselect="$ctrl.bookmarkTabSelected(false)"
                     ng-show="$ctrl.users.isLoggedIn()">
                <uib-tab-heading>
                    <i class="glyphicon glyphicon-bookmark"></i>
                </uib-tab-heading>
                <h5>Bookmarks</h5>
                <bookmarks data="$ctrl.bookmarks"></bookmarks>
            </uib-tab>

            <uib-tab index="1">
                <uib-tab-heading>
                    <i class="glyphicon glyphicon-cog"></i>
                </uib-tab-heading>
                <h5>Customize</h5>
                <a href="/settings">Customize TIM</a>
                {% if route and item.rights.manage %}
                <h5>Document settings</h5>
<<<<<<< HEAD
                <button class="timButton" ng-click="$ctrl.vctrl.editSettingsPars()">Edit settings</button>
                {% endif %}
                <div ng-show="$ctrl.lctrl.lectureSettings.inLecture">
                    <h5>Lecture settings</h5>
                    <div class="checkbox">
                        <label>
                            <input type="checkbox" ng-model="$ctrl.lctrl.lectureSettings.useWall"> Show wall
                        </label>
                    </div>
                    <div ng-show="!isLecturer" class="checkbox">
                        <label>
                            <input type="checkbox" ng-model="$ctrl.lctrl.lectureSettings.useQuestions"> Show questions
                        </label>
                    </div>
                    <div ng-show="$ctrl.lctrl.isLecturer" class="checkbox">
                        <label>
                            <input type="checkbox" ng-model="$ctrl.lctrl.lectureSettings.useAnswers"> Show answers
                        </label>
                    </div>
                    <div ng-show="$ctrl.lctrl.isLecturer" class="checkbox">
                        <label>
                            <input type="checkbox" ng-model="$ctrl.lctrl.lectureSettings.useNotPollingDialog"> Show 'not
                            polling' dialog
                        </label>
                    </div>
=======
                <button class="timButton btn btn-block" ng-click="editSettingsPars()">Edit settings</button>
            {% endif %}
            <!-- TODO: check rights -->
            {% if item %}
                <h5 style="display: inline-block">Print document</h5>
                <a style="display: inline-block" href="https://tim.jyu.fi/view/tim/TIM-ohjeet">
                    <span class="glyphicon glyphicon-question-sign"></span>
                </a>
                <button class="timButton btn btn-block" ng-click="printDocument()">Print document</button><br>
            {% endif %}
            {% if item %}
                <button class="timButton btn btn-block" ng-click="cssPrint()">Browser print</button><br>
            {% endif %}
            <div ng-show="lectureSettings.inLecture">
                <h5>Lecture settings</h5>
                <div class="checkbox">
                    <label>
                        <input type="checkbox" ng-model="lectureSettings.useWall"> Show wall
                    </label>
>>>>>>> 56cb69b9
                </div>
            </uib-tab>
            {% endif %}

            {% if headers %}
            <uib-tab index="0">
                <uib-tab-heading>
                    <i class="glyphicon glyphicon-book"></i>
                </uib-tab-heading>
                <h5>Index <a href="#" title="Go to top" class="pull-right">Go to top</a></h5>
                {% include 'partials/content.html' %}
            </uib-tab>
            {% endif %}

            {% if not hide_links %}
            <uib-tab index="2" ng-show="$ctrl.lctrl.lectureSettings.lectureMode" select="$ctrl.toggleLectures()">
                <uib-tab-heading>
                    <i class="glyphicon glyphicon-education"></i>
                </uib-tab-heading>
                {% raw %}
                <h5>Current Lectures</h5>
                <ul>
                    <li ng-repeat="lecture in $ctrl.currentLecturesList">
                        <a href="{{ lecture.target }}">{{ lecture.lecture_code }}</a>
                        <button ng-if="$ctrl.lctrl.lecture.lecture_id != lecture.lecture_id" style="margin-left: 5px;"
                                value="Join"
                                ng-click="$emit('joinLecture', lecture)">Join
                        </button>
                    </li>
                    <li ng-show="$ctrl.currentLecturesList.length == 0"><p>No current lectures</p></li>
                </ul>
                <h5>Coming Lectures</h5>
                <ul>
                    <li ng-repeat="lecture in $ctrl.futureLecturesList">
                        <a href="{{ lecture.target }}">{{ lecture.lecture_code }}</a>
                    </li>
                    <li ng-show="$ctrl.futureLecturesList.length == 0"><p>No coming lectures</p></li>
                </ul>
                <h5>Past Lectures</h5>
                <ul>
                    <li ng-repeat="lecture in $ctrl.pastLecturesList">
                        <a href="{{ lecture.target }}">{{ lecture.lecture_code }}</a>
                    </li>
                    <li ng-show="$ctrl.pastLecturesList.length == 0"><p>No past lectures</p></li>
                </ul>
                {% endraw %}
            </uib-tab>

            <uib-tab index="4" ng-show="$ctrl.lctrl.lectureSettings.inLecture && !$ctrl.lctrl.isLecturer"
                     select="$ctrl.lctrl.getQuestionManually()">
                <uib-tab-heading>
                    <i class="glyphicon glyphicon-question-sign"></i>
                </uib-tab-heading>
                Loading question manually...
            </uib-tab>

            <uib-tab index="5" ng-show="$ctrl.lctrl.isLecturer && $ctrl.lctrl.lectureSettings.inLecture">
                <uib-tab-heading>
                    <i class="glyphicon glyphicon-user"></i>
                </uib-tab-heading>
                <h5>People logged-in: <span
                        ng-bind="$ctrl.lctrl.lecturerTable.length + $ctrl.lctrl.studentTable.length">None</span></h5>
                {% raw %}
                <h5>Lecturers (<span ng-bind="$ctrl.lctrl.lecturerTable.length">None</span>)</h5>
                <ul>
                    <li ng-repeat="lecturer in $ctrl.lctrl.lecturerTable">
                        {{ lecturer.name }} > {{ lecturer.active }}
                    </li>
                </ul>
                <h5>Students (<span ng-bind="$ctrl.lctrl.studentTable.length">None</span>)</h5>
                <p ng-show="$ctrl.lctrl.lecturerTable.length == 0">No lecturers</p>
                <ul>
                    <li ng-repeat="person in $ctrl.lctrl.studentTable track by $index">
                        {{ person.name }} > {{ person.active }}
                    </li>
                </ul>
                <p ng-show="$ctrl.lctrl.studentTable.length == 0">No students</p>
                {% endraw %}
            </uib-tab>
            {% endif %}
        </uib-tabset>
    </div>
</tim-sidebar-menu><|MERGE_RESOLUTION|>--- conflicted
+++ resolved
@@ -23,8 +23,7 @@
                 <a href="/settings">Customize TIM</a>
                 {% if route and item.rights.manage %}
                 <h5>Document settings</h5>
-<<<<<<< HEAD
-                <button class="timButton" ng-click="$ctrl.vctrl.editSettingsPars()">Edit settings</button>
+                <button class="timButton btn btn-block" ng-click="$ctrl.vctrl.editSettingsPars()">Edit settings</button>
                 {% endif %}
                 <div ng-show="$ctrl.lctrl.lectureSettings.inLecture">
                     <h5>Lecture settings</h5>
@@ -49,28 +48,19 @@
                             polling' dialog
                         </label>
                     </div>
-=======
-                <button class="timButton btn btn-block" ng-click="editSettingsPars()">Edit settings</button>
-            {% endif %}
-            <!-- TODO: check rights -->
-            {% if item %}
-                <h5 style="display: inline-block">Print document</h5>
-                <a style="display: inline-block" href="https://tim.jyu.fi/view/tim/TIM-ohjeet">
-                    <span class="glyphicon glyphicon-question-sign"></span>
-                </a>
-                <button class="timButton btn btn-block" ng-click="printDocument()">Print document</button><br>
-            {% endif %}
-            {% if item %}
-                <button class="timButton btn btn-block" ng-click="cssPrint()">Browser print</button><br>
-            {% endif %}
-            <div ng-show="lectureSettings.inLecture">
-                <h5>Lecture settings</h5>
-                <div class="checkbox">
-                    <label>
-                        <input type="checkbox" ng-model="lectureSettings.useWall"> Show wall
-                    </label>
->>>>>>> 56cb69b9
                 </div>
+                <!-- TODO: check rights -->
+                <div ng-show="$ctrl.vctrl.item && !$ctrl.vctrl.item.isFolder">
+                    <h5 style="display: inline-block">Print document</h5>
+                    <a style="display: inline-block" href="https://tim.jyu.fi/view/tim/TIM-ohjeet">
+                        <span class="glyphicon glyphicon-question-sign"></span>
+                    </a>
+                    <button class="timButton btn btn-block" ng-click="printDocument()">Print document</button>
+                    <br>
+                    <button class="timButton btn btn-block" ng-click="cssPrint()">Browser print</button>
+                    <br>
+                </div>
+
             </uib-tab>
             {% endif %}
 
