--- conflicted
+++ resolved
@@ -1,270 +1,4 @@
 <fieldset class="popUpWindow">
-<<<<<<< HEAD
-   <h1>Create Lecture</h1>
-	<link rel="stylesheet" href="../../static/windowstyle.css">
-	<link rel="stylesheet" type="text/css" media="all" href="../../static/jsDatePick_ltr.min.css" />
-   <div> 
-      <form class="createLecture" id="lectureForm">
-		 <div id="infoFields">
-			 <label for="lectureCode" ">Lecture code:</label>
-			 <input id="lCode" type="text" name="code" size="45" onchange="notEmpty(this)">
-			 <br>
-			 <label for="password">Lecture access code:<br>(Optional)</label>
-			 <input type="text" size="45">
-			 <br>
-		 </div>
-		 <div class="startingTime">
-			 <label id="lbstart" for="startTime">Starting time:</label>
-			 <br>
-			 <br>
-			 <div id="startInfo">
-			   <label for="startDate">Date:</label>
-			   <input type="text" id="startDay" maxlength="2" size="2" placeholder="dd" onchange="isValid(this)" >
-			   <label>.</label>
-			   <input type="text" id="startMonth" maxlength="2" size="2" placeholder="mm" onchange="isValid(this)" >
-			   <label>.</label>
-			   <input type="text" id="startYear" maxlength="4" size="4" placeholder="yyyy" onchange="isValid(this)" >
-			   <input type="button" id="calendarStart" value="...">
-			   <label for="startDate">Time:</label>
-			   <input type="text" id="startHour" name="hour" maxlength="2" size="2" placeholder="hh" onchange="isValid(this)" >
-			   <label>:</label)>
-			   <input type="text" id="startMin" name="min" maxlength="2" size="2" placeholder="mm" onchange="isValid(this)" >
-			</div>
-		</div>
-		 <div class="endingTime">
-			 <label id="lbend" for="endTime">Ending time:</label>
-			 <br>
-			 <br>
-			 <div id="endInfo">
-				<input type="radio" id="dateChosen2" name="stop" onclick="enableDate2()">
-				<label for="useDate">Use date:</label>
-					<div>
-					   <label for="endDate">Date:</label>
-					   <input type="text" id="stopDay" maxlength="2" size="2" placeholder="dd" disabled onchange="isValid(this)">
-					   <label>.</label>
-					   <input type="text" id="stopMonth" maxlength="2" size="2" placeholder="mm" disabled onchange="isValid(this)">
-					   <label>.</label>
-					   <input type="text" id="stopYear" maxlength="4" size="4" placeholder="yyyy" disabled onchange="isValid(this)">
-					   <input type="button" id="calendarStop" value="..." disabled>
-					   <label for="startDate">Time:</label>
-					   <input type="text" id="stopHour" name="hour" maxlength="2" size="2" placeholder="hh" disabled onchange="isValid(this)">
-					   <label>:</label)>
-					   <input type="text" id="stopMin" name="min" maxlength="2" size="2" placeholder="mm" disabled onchange="isValid(this)">
-					</div>
-				 <br>
-				 <input type="radio" id="durationChosen" name="stop" onclick="enableDue2()">
-				 <label for="useTime">Duration:</label>
-					<div>
-					   <label for="hours">Hours:</label>
-					   <input id="hours2" type="text" name="hour" maxlength="2" size="2" disabled onchange="isValid(this)">
-					   <label for="mins">Min:</label>
-					   <input id="mins2" type="text" name="min" maxlength="2" size="2" disabled onchange="isValid(this)">
-					</div>
-				 <br>
-			 </div>
-		 </div>
-		 <div>
-			<p id="errorMessage"></p>
-		 </div>
-		 <div class="buttons">
-			 <button id ="btnSubmitLecture" type="button" onclick="submitLecture()">Submit</button>
-			 <button type="button"  onclick="cancelCreation()">Cancel</button>
-		 </div>
-	  </form>
-   </div>
- </fieldset>
- 
-<script type="text/javascript" src="/../../static/scripts/jsDatePick.full.1.3.js"></script> 
-<script>
-	/*Function for enabling fields and buttons for "Use date" and disabling them for "Duration".*/
-	function enableDate2() {
-	
-		var hours = parseInt(document.getElementById("startHour").value) + 2;
-		
-		document.getElementById("stopDay").value = document.getElementById("startDay").value;
-		document.getElementById("stopMonth").value = document.getElementById("startMonth").value;
-		document.getElementById("stopYear").value = document.getElementById("startYear").value;
-		document.getElementById("stopMin").value = document.getElementById("startMin").value;
-		document.getElementById("stopHour").value = hours;	
-		
-		document.getElementById("stopDay").disabled = false;
-		document.getElementById("stopMonth").disabled = false;
-		document.getElementById("stopYear").disabled = false;
-		document.getElementById("stopHour").disabled = false;
-		document.getElementById("stopMin").disabled = false;
-		document.getElementById("calendarStop").disabled = false;
-		document.getElementById("hours2").disabled = true;
-		document.getElementById("mins2").disabled = true;
-		document.getElementById("hours2").value = "";
-		document.getElementById("mins2").value = "";
-		defInputStyle(document.getElementById("hours2"));
-		defInputStyle(document.getElementById("mins2"));
-		
-		defInputStyle(document.getElementById("lbend"));
-	}
-	
-	/*Function for enabling fields and buttons for "Duration" and disabling them for "Use date".*/
-	function enableDue2() {
-		document.getElementById("hours2").disabled = false;
-		document.getElementById("mins2").disabled = false;
-		document.getElementById("stopDay").value = "";
-		document.getElementById("stopMonth").value = "";
-		document.getElementById("stopYear").value = "";
-		document.getElementById("stopHour").value = "";
-		document.getElementById("stopMin").value = "";
-		document.getElementById("stopDay").disabled = true;
-		document.getElementById("stopMonth").disabled = true;
-		document.getElementById("stopYear").disabled = true;
-		document.getElementById("stopHour").disabled = true;
-		document.getElementById("stopMin").disabled = true;
-		document.getElementById("calendarStop").disabled = true;
-		defInputStyle(document.getElementById("stopDay"));
-		defInputStyle(document.getElementById("stopMonth"));
-		defInputStyle(document.getElementById("stopYear"));
-		defInputStyle(document.getElementById("stopHour"));
-		defInputStyle(document.getElementById("stopMin"));
-		
-		defInputStyle(document.getElementById("lbend"));
-	}
-	
-	/*Function for checking that elements value isn't empty.*/
-	function notEmpty(element) {
-		if (element.value == "") {
-			element.style.border = "1px solid red";
-			element.title = "This field can't be empty.";
-			errors++;
-		} else {
-			defInputStyle(element);
-		} 
-		
-	}
-		
-	/*Function for showing the error message.*/
-	function showErrorMessage() {
-		document.getElementById("errorMessage").innerHTML = "Errors in the form. Please, correct the fields marked with red to continue.";
-	}
-	
-	/*Function for checking that input is a number.*/
-	function isValid(element) {
-		if (isNaN(element.value) == true) {
-			element.style.border = "1px solid red";
-			element.title = "Use a number.";
-			errors++;
-		}
-		else {
-			notEmpty(element);
-		}
-	}
-	
-	/*Removes error style from element (red border around field).*/
-	function defInputStyle(element) {
-		element.style.border = "";
-		element.title = "";
-	}
-	
-	/*Function for checking that hours are correct (between 0 and 23).*/
-	function isHour(element) {
-		if (element.value > 23 || element.value < 0) {
-			element.style.border = "1px solid red";
-			element.title = "Hour has to be between 0 and 23.";
-			showErrorMessage();
-		}
-	}
-	
-	/*Function for checking that minutes are correct (between 0 and 59).*/
-	function isMinute(element) {
-		if (element.value > 59 || element.value < 0) {
-			element.style.border = "1px solid red";
-			element.title = "Minutes has to be between 0 and 59.";
-			showErrorMessage();
-		}
-	}
-	
-	/*Function for checking that number is positive.*/
-	function isPositiveNumber(element) {
-		if (element.value < 0) {
-			element.style.border = "1px solid red";
-			element.title = "Number has to be positive.";
-			showErrorMessage();
-		}
-	}
-	
-	/*Function for creating a new lecture and error checking.*/
-	function submitLecture() {
-		var elements = [ 	document.getElementById("startDay"),
-						document.getElementById("startMonth"),
-						document.getElementById("startYear"),
-						document.getElementById("startHour"),
-						document.getElementById("startMin"),
-						document.getElementById("stopDay"),
-						document.getElementById("stopMonth"),
-						document.getElementById("stopYear"),
-						document.getElementById("stopHour"),
-						document.getElementById("stopMin"),
-						document.getElementById("hours2"),
-						document.getElementById("mins2")];
-		
-		var i;
-		/*Checks if there are errors in input.*/
-		for (i = 0; i < elements.length; i++ ) {
-			if (elements[i].style.border == "1px solid red") {
-				showErrorMessage();
-			} 
-			else document.getElementById("errorMessage").innerHTML = "";
-		}
-		/*This checks that "lecture code"-field is not empty.*/
-		if (document.getElementById("lCode").value == "") {
-			document.getElementById("lCode").style.border = "1px solid red";
-			document.getElementById("lCode").title = "You must type in something.";
-			showErrorMessage();
-		} else defInputStyle(document.getElementById("lCode"));
-		/*This checks that either "Use date" or "Duration" is chosen for ending time.*/
-		if (document.getElementById("dateChosen2").checked == false && document.getElementById("durationChosen").checked == false) {
-			document.getElementById("lbend").style.border = "1px solid red";
-			document.getElementById("lbend").title = "You must select something.";
-			showErrorMessage();
-		} else defInputStyle(document.getElementById("lbend"));
-		/*Checks that hours in starting and ending time are between 0 and 23.
-		Checks that minutes in starting and ending time are between 0 and 59*/
-		isHour(elements[3]);
-		isMinute(elements[4]);
-		if (document.getElementById("dateChosen2").checked == true) {
-			isHour(elements[8]);
-			isMinute(elements[9]);
-		}
-		g_globalObject.closeCalendar();
-		g_globalObject2.closeCalendar();
-		
-		if (document.getElementById("errorMessage").innerHTML == "") document.getElementById("startLecturedialog").style.display = "none";
-	}
-	
-	/*Function for cancelling the lecture creation.*/
-	function cancelCreation() {
-		var elementsToClear = [ document.getElementById("lCode"),
-								document.getElementById("lbend"),
-								document.getElementById("startDay"),
-								document.getElementById("startMonth"),
-								document.getElementById("startYear"),
-								document.getElementById("startHour"),
-								document.getElementById("startMin"),
-								document.getElementById("stopDay"),
-								document.getElementById("stopMonth"),
-								document.getElementById("stopYear"),
-								document.getElementById("stopHour"),
-								document.getElementById("stopMin"),
-								document.getElementById("hours2"),
-								document.getElementById("mins2")];
-		var i;
-		for (i = 0; i < elementsToClear.length; i++ ) {
-			defInputStyle(elementsToClear[i]);
-		}
-		document.getElementById("startLecturedialog").style.display = "none";
-		document.getElementById("errorMessage").innerHTML = "";
-		document.getElementById("lectureForm").reset();
-		g_globalObject.closeCalendar();
-		g_globalObject2.closeCalendar();
-	}
-=======
     <h1>Create Lecture</h1>
     <link rel="stylesheet" href="../../static/windowstyle.css">
     <link rel="stylesheet" type="text/css" media="all" href="../../static/jsDatePick_ltr.min.css"/>
@@ -310,7 +44,6 @@
                 <div id="endInfo">
                     <input type="radio" id="dateChosen2" name="stop" ng-click="enableDate2()" ng-model="dateChosen">
                     <label for="useDate">Use date:</label>
->>>>>>> 80b7b409
 
                     <div>
                         <label for="endDate">Date:</label>
