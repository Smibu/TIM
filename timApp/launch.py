--- conflicted
+++ resolved
@@ -1,71 +1,68 @@
-import os
-import shutil
-import multiprocessing
-import dumboclient
-import initdb2
-import tim
-import ephemeralclient
-import sys
-import subprocess
-from filemodehelper import change_permission_and_retry
-
-scripts_path = os.path.join('static', 'scripts')
-bower_path = os.path.join(scripts_path, 'bower_components')
-bower_src = '/bower_components'
-
-
-def copy_bower_libs():
-    """Copies bower libraries from TIM's Docker image to static/scripts."""
-    if os.path.exists(bower_path):
-        shutil.rmtree(bower_path, onerror=change_permission_and_retry)
-    print('Copying bower libs to static/scripts...', end="")
-    sys.stdout.flush()
-    shutil.copytree(bower_src, bower_path)
-    print(' Done.')
-
-if __name__ == '__main__':
-    if not os.path.exists(scripts_path):
-        raise Exception('static/scripts directory does not seem to exist, '
-                        'make sure the working directory is correct')
-    if not os.path.exists(bower_path):
-        if os.path.exists(bower_src):
-            copy_bower_libs()
-        else:
-            print('You may want to run inside docker first or copy bower libs to static/scripts if there are errors.')
-    elif os.path.exists(bower_src):
-        expected_files = set(os.listdir(bower_src))
-        actual_files = set(os.listdir(bower_path))
-        if actual_files != expected_files:
-            print('actual bower files differ from expected ones, copying bower libs again')
-            copy_bower_libs()
-    else:
-        print('Not running inside docker, skipping bower check.')
-    ephemeral_started = False
-    dumbo_started = False
-    try:
-        if not os.environ.get("WERKZEUG_RUN_MAIN") == "true":
-            p = ephemeralclient.launch_ephemeral(ignore_signals='pudb' in sys.modules)
-            d = dumboclient.launch_dumbo()
-            ephemeral_started = True
-            dumbo_started = True
-        initdb2.initialize_database()
-        initdb2.update_database()
-<<<<<<< HEAD
-        if len(sys.argv) <= 1:
-            print('Starting without gunicorn.')
-            tim.start_app()
-        elif sys.argv[1] == '--with-gunicorn':
-            print('Starting with gunicorn. CPUs available: {}'.format(multiprocessing.cpu_count()))
-            p = subprocess.Popen(["gunicorn", "--config", "gunicornconf.py", "tim:app"])
-            p.wait()
-        else:
-            raise Exception('Unknown command line argument: ' + sys.argv[1])
-=======
-        initdb2.initialize_temp_database()
-        tim.start_app()
->>>>>>> 7786a5ab
-    finally:
-        if ephemeral_started:
-            p.kill()
-        if dumbo_started:
-            d.kill()
+import os
+import shutil
+import multiprocessing
+import dumboclient
+import initdb2
+import tim
+import ephemeralclient
+import sys
+import subprocess
+from filemodehelper import change_permission_and_retry
+
+scripts_path = os.path.join('static', 'scripts')
+bower_path = os.path.join(scripts_path, 'bower_components')
+bower_src = '/bower_components'
+
+
+def copy_bower_libs():
+    """Copies bower libraries from TIM's Docker image to static/scripts."""
+    if os.path.exists(bower_path):
+        shutil.rmtree(bower_path, onerror=change_permission_and_retry)
+    print('Copying bower libs to static/scripts...', end="")
+    sys.stdout.flush()
+    shutil.copytree(bower_src, bower_path)
+    print(' Done.')
+
+if __name__ == '__main__':
+    if not os.path.exists(scripts_path):
+        raise Exception('static/scripts directory does not seem to exist, '
+                        'make sure the working directory is correct')
+    if not os.path.exists(bower_path):
+        if os.path.exists(bower_src):
+            copy_bower_libs()
+        else:
+            print('You may want to run inside docker first or copy bower libs to static/scripts if there are errors.')
+    elif os.path.exists(bower_src):
+        expected_files = set(os.listdir(bower_src))
+        actual_files = set(os.listdir(bower_path))
+        if actual_files != expected_files:
+            print('actual bower files differ from expected ones, copying bower libs again')
+            copy_bower_libs()
+    else:
+        print('Not running inside docker, skipping bower check.')
+    ephemeral_started = False
+    dumbo_started = False
+    try:
+        if not os.environ.get("WERKZEUG_RUN_MAIN") == "true":
+            p = ephemeralclient.launch_ephemeral(ignore_signals='pudb' in sys.modules)
+            d = dumboclient.launch_dumbo()
+            ephemeral_started = True
+            dumbo_started = True
+        initdb2.initialize_database()
+        initdb2.update_database()
+        if len(sys.argv) <= 1:
+            print('Starting without gunicorn.')
+            tim.start_app()
+        elif sys.argv[1] == '--with-gunicorn':
+            print('Starting with gunicorn. CPUs available: {}'.format(multiprocessing.cpu_count()))
+            p = subprocess.Popen(["gunicorn", "--config", "gunicornconf.py", "tim:app"])
+            p.wait()
+        else:
+            raise Exception('Unknown command line argument: ' + sys.argv[1])
+        initdb2.initialize_temp_database()
+        tim.start_app()
+    finally:
+        if ephemeral_started:
+            p.kill()
+        if dumbo_started:
+            d.kill()