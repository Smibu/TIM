--- conflicted
+++ resolved
@@ -23,11 +23,8 @@
     lazy_key = 'lazy'
     hide_links_key = 'hide_links'
     point_sum_rule_key = 'point_sum_rule'
-<<<<<<< HEAD
     max_points_key = 'max_points'
-=======
     live_updates_key = 'live_updates'
->>>>>>> 235a2b12
 
     @classmethod
     def is_valid_paragraph(cls, par):
@@ -181,10 +178,8 @@
     def point_sum_rule(self, default=None):
         return self.__dict.get(self.point_sum_rule_key, default)
 
-<<<<<<< HEAD
     def max_points(self, default=None):
         return self.__dict.get(self.max_points_key, default)
-=======
+
     def live_updates(self, default=None):
-        return self.__dict.get(self.live_updates_key, default)
->>>>>>> 235a2b12
+        return self.__dict.get(self.live_updates_key, default)