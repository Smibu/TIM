--- conflicted
+++ resolved
@@ -21,14 +21,7 @@
 
 @dataclass
 class MessageOptions:
-<<<<<<< HEAD
     # Options regarding TIM messages
-=======
-    #Options regarding TIM messages
-    recipients: List[str] # VIESTIM: find recipient by email or some other identifier?
-    messageSubject: str
-    messageBody: str
->>>>>>> 076b9c06
     messageChannel: bool
     important: bool
     isPrivate: bool
@@ -38,17 +31,13 @@
     reply: bool
     sender: str
     senderEmail: str
-<<<<<<< HEAD
-    replyAll: Optional[bool] = None  # VIESTIM: ignore this if !reply
-=======
->>>>>>> 076b9c06
     expires: Optional[datetime] = None
 
 
 @dataclass
 class MessageBody:
-    emailbody: str
-    emailsubject: str
+    messageBody: str
+    messageSubject: str
     recipients: List[str]  # VIESTIM: find recipient by email or some other identifier?
 
 
@@ -89,14 +78,14 @@
                       title="Messages",
                       creation_opts=FolderCreationOptions(apply_default_rights=True))
 
-    message_subject = message_body.emailsubject
+    message_subject = message_body.messageSubject
 
     message_doc = create_document(f'{message_folder_path}/{remove_path_special_chars(message_subject)}',
                                   message_subject)
 
     message_doc.document.add_paragraph(f'# {message_subject}')
     message_doc.document.add_paragraph(f'**From:** {sender.name}, {sender.email}')
-    message_par = message_doc.document.add_paragraph(message_body.emailbody)
+    message_par = message_doc.document.add_paragraph(message_body.messageBody)
 
     tim_message.doc_id = message_doc.id
     tim_message.par_id = message_par.get_id()
