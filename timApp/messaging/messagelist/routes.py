from dataclasses import dataclass, field
from typing import List, Optional

from flask import Response
from sqlalchemy.orm.exc import NoResultFound  # type: ignore

from timApp.auth.accesshelper import verify_logged_in
from timApp.auth.sessioninfo import get_current_user_object
from timApp.document.create_item import create_document
from timApp.document.docinfo import DocInfo
from timApp.folder.folder import Folder
from timApp.item.block import Block
from timApp.messaging.messagelist.emaillist import EmailListManager, get_list_ui_link, create_new_email_list, \
    delete_email_list, check_emaillist_name_requirements
from timApp.messaging.messagelist.emaillist import get_email_list_by_name, add_email
from timApp.messaging.messagelist.listoptions import ListOptions, ArchiveType, ReplyToListChanges
from timApp.messaging.messagelist.messagelist_models import MessageListModel, Channel
from timApp.messaging.messagelist.messagelist_models import MessageListTimMember, get_members_for_list
from timApp.messaging.messagelist.messagelist_utils import check_messagelist_name_requirements
from timApp.timdb.sqa import db
from timApp.util.flask.requesthelper import RouteException
from timApp.util.flask.responsehelper import json_response, ok_response
from timApp.util.flask.typedblueprint import TypedBlueprint
from timApp.util.utils import remove_path_special_chars

messagelist = TypedBlueprint('messagelist', __name__, url_prefix='/messagelist')


@messagelist.route('/createlist', methods=['POST'])
def create_list(options: ListOptions) -> Response:
    """Handles creating a new message list.

    :param options All options regarding establishing a new message list.
    :return: A Response with the list's management doc included. This way the creator can re-directed to the list's
    management page directly.
    """
    # VIESTIM: We assume here that email list will be created alongside message list. This might not be the case.
    verify_logged_in()
    # Current user is set as the default owner.
    owner = get_current_user_object()

    options.listname = options.listname.strip()

    manage_doc = new_list(options)
    create_new_email_list(options, owner)

    return json_response(manage_doc)


@messagelist.route("/checkname/<string:name_candidate>", methods=['GET'])
def check_name(name_candidate: str) -> Response:
    """Check if name candidate meets requirements.

    If name checking fails at any point, an exception is raised and that exception is delivered to the client. If all
    checks succeed, then just return an OK response.

    :param name_candidate: Possible name for message/email list. Should either be a name for a list or a fully qualifed
    domain name for (email) list. In the latter case we also check email list specific name requirements.
    """
<<<<<<< HEAD
    normalized_name = name_candidate.strip()
    name, sep, domain = normalized_name.partition("@")
    msg_list_exists = MessageListModel.name_exists(name)
    if msg_list_exists:
        raise RouteException(f"Message list with name {name} already exists.")
=======

    name, sep, domain = name_candidate.partition("@")
    check_messagelist_name_requirements(name)
>>>>>>> 25ce670a
    if sep:
        # If character '@' is found, we check email list specific name requirements.
        check_emaillist_name_requirements(name, domain)
    return ok_response()


@messagelist.route("/domains", methods=['GET'])
def domains() -> Response:
    """ Send possible domains for a client, if such exists.

    :return: If domains exists, return them as an array. If there are no domains, return an empty array.
    """
    possible_domains: List[str] = EmailListManager.get_domain_names()

    return json_response(possible_domains)


@messagelist.route("/deletelist", methods=['DELETE'])
def delete_list(listname: str, domain: str) -> Response:
    """Delete message/email list. List name is provided in the request body.

    :param domain: If an empty string, message list is not considered to have a domain associated and therefore doesn't
     have an email list. If this is an unempty string, then an email list is excpected to also exist.
    :param listname: The list to be deleted. If the name does not contain '@', just delete  a message list. If it
     contains '@', we delete a message list and the corresponding email list.
    :return: A string describing how the operation went.
    """
    verify_logged_in()
    # TODO: Verify that the deleter is an owner of the message list.
    msg_list = MessageListModel.get_list_by_name_exactly_one(listname)
    # list_domain = msg_list.email_list_domain
    # TODO: Put message list deletion here.
    if domain:
        # A domain is given, so we are also looking to delete an email list.
        # VIESTIM: Perform a soft deletion for now.
        delete_email_list(f"{listname}@{domain}")
    return ok_response()


def new_list(list_options: ListOptions) -> DocInfo:
    """Adds a new message list into the database and creates the list's management doc.

    :param list_options: The list information for creating a new message list.
    :return: The management document.
    """
    # VIESTIM: Check creation permission? Or should it be in the calling view function?
    msg_list = MessageListModel(name=list_options.listname, archive=list_options.archive)
    db.session.add(msg_list)

    doc_info = create_management_doc(msg_list, list_options)

    db.session.commit()
    return doc_info


message_list_doc_prefix = "/messagelists"
message_list_archive_prefix = "/archives"


def create_management_doc(msg_list_model: MessageListModel, list_options: ListOptions) -> DocInfo:
    # TODO: Document should reside in owner's personal path.

    # VIESTIM: The management document is created on the message list creator's personal folder. This might be a good
    #  default, but if the owner is someone else than the creator then we have to handle that.

    # VIESTIM: We'll err on the side of caution and make sure the path is safe for the management doc.
    path_safe_list_name = remove_path_special_chars(list_options.listname)
    path_to_doc = f'/{message_list_doc_prefix}/{path_safe_list_name}'

    doc = create_document(path_to_doc, list_options.listname)

    # VIESTIM: We add the admin component to the document. This might have to be changed if the component is turned
    #  into a plugin.

    admin_component = """#- {allowangular="true"}
<tim-message-list-admin></tim-message-list-admin>
    """
    doc.document.add_text(admin_component)

    # Set the management doc for the message list.
    msg_list_model.manage_doc_id = doc.id

    return doc


@messagelist.route("/getlist/<int:document_id>", methods=['GET'])
def get_list(document_id: int) -> Response:
    """Get the information for a message list.

    :param document_id: ID for message list's admin document.
    :return: ListOptions with the list's information.
    """
    msg_list = MessageListModel.get_list_by_manage_doc_id(document_id)
    list_options = ListOptions(
        listname=msg_list.name,
        listInfo=msg_list.info,
        listDescription=msg_list.description,
        notifyOwnerOnListChange=msg_list.notify_owner_on_change,
        # VIESTIM: We need a better way of either querying or inferring list's (possible) domain. For the time being,
        #  here is a placeholder.
        domain="tim.jyu.fi",
        archive=msg_list.archive,
        htmlAllowed=True,
        defaultReplyType=ReplyToListChanges.NOCHANGES
    )
    if msg_list.email_list_domain:
        list_options.emailAdminURL = get_list_ui_link(msg_list.name)
    return json_response(list_options)


@messagelist.route("/addmember", methods=['POST'])
def add_member(memberCandidates: List[str], msgList: str) -> Response:
    from timApp.user.user import User  # Local import to avoid cyclical imports.

    try:
        msg_list = MessageListModel.get_list_by_name_exactly_one(msgList)
    except NoResultFound:
        raise RouteException(f"There is no list named {msgList}")

    # TODO: Implement checking whether or not users are just added to a list (like they are now) or they are invited
    #  to a list (requires link generation and other things).

    # TODO: Check if there is an email list attached to the message list.
    em_list = None
    if msg_list.email_list_domain is not None:
        em_list = get_email_list_by_name(msg_list.name, msg_list.email_list_domain)

    for member_candidate in memberCandidates:
        u = User.get_by_name(member_candidate.strip())
        if u is not None:
            # The name given was an existing TIM user.
            new_tim_member = MessageListTimMember()
            new_tim_member.message_list_id = msg_list.id
            new_tim_member.group_id = u.get_personal_group().id
            # VIESTIM: For convenience sake just add these. Figure out list rights at a later date. Everyone loves a
            #  bit of technical debt, don't they?
            new_tim_member.delivery_right = True
            new_tim_member.send_right = True
            db.session.add(new_tim_member)

            # VIESTIM: Get user's email and add it to list's email list.
            if em_list is not None:
                user_email = u.email  # TODO: Search possible additional emails.
                # TODO: Needs pre confirmation check from whoever adds members to a list on the client side. Now a
                #  placeholder value of True.
                add_email(em_list, user_email, email_owner_pre_confirmation=True, real_name=u.real_name,
                          send_right=new_tim_member.send_right, delivery_right=new_tim_member.delivery_right)

        # TODO: If member_candidate is a user group, what do? Add as is or open it to individual users?

        # TODO: If member candidate is not a user, or a user group, then we assume an external member. Add external
        #  members.

    db.session.commit()

    return ok_response()


@dataclass
class MemberInfo:
    """Wrapper for information about a member on a message list."""
    name: str
    sendRight: bool
    deliveryRight: bool
    email: str


@messagelist.route("/getmembers/<list_name>", methods=['GET'])
def get_members(list_name: str) -> Response:
    """Get members belonging to a certain list.

    :param list_name:
    :return:
    """
    from timApp.user.usergroup import UserGroup

    msg_list = MessageListModel.get_list_by_name_exactly_one(list_name)
    members = get_members_for_list(msg_list)
    list_members: List[MemberInfo] = []
    for member in members:
        if member.tim_member:
            gid = member.tim_member[0].group_id
            ug = UserGroup.query.filter_by(id=gid).one()
            if len(ug.users) == 1:
                # VIESTIM: This should be the user's personal user group.
                u = ug.users[0]
                mi = MemberInfo(name=u.real_name, email=u.email, sendRight=member.send_right,
                                deliveryRight=member.delivery_right)
            else:
                # VIESTIM: If the user group wasn't a personal user group, we have a group individuals on our hands.
                #  We probably don't need to return it, or if we do we need to return it somehow separately.
                pass
        else:
            # If we are here, we have an external member.
            mi = MemberInfo(name="External member", email=member.external_member.email_address,
                            sendRight=member.send_right, deliveryRight=member.delivery_right)
        list_members.append(mi)

    return json_response(list_members)


@dataclass
class Message:
    # Meta information about where this message belongs to.
    message_list_name: str
    domain: Optional[str]
    message_channel: Channel = field(metadata={'by_value': True})

    # Header information
    sender: str
    reply_to: Optional[str]
    recipients: List[str]
    title: str

    # Message body
    message_body: str


@messagelist.route("/archive", methods=['POST'])
def archive(message: Message) -> Response:
    """Archive a message sent to a message list.

    :param message: The message to be archived.
    :return: Return OK response if everything went smoothly.
    """
    # VIESTIM: This view function has not been tested yet.

    msg_list = MessageListModel.get_list_by_name_first(message.message_list_name)

    if msg_list is None:
        raise RouteException(f"No message list with name {message.message_list_name} exists.")

    # TODO: Check rights to message list?

    archive_policy = msg_list.archive_policy

    # TODO: Check if this message list is archived at all in the first place, or if the message has had some special
    #  value that blocks archiving. Think X-No-Archive header on emails.
    if archive_policy is ArchiveType.NONE:
        raise RouteException("This list doesn't archive messages.")

    # TODO: If there are multiple messages with same title, differentiate them.
    archive_title = message.title
    archive_path = f"{message_list_archive_prefix}/{remove_path_special_chars(archive_title)}"

    # Archive folder for message list.
    archive_folder = Folder.find_by_location(archive_path, msg_list.name)

    archive_doc = create_document(archive_path, archive_title)

    # Set header information for archived message.
    archive_doc.document.add_text(f"Title: {message.title}")
    archive_doc.document.add_text(f"Sender: {message.sender}")
    archive_doc.document.add_text(f"Recipients: {message.recipients}")

    # Set message body for archived message.
    archive_doc.document.add_text(f"{message.message_body}")

    # From the archive folder, query all documents, sort them by created attribute. We do this to get the previously
    # newest archived message, before we create a archive document for newest message.
    all_archived_messages = []
    if archive_folder is not None:
        all_archived_messages = archive_folder.get_all_documents()
    else:
        # TODO: Set folder's owners to be message list's owners.
        manage_doc_block = Block.query.filter_by(id=msg_list.manage_doc_id).one()
        owners = manage_doc_block.owners()
        Folder.create(archive_path, owner_groups=owners, title=f"{msg_list.name}")

    if len(all_archived_messages) > 1:
        sorted_messages = sorted(all_archived_messages, key=lambda document: document.block.created, reverse=True)
        previous_doc = sorted_messages[1]

        # Set footer information for archived message. Footer information is not set for the very first message,
        # it get's it's link to next message when a second message is archived.

        # VIESTIM: Do we need other type of URL to previous_doc and archive_doc? Is url attribute enough?
        previous_doc_title = "Previous message"
        previous_doc_link = f"{previous_doc.url}"
        previous_message_link = f"[{previous_doc_title}]({previous_doc_link})"
        archive_doc.document.add_text(f"{previous_message_link}")

        next_doc_title = "Next message"
        next_doc_link = f"{archive_doc.url}"
        previous_doc.document.add_text(f"[{next_doc_title}]({next_doc_link})")

    # TODO: Set proper rights to the document. The message sender owns the document. Owners of the list get at least a
    #  view right. Other rights depend on the message list's archive policy.

    return ok_response()<|MERGE_RESOLUTION|>--- conflicted
+++ resolved
@@ -57,17 +57,10 @@
     :param name_candidate: Possible name for message/email list. Should either be a name for a list or a fully qualifed
     domain name for (email) list. In the latter case we also check email list specific name requirements.
     """
-<<<<<<< HEAD
+
     normalized_name = name_candidate.strip()
-    name, sep, domain = normalized_name.partition("@")
-    msg_list_exists = MessageListModel.name_exists(name)
-    if msg_list_exists:
-        raise RouteException(f"Message list with name {name} already exists.")
-=======
-
     name, sep, domain = name_candidate.partition("@")
     check_messagelist_name_requirements(name)
->>>>>>> 25ce670a
     if sep:
         # If character '@' is found, we check email list specific name requirements.
         check_emaillist_name_requirements(name, domain)
