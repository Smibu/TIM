import re
from dataclasses import dataclass
from typing import List, Optional
from urllib.error import HTTPError

from mailmanclient import Client, MailingList, Domain, Member

from timApp.messaging.messagelist.listoptions import ListOptions, mailman_archive_policy_correlate, reply_to_munging
from timApp.tim_app import app
from timApp.user.user import User
from timApp.util.flask.requesthelper import NotExist, RouteException
from timApp.util.logger import log_warning, log_info
from tim_common.marshmallow_dataclass import class_schema


@dataclass
class MailmanConfig:
    MAILMAN_URL: Optional[str]
    MAILMAN_USER: Optional[str]
    MAILMAN_PASS: Optional[str]

    def __bool__(self) -> bool:
        return bool(self.MAILMAN_URL and self.MAILMAN_USER and self.MAILMAN_PASS)


config: MailmanConfig = class_schema(MailmanConfig)().load(app.config, unknown="EXCLUDE")
_client = Client(config.MAILMAN_URL, config.MAILMAN_USER, config.MAILMAN_PASS) if config else None
"""
A client object to utilize Mailman's REST API. Poke directly only when necessary, otherwise use via EmailListManager 
class. If this is None, mailmanclient-library has not been configured for use.
"""

# Test mailmanclient's initialization.
if not _client:
    log_warning("No mailman configuration found, no email support will be enabled.")
else:
    log_info("Mailman connection configured.")


# TODO: Test connection somehow?

# TODO: Handle situations where we can't contact Mailman server.

@dataclass
class EmailListManager:
    """Functionality for chosen email list management system Mailman 3. Handels everything else except things
    specific to existing email lists."""

    domains: List[str]
    """Possible domains which can be used with our instance of Mailman."""

    @staticmethod
    def check_name_availability(name_candidate: str, domain: str) -> None:
        """Search for a name from the pool of used email list names.

        Raises a RouteException if no connection was ever established with the Mailman server via mailmanclient.
        Re-raises HTTPError if something went wrong with the query from the server.

        :param domain: Domain to search for lists, which then are used to check name availability.
        :param name_candidate: The name to search for.
        """
        if _client is None:
            raise RouteException("No connection with email list server established.")
        try:
            d = _client.get_domain(domain)
            mlists: List[MailingList] = d.get_lists()
            fqdn_name_candidate = name_candidate + "@" + domain
            for name in [mlist.fqdn_listname for mlist in mlists]:
                if fqdn_name_candidate == name:
                    raise RouteException("Name is already in use.")
        except HTTPError:
            # VIESTIM: Should we just raise the old error or inspect it closer? Now raise old error.
            raise  # "Connection to server failed."

    @staticmethod
    def check_name_requirements(name_candidate: str, domain: str) -> None:
        """Checks name requirements specific for email list.

        If at any point a name requirement check fails, then an exception is raised an carried to the client. If all
        name requirements are met, then succeed silently.

        :param domain: Domain to search for lists.
        :param name_candidate: Name to check against naming rules.
        """
        em = EmailListManager

        # Check name is available.
        em.check_name_availability(name_candidate, domain)

        # Check if name is some reserved name.
        em.check_reserved_names(name_candidate)

        # Check name against name rules. These rules are also checked client-side.
        # VIESTIM: When other message list functionality exists, move this rule check there.
        em.check_name_rules(name_candidate)

        # If we are here, name can be used by the user.

    @staticmethod
    def check_reserved_names(name_candidate: str) -> None:
        """
        Check a name candidate against reserved names, e.g. postmaster. Raises a RouteException if the name candidate
        is a reserved name. If name is not reserved, the method succeeds silently.

        :param name_candidate: The name to be compared against reserved names.
        """
        # TODO: Implement a smarter query for reserved names. Now only compare against simple list for prototyping
        #  purposes. Maybe an external config file for known reserved names or something like that?
        #  Is it possible to query reserved names e.g. from Mailman or it's server?
        reserved_names: List[str] = ["postmaster", "listmaster", "admin"]
        if name_candidate in reserved_names:
            raise RouteException(f"Name {name_candidate} is a reserved name and cannot be used.")

    @staticmethod
    def get_domain_names() -> List[str]:
        """Returns a list of all domain names.

        :return: A list of possible domain names.
        """
        if _client is None:
            return []
        try:
            domains: List[Domain] = _client.domains
            domain_names: List[str] = [domain.mail_host for domain in domains]
            return domain_names
        except HTTPError:
            return []

    @staticmethod
    def create_new_list(list_options: ListOptions, owner: User) -> None:
        """Create a new email list with proper initial options set.

        :param owner: Who owns this list.
        :param list_options: Options for message lists, here we use the options necessary for email list creation.
        :return:
        """
        if _client is None:
            return
        if EmailListManager.check_name_availability(list_options.listname, list_options.domain):
            try:
                domain: Domain = _client.get_domain(list_options.domain)
                email_list: MailingList = domain.create_list(list_options.listname)
                # VIESTIM: All lists created through TIM need an owner, and owners need email addresses to control
                #  their lists on Mailman.
<<<<<<< HEAD
                email_list.add_owner(list_options.ownerEmail)
=======
                email_list.add_owner(owner.email)

                # VIESTIM: Sometimes Mailman gets confused how mail is supposed to be interpreted, and with some
                #  email client's different interpretation with Mailman's email coding templates (e.g. list
                #  information footers) may appear as attachments. We fix it by setting header and footer for all new
                #  lists explicitly.

                # VIESTIM: We build the URI in case because not giving one is interpreted by Mailman as deleting the
                #  template form the list.

                list_id = email_list.rest_data['list_id']
                template_base_uri = "http://localhost/postorius/api/templates/list/" \
                                    f"{list_id}"

                footer_uri = f"{template_base_uri}/list:member:regular:footer"
                header_uri = f"{template_base_uri}/list:member:regular:header"

                # VIESTIM: These templates don't actually exist, but non-existing templates are substituted with
                #  empty strings and that should still fix the broken coding leading to attachments issue.
                email_list.set_template("list:member:regular:footer", footer_uri)
                email_list.set_template("list:member:regular:header", header_uri)
>>>>>>> 1d99d522

                # settings-attribute is a dict.
                mlist_settings = email_list.settings

                # Make sure lists aren't advertised by accident by defaulting to not advertising them. Owner switches
                # advertising on if they so choose.
                mlist_settings["advertised"] = False

                mlist_settings["admin_notify_mchanges"] = list_options.notifyOwnerOnListChange

                set_email_list_description(email_list, list_options.listDescription)
                set_email_list_info(email_list, list_options.listInfo)

                # Email list's archive policy.

                mm_policy = mailman_archive_policy_correlate[list_options.archive]
                if mm_policy == "none":
                    # If Archive policy is intented to be 'none', then this list isn't archived at all. Set archive
                    # policy and turn off archivers.
                    mlist_settings["archive_policy"] = mm_policy
                    list_archivers = email_list.archivers
                    for archiver in list_archivers:
                        list_archivers[archiver] = False
                else:
                    # Unless archive policy is intented to be 'none', then we assume archiving to be on by default
                    # and we just set the appropriate archive policy.
                    mlist_settings["archive_policy"] = mm_policy

                # Default reply-type for the email list.
                mlist_settings["reply_goes_to_list"] = reply_to_munging[list_options.defaultReplyType]

                # This *needs* to be the last line, because no changes to settings take effect until save-method is
                # called.
                mlist_settings.save()
                return
            except HTTPError:
                # TODO: exceptions to catch: domain doesn't exist, list can't be created, connection to server fails.
                raise
        else:
            # VIESTIM: If a list with this name exists (it shouldn't since it's checked before allowing list creation,
            #  but technically it could if someone can grab the name during list creation process), then what do we do?
            raise

    @staticmethod
    def check_name_rules(name_candidate: str) -> None:
        """Check if name candidate complies with naming rules. The method raises a RouteException if naming rule is
        violated. If this function doesn't raise an exception, then the name follows naming rules.

        :param name_candidate: What name we are checking.
        """
        # Be careful when checking regex rules. Some rules allow a pattern to exist, while prohibiting others. Some
        # rules prohibit something, but allow other things to exist. If the explanation for a rule is different than
        # the regex, the explanation is more likely to be correct.

        # Name is within length boundaries.
        lower_bound = 5
        upper_bound = 36
        if not (lower_bound < len(name_candidate) < upper_bound):
            raise RouteException(f"Name is not within length boundaries. Name has to be at least {lower_bound} and at "
                                 f"most {upper_bound} characters long.")

        # Name has to start with a lowercase letter.
        start_with_lowercase = re.compile(r"^[a-z]")
        if start_with_lowercase.search(name_candidate) is None:
            raise RouteException("Name has to start with a lowercase letter.")

        # Name cannot have multiple dots in sequence.
        no_sequential_dots = re.compile(r"\.\.+")
        if no_sequential_dots.search(name_candidate) is not None:
            raise RouteException("Name cannot have sequential dots.")

        # Name cannot end in a dot
        if name_candidate.endswith("."):
            raise RouteException("Name cannot end in a dot.")

        # Name can have only these allowed characters. This set of characters is an import from Korppi's character
        # limitations for email list names, and can probably be expanded in the future if desired.
        #     lowercase letters a - z
        #     digits 0 - 9
        #     dot '.'
        #     hyphen '-'
        #     underscore '_'
        # Notice the compliment usage of ^.
        allowed_characters = re.compile(r"[^a-z0-9.\-_]")
        if allowed_characters.search(name_candidate) is not None:
            raise RouteException("Name contains forbidden characters.")

        # Name has to include at least one digit.
        required_digit = re.compile(r"\d")
        if required_digit.search(name_candidate) is None:
            raise RouteException("Name has to include at least one digit.")

        # If we are here, then the name follows all naming rules.


@dataclass
class EmailList:
    """Class to aid with email list specific functionality, such as attribute checking and changes.

    This class is designed to be used when an email list is expected to exits. Think operations like adding
    an email to an existing list etc. For operations other than that, use EmailListManager.
    """

    # VIESTIM: Would it be polite to return something as an indication how the operation went?

    @staticmethod
    def set_archive_type(fqdn_listname: str, archive_status: bool) -> None:
        """
        Set list archiving on or off.

        :param fqdn_listname: The email list's fully qualified domain name, e.g. list1@domain.fi.
        :param archive_status: Models if this list is archived on Mailman's end. If True, all possible archivers are
         used. If False, no archivers are used.
        :return:
        """
        if _client is None:
            return
        try:
            mail_list = _client.get_list(fqdn_listname)
            list_archivers = mail_list.archivers
            for archiver in list_archivers:
                list_archivers[archiver] = archive_status
        except HTTPError:
            pass

    @staticmethod
    def set_notify_owner_on_list_change(listname: str, on_change_flag: bool) -> None:
        if _client is None:
            raise NotExist("No email list server connection.")

        mlist = _client.get_list(listname)
        mlist.settings["admin_notify_mchanges"] = on_change_flag
        mlist.settings.save()
        return

    @staticmethod
    def get_notify_owner_on_list_change(listname: str) -> bool:
        if _client is None:
            raise NotExist("No email list server connection.")
        mlist = _client.get_list(listname)
        return mlist.settings["admin_notify_mchanges"]

    @staticmethod
    def get_archive_type(listname: str) -> bool:
        """
        Get the archive status of a email list.

        :param listname:
        :return: True if email list in question
        """
        if _client is None:
            # TODO: Better return value/error handling here.
            return False
        try:
            mail_list = _client.get_list(listname)
            list_archivers = mail_list.archivers
            # VIESTIM: Here we assume that set_archive_type sets all archivers on or off at the same time. If Mailman
            #  has multiple archivers and they can be set on or off independently, then another solution is required.
            #  We also leverage the fact that Python treats booleans as numbers under the hood.
            archiver_status = [list_archivers[archiver] for archiver in list_archivers]
            if sum(archiver_status) == 0:
                return False
            else:
                return True
        except HTTPError:
            # TODO: Better return value/error handling here.
            return False

    @staticmethod
    def delete_email(listname: str, email: str) -> str:
        """
        Destructive email unsubscribtion. After this function has performed, the email is no longer on the list. If
        you intended to perform a soft removal, use other function for a "soft" deletion.

        :param listname: The list where the email is being removed.
        :param email: The email being removed.
        :return: A string informing operation success.
        """
        if _client is None:
            return "There is no connection to Mailman server. No deletion can be attempted."
        mlist: Optional[MailingList]
        try:
            # This might raise HTTPError
            mlist = _client.get_list(fqdn_listname=listname)
            # This might raise ValueError
            mlist.unsubscribe(email=email)
            return "{0} has been removed from {1}".format(email, listname)
        except HTTPError:
            return "List {0} is not found or connection to list program was severed.".format(listname)
        except ValueError:
            return "Address {0} doesn't exist on {1}. No removal performed.".format(email, listname)

    @staticmethod
    def delete_list(fqdn_listname: str) -> str:
        """Delete a mailing list.

        :param fqdn_listname: The fully qualified domain name for the list, e.g. testlist1@domain.fi.
        :return: A string describing how the operation went.
        """
        if _client is None:
            return "There is no connection to Mailman server. No deletion can be attempted."

        try:
            # get_list() may raise HTTPError
            list_to_delete: MailingList = _client.get_list(fqdn_listname)
            list_to_delete.delete()
            return "The list {0} has been deleted.".format(fqdn_listname)
        except HTTPError:
            return "List {0} is not found or connection to server was severed." \
                   " No deletion occured.".format(fqdn_listname)

    @staticmethod
    def get_list_ui_link(listname: str) -> str:
        """
        Get a link for a list to use for advanced email list options and moderation.
        :param listname: The list we are getting the UI link for.
        :return: A Hyperlink for list web UI on the Mailman side.
        """
        if _client is None:
            return ""
        try:
            mail_list = _client.get_list(listname)
            # Get the list's list id, which is basically it's address/name but '@' replaced with a dot.
            list_id: str = mail_list.rest_data["list_id"]
            # VIESTIM: This here is now hardcoded for Postorius Web UI. There might not be a way to just
            #  programmatically get the specific hyperlink for non-TIM email list management needs, but is there a
            #  way to not hard code the Postorius part in (Postorius is Mailman's default web UI and technically
            #  we could switch to a different web UI)?
            # Build the hyperlink.
            link = "https://timlist.it.jyu.fi/postorius/lists/" + list_id
            return link
        except HTTPError:
            return "Connection to Mailman failed while getting list's UI link."

    @staticmethod
    def freeze_list(listname: str) -> None:
        """
        Freeze an email list. No posts are allowed on the list after freezing. Think a course specific email list and
        the course ends, but it's mail archive is kept intact for later potential use. This stops (or at least
        mitigates) that the mail archive on that list changes after the freezing.

        :param listname: The list about the be frozen.
        :return:
        """
        if _client is None:
            return
        try:
            mail_list = _client.get_list(listname)

            # VIESTIM: Another possible way would be to iterate over all members and set their individual moderation
            #  action accordingly. How does Mailman's rule propagation matter here? The rule propagation goes from
            #  user -> member -> list -> system (maybe domain in between list and system). So if member's default
            #  moderation action is 'accept' and we set list's default member action as 'discard', which one wins?
            #  Should we double-tap just to make sure and do both?

            # We freeze a list by simply setting list's moderation to 'discard'. It could also be 'reject'. Holding
            # the messages isn't probably a reasonable choice, since the point of freezing is to not allow posts on
            # the list.
            mail_list_settings = mail_list.settings
            mail_list_settings["default_member_action"] = "discard"
            mail_list_settings["default_nonmember_action"] = "discard"
            mail_list_settings.save()
        except HTTPError:
            return

    @staticmethod
    def unfreeze_list(listname: str) -> None:
        """
        The opposite of freezing a list. Sets some default values for delivery and send status of each member.

        :param listname: The list to bring back into function.
        :return:
        """
        pass

    @staticmethod
    def find_email_lists(email: str) -> List[MailingList]:
        if _client is None:
            return []
        try:
            # VIESTIM: This may or may not be enough. Function find_lists can take optional argument for role on the
            #  list ('member', 'owner' or 'moderator'). This returns them all, but might return duplicates if email
            #  is in different roles in a list. Is it better to ask them from Mailman separated by role, or do role
            #  checking and grouping here?
            lists = _client.find_lists(email)
            return lists
        except HTTPError:
            return []


def set_email_list_description(mlist: MailingList, new_description: str) -> None:
    """
    Set mailing list's (short) description.
    :param mlist: Email list we wish to set description for.
    :param new_description: A new (short) description for the email list.
    :return:
    """
    mlist.settings["description"] = new_description
    mlist.settings.save()


def get_email_list_description(mlist: MailingList) -> str:
    """
    Get email list's (short) description.
    :param mlist: Email list we wish to get description from.
    :return: A string for email list's description.
    """
    return mlist.settings["description"]


def set_email_list_info(mlist: MailingList, new_info: str) -> None:
    """
    Set email list's info, A.K.A. long description.
    :param mlist: Email list
    :param new_info: New info for the email list.
    :return:
    """
    mlist.settings["info"] = new_info
    mlist.settings.save()


def get_email_list_info(mlist: MailingList) -> str:
    """
    Get email list's info, A.K.A. long description.
    :param mlist: Email list
    :return: Email list's info as a string.
    """
    return mlist.settings["info"]


<<<<<<< HEAD
def set_email_list_options(list_options: ListOptions) -> ListOptions:
    """Set email list spesific options and values to general message list options, obtained from Mailman.

    :param list_options: Message list options.
    :return: Message list options, but with email list spesific options attached.
    """
    fqdn_listname = list_options.listname + "@" + list_options.domain
    mlist = _client.get_list(fqdn_listname)

    # Get list members and their display names.

    emails_and_display_names = [(member.rest_data["email"], member.rest_data["display_name"])
                                for member in mlist.members]

    # Separate TIM-members from 'outside' members, who aren't TIM users.
    list_options.emails
    return list_options
=======
def get_email_list_by_name(list_name: str, list_domain: str) -> MailingList:
    """Get email list by name.

    :param list_name: List's name.
    :param list_domain: A domain we use to search an email list.
    :return: Return email list as MailingList object
    """
    try:
        mlist = _client.get_list(fqdn_listname=f"{list_name}@{list_domain}")
        return mlist
    except HTTPError:
        # VIESTIM: Should we give some additional information, or are we satisfied with just re-raising the HTTPError
        #  from mailmanclient? This can fail in not getting contact to the server or Mailman not finding a list.
        raise


def add_email(mlist: MailingList, email: str, email_owner_pre_confirmation: bool, real_name: Optional[str],
              send_right: bool = True, delivery_right: bool = False) -> None:
    """Add a new email to a email list.

    :param mlist: Email list where a new member is being added.
    :param email: The email being added.
    :param email_owner_pre_confirmation: Whether the email's owner has to confirm them joining an email list. For True,
    no confirmation is needed by the email's owner. For False, Mailman send's a confirmation mail for email's owner to
    join the list.
    :param real_name: Name associated with the email.
    :param send_right: Whether email can send mail to the list. For True, then can send messages and for False they
    can't.
    :param delivery_right: Whether email list delivers mail to email. For True, mail is delivered to email. For False,
    no mail is delivered.
    :return:
    """
    # VIESTIM: Check if email belongs to an existing User object? If it does, subscribe the user instead?

    # VIESTIM:
    #  We use pre_verify flag, because we assume email adder knows the address they are adding in. Otherwise
    #  they have to verify themselves for Mailman. Note that this is different from confirming to join a list.
    #  We use pre_approved flag, because we assume that who adds an email to a list also wants that email onto
    #  a list. Otherwise they would have to afterwards manually moderate their subscription request.
    try:
        new_member = mlist.subscribe(email,
                                     pre_verified=True,
                                     pre_approved=True,
                                     pre_confirmed=email_owner_pre_confirmation,
                                     display_name=real_name)
        # Set member's send and delivery rights to email list.
        set_email_list_member_send_status(new_member, send_right)
        set_email_list_member_delivery_status(new_member, delivery_right)
    except HTTPError:
        raise


def set_email_list_member_send_status(member: Member, status: bool) -> None:
    """ Change user's send status on an email list. Send right / status is changed by changing the member's
    moderation status.

    This function can fail if connection to Mailman is lost.

    :param member: Member who is having their send status changed.
    :param status: A value that determines if option is 'enabled' or 'disabled'. If True, the member can send messages
    (past moderation) to the email list. If False, then all email from member will be rejected.
    """
    if status:
        # This could also be e.g. "discard", but then there would be no information whether or not the email ever
        # made it to moderation.
        member.moderation_action = "accept"
    else:
        member.moderation_action = "reject"
    # Changing the moderation_action requires saving, otherwise change won't take effect.
    try:
        member.save()
        return
    except HTTPError:
        # Saving can fail if connection is lost to Mailman or it's server.
        raise


def set_email_list_member_delivery_status(member: Member, status: bool, by_moderator=True) -> None:
    """Change email list's member's delivery status on a list.

    This function can fail if connection to Mailman is lost.

    :param member: Member who is having their delivery status changed.
    :param status: If True, then this member receives email list's messages. If false, member does not receive messages
    from the email list.
    :param by_moderator: Who initiated the change in delivery right. If True, then the change was initiated by a
    moderator or owner. If False, then the change was initiated by the member themselves.
    """
    # Viestim: This is just an idea how to go about changing user's delivery options. There exists
    #  frustratingly little documentation about this kind of thing, so this might not work. The idea
    #  originates from
    #  https://docs.mailman3.org/projects/mailman/en/latest/src/mailman/handlers/docs/owner-recips.html
    #  More information also at
    #  https://gitlab.com/mailman/mailman/-/blob/master/src/mailman/interfaces/member.py
    if status:
        member.preferences["delivery_status"] = "enabled"
    else:
        if by_moderator:
            member.preferences["delivery_status"] = "by_moderator"
        else:
            member.preferences["delivery_status"] = "by_user"
    # If changed, preferences have to be saved for them to take effect on Mailman.
    try:
        member.preferences.save()
        return
    except HTTPError:
        # Saving can fail if connection is lost to Mailman or it's server.
        raise


def get_email_list_member_delivery_status(member: Member) -> bool:
    """Get member's delivery status.

    :param member: Member who's delivery status / right on a list we are interested in.
    :return: A string 'enabled' or 'disabled'.
    """
    member_preferences = member.preferences
    if member_preferences["delivery_status"] == "enabled":
        return True
    # VIESTIM: If delivery status is "by_bounces", then something is wrong with member's email address as it cannot
    #  properly receive email. Is there anything meaningful we can do about it here?
    if member_preferences["delivery_status"] in ["by_user", "by_moderator", "by_bounces"]:
        return False
    # If we are here, something has gone terribly wrong.
    # VIESTIM: Is this logging worthy? If yes, what severity?
    raise RouteException(f"Member {member.address} has an invalid delivery status assigned to them.")


def get_email_list_member_send_status(member: Member) -> bool:
    """Get email list's member's send status / right in an email list.

    :param member: Member who's send status we wish to know.
    :return: Return True, if member has a send right to a list (moderation action is set as "accept"). Otherwise return
    False.
    """
    if member.moderation_action == "accept":
        return True
    if member.moderation_action in ["discard", "reject", "hold"]:
        return False
    # If we are here, something has gone terribly wrong.
    # VIESTIM: Is this logging worthy? If yes, what severity?
    raise RouteException(f"Member {member.address} has an invalid send status assigned to them.")
>>>>>>> 1d99d522
<|MERGE_RESOLUTION|>--- conflicted
+++ resolved
@@ -5,7 +5,7 @@
 
 from mailmanclient import Client, MailingList, Domain, Member
 
-from timApp.messaging.messagelist.listoptions import ListOptions, mailman_archive_policy_correlate, reply_to_munging
+from timApp.messaging.messagelist.listoptions import ListOptions, mailman_archive_policy_correlate
 from timApp.tim_app import app
 from timApp.user.user import User
 from timApp.util.flask.requesthelper import NotExist, RouteException
@@ -142,9 +142,6 @@
                 email_list: MailingList = domain.create_list(list_options.listname)
                 # VIESTIM: All lists created through TIM need an owner, and owners need email addresses to control
                 #  their lists on Mailman.
-<<<<<<< HEAD
-                email_list.add_owner(list_options.ownerEmail)
-=======
                 email_list.add_owner(owner.email)
 
                 # VIESTIM: Sometimes Mailman gets confused how mail is supposed to be interpreted, and with some
@@ -166,7 +163,6 @@
                 #  empty strings and that should still fix the broken coding leading to attachments issue.
                 email_list.set_template("list:member:regular:footer", footer_uri)
                 email_list.set_template("list:member:regular:header", header_uri)
->>>>>>> 1d99d522
 
                 # settings-attribute is a dict.
                 mlist_settings = email_list.settings
@@ -174,13 +170,9 @@
                 # Make sure lists aren't advertised by accident by defaulting to not advertising them. Owner switches
                 # advertising on if they so choose.
                 mlist_settings["advertised"] = False
-
                 mlist_settings["admin_notify_mchanges"] = list_options.notifyOwnerOnListChange
-
                 set_email_list_description(email_list, list_options.listDescription)
                 set_email_list_info(email_list, list_options.listInfo)
-
-                # Email list's archive policy.
 
                 mm_policy = mailman_archive_policy_correlate[list_options.archive]
                 if mm_policy == "none":
@@ -194,21 +186,17 @@
                     # Unless archive policy is intented to be 'none', then we assume archiving to be on by default
                     # and we just set the appropriate archive policy.
                     mlist_settings["archive_policy"] = mm_policy
-
-                # Default reply-type for the email list.
-                mlist_settings["reply_goes_to_list"] = reply_to_munging[list_options.defaultReplyType]
-
-                # This *needs* to be the last line, because no changes to settings take effect until save-method is
+                # This needs to be the last line, because no changes to settings take effect until save-method is
                 # called.
                 mlist_settings.save()
                 return
             except HTTPError:
                 # TODO: exceptions to catch: domain doesn't exist, list can't be created, connection to server fails.
-                raise
+                return
         else:
             # VIESTIM: If a list with this name exists (it shouldn't since it's checked before allowing list creation,
             #  but technically it could if someone can grab the name during list creation process), then what do we do?
-            raise
+            return
 
     @staticmethod
     def check_name_rules(name_candidate: str) -> None:
@@ -497,25 +485,6 @@
     return mlist.settings["info"]
 
 
-<<<<<<< HEAD
-def set_email_list_options(list_options: ListOptions) -> ListOptions:
-    """Set email list spesific options and values to general message list options, obtained from Mailman.
-
-    :param list_options: Message list options.
-    :return: Message list options, but with email list spesific options attached.
-    """
-    fqdn_listname = list_options.listname + "@" + list_options.domain
-    mlist = _client.get_list(fqdn_listname)
-
-    # Get list members and their display names.
-
-    emails_and_display_names = [(member.rest_data["email"], member.rest_data["display_name"])
-                                for member in mlist.members]
-
-    # Separate TIM-members from 'outside' members, who aren't TIM users.
-    list_options.emails
-    return list_options
-=======
 def get_email_list_by_name(list_name: str, list_domain: str) -> MailingList:
     """Get email list by name.
 
@@ -657,5 +626,4 @@
         return False
     # If we are here, something has gone terribly wrong.
     # VIESTIM: Is this logging worthy? If yes, what severity?
-    raise RouteException(f"Member {member.address} has an invalid send status assigned to them.")
->>>>>>> 1d99d522
+    raise RouteException(f"Member {member.address} has an invalid send status assigned to them.")