from enum import Enum
from typing import List

from timApp.messaging.messagelist.listoptions import ArchiveType
from timApp.timdb.sqa import db


class Channel(Enum):
    """The message channels TIM uses and provides for message lists."""
    TIM_MESSAGE = 'tim_message'
    EMAIL_LIST = 'email_list'
    # EMAIL = 3


class MessageListJoinMethod(Enum):
    """How a user was added to a message list."""
    DIRECT_ADD = 1
    """The owner of the list has just added this member. The member wasn't asked."""
    INVITED = 2
    """User was invited and they confirmed joining."""


# VIESTIM: The dabase models for message lists. Primarily follow the database plan, if you should deviate from the plan
#  document it so after the project it's easier to update the plan for maintainers.

class MessageListModel(db.Model):
    """Database model for message lists"""

    __tablename__ = "messagelist"

    id = db.Column(db.Integer, primary_key=True)

    manage_doc_id = db.Column(db.Integer, db.ForeignKey("block.id"))
    """The document which manages a message list."""

    name = db.Column(db.Text)
    """The name of a message list."""

    can_unsubscribe = db.Column(db.Boolean)
    """If a member can unsubscribe from this list on their own."""

    email_list_domain = db.Column(db.Text)
    """The domain used for an email list attached to a message list. If None/null, then message list doesn't have an 
    attached email list. This is a tad silly at this point in time, because JYU TIM only has one domain. However, 
    this allows quick adaptation if more domains are added or otherwise changed in the future. """

    # VIESTIM: archive is type bool in the original plan.
    archive = db.Column(db.Enum(ArchiveType))
    """The archive policy of a message list."""

    # VIESTIM: New values.

    notify_owner_on_change = db.Column(db.Boolean)
    """Should the owner of the message list be notified if there are changes on message list members."""

    description = db.Column(db.Text)
    """A short description what a message list is about."""

    info = db.Column(db.Text)
    """Additional information about the message list."""

    removed = db.Column(db.DateTime(timezone=True))
    """When this list has been marked for removal."""

    block = db.relationship("Block", back_populates="managed_messagelist", lazy="select")
    members = db.relationship("MessageListMember", back_populates="message_list", lazy="select")

    @staticmethod
    def get_list_by_manage_doc_id(doc_id: int) -> 'MessageListModel':
        m = MessageListModel.query.filter_by(manage_doc_id=doc_id).one()
        return m

    @staticmethod
    def get_list_by_name_exactly_one(name: str) -> 'MessageListModel':
        m = MessageListModel.query.filter_by(name=name).one()
        return m

    @staticmethod
    def get_list_by_name_first(name_candidate: str) -> 'MessageListModel':
        """Get a message list by it's name, if a list with said name exists.

        :param name_candidate: The name of the message list.
        :return: Return the message list after query by name. Returns at most one result or None if no there are hits.
        """
        m = MessageListModel.query.filter_by(name=name_candidate).first()
        return m

    @staticmethod
    def name_exists(name_candidate: str) -> bool:
        """Check if given name already exists among message lists.

        :param name_candidate: The name we are checking if it already is already in use by another list.
        """
        maybe_list = MessageListModel.get_list_by_name_first(name_candidate=name_candidate)
        if maybe_list is None:
            return True
        else:
            return False

    @property
    def archive_policy(self) -> ArchiveType:
        return self.archive


class MessageListMember(db.Model):
    """Database model for members of a message list."""

    __tablename__ = "messagelist_member"

    id = db.Column(db.Integer, primary_key=True)

    message_list_id = db.Column(db.Integer, db.ForeignKey("messagelist.id"))
    """What message list a member belongs to."""

    # VIESTIM: This is can_send in the original database plan.
    send_right = db.Column(db.Boolean)
    """If a member can send messages to a message list."""

    # VIESTIM: delivery_right doesn't exist in the original plan.
    delivery_right = db.Column(db.Boolean)
    """If a member can get messages from a message list."""

    membership_ended = db.Column(db.DateTime(timezone=True))
    """When member's membership on a list ended. This is set when member is removed from a list."""

    # VIESTIM:  This doesn't work in migration for some reason. Maybe figure out if this is needed or fix later.
    # join_method = db.Column(db.Enum(MessageListJoinMethod))
    """How the member came to a list."""

    membership_verified = db.Column(db.DateTime(timezone=True))
    """When the user's joining was verified. If user is added e.g. by a teacher to a course's message list, 
    this date is the date teacher added the member. If the user was invited, then this is the date they verified 
    their join. """

    # VIESTIM: This doesn't strictly speaking exists in the original plan. This acts as an discriminator,
    #  see SQLAlchemy's documentation's term list.
    member_type = db.Column(db.Text)
    """Discriminator for polymorhphic members."""

    message_list = db.relationship("MessageListModel", back_populates="members", lazy="select")
    tim_member = db.relationship("MessageListTimMember", back_populates="member", lazy="select")
    external_member = db.relationship("MessageListExternalMember", back_populates="member", lazy="select")
    distribution = db.relationship("MessageListDistribution", back_populates="member", lazy="select")

    __mapper_args__ = {"polymorphic_identity": "member", "polymorphic_on": member_type}


def get_members_for_list(msg_list: MessageListModel) -> List[MessageListMember]:
    """Get all members belonging to a list.

    :param msg_list:
    :return:
    """
    list_members = MessageListMember.query.filter_by(message_list_id=msg_list.id).all()
    return list_members


class MessageListTimMember(MessageListMember):
    """A member of message list who is also a TIM user(group). This can be one person in their own personal user
    group or this can be e.g. a course's group."""

    __tablename__ = "messagelist_tim_member"

    id = db.Column(db.Integer, db.ForeignKey("messagelist_member.id"), primary_key=True)

    group_id = db.Column(db.Integer, db.ForeignKey("usergroup.id"))
    """A UserGroup id for a member."""

    member = db.relationship("MessageListMember", back_populates="tim_member", lazy="select")
    user_group = db.relationship("UserGroup", back_populates="messagelist_membership", lazy="select")

    __mapper_args__ = {"polymorphic_identity": "tim_member"}


class MessageListExternalMember(MessageListMember):
    """A member of message list who is *not* a TIM user. Mainly intended for, but not necessary limited to,
    email-list only usage."""

    __tablename__ = "messagelist_external_member"

    id = db.Column(db.Integer, db.ForeignKey("messagelist_member.id"), primary_key=True)

    email_address = db.Column(db.Text, unique=True)
    """Email address of message list's external member."""

<<<<<<< HEAD
    member = db.relationship("MessageListMember", back_populates="external_member", lazy="select")
=======
    # TODO: Add a column for display name.

    member = db.relationship("MessageListMember", back_populates="external_member")
>>>>>>> 25ce670a

    __mapper_args__ = {"polymorphic_identity": "external_member"}


class MessageListDistribution(db.Model):
    """Message list member's chosen distribution channels."""

    __tablename__ = "messagelist_distribution"
    id = db.Column(db.Integer, db.ForeignKey("messagelist_member.id"), primary_key=True)

    channel = db.Column(db.Enum(Channel))
    """Which message channels are used for a message list."""

    member = db.relationship("MessageListMember", back_populates="distribution", lazy="select")


class UserEmails(db.Model):
    """TIM users' additional emails."""

    __tablename__ = "user_emails"

    id = db.Column(db.Integer, db.ForeignKey("useraccount.id"), primary_key=True)

    additional_email = db.Column(db.Text, unique=True)
    """The users another email."""

    is_primary_email = db.Column(db.Boolean)
    """Which one of the additional emails is user's primary email address. If none are, the Sisu given email address 
    is assumed to be primary email address."""

    address_verified = db.Column(db.DateTime(timezone=True))
    """The user has to verify they are in the possession of the email address."""

    # VIESTIM: Do we need a relationship to useraccount table?


class VerificationType(Enum):
    """Type of verification, used to direct the proper verification action afterwards."""
    LIST_JOIN = 1
    EMAIL_OWNERSHIP = 2


class Verifications(db.Model):
    """For various pending verifications, such as message list joining and email ownership verification."""
    __tablename__ = "verifications"

    id = db.Column(db.Integer, primary_key=True)

    verification_type = db.Column(db.Enum(VerificationType))
    """The type of verification, see VerificationType class for details."""

    verification_pending = db.Column(db.DateTime(timezone=True))
    """When a verification has been added to db, pending sending to a user."""

    verification_link = db.Column(db.Text)
    """Generated verification link. This is given to the user and once they click on it, they are verified (in 
    whatever it was that needed verification)."""

    verified = db.Column(db.DateTime(timezone=True))
    """When the user used the link to verify."""<|MERGE_RESOLUTION|>--- conflicted
+++ resolved
@@ -183,13 +183,9 @@
     email_address = db.Column(db.Text, unique=True)
     """Email address of message list's external member."""
 
-<<<<<<< HEAD
+    # TODO: Add a column for display name.
+
     member = db.relationship("MessageListMember", back_populates="external_member", lazy="select")
-=======
-    # TODO: Add a column for display name.
-
-    member = db.relationship("MessageListMember", back_populates="external_member")
->>>>>>> 25ce670a
 
     __mapper_args__ = {"polymorphic_identity": "external_member"}
 
