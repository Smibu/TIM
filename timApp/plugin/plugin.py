--- conflicted
+++ resolved
@@ -51,11 +51,8 @@
     'textfield',
     'multisave',
     'numericfield',
-<<<<<<< HEAD
+    'jsrunner',
     'tableform'
-=======
-    'jsrunner'
->>>>>>> c1c1d1a5
 }
 
 
