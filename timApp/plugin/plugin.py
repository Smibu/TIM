import html
import re
from copy import deepcopy
from datetime import datetime, timezone
from enum import Enum
from typing import Tuple, Optional, Union, Iterable, Dict, NamedTuple, Generator, Match

import attr
import yaml
from flask import render_template_string

import timApp
from timApp.answer.answer import Answer
from timApp.document.docparagraph import DocParagraph
from timApp.document.document import Document
from timApp.document.macroinfo import MacroInfo
from timApp.document.yamlblock import strip_code_block, YamlBlock, merge
from timApp.markdown.markdownconverter import expand_macros
from timApp.plugin.pluginOutputFormat import PluginOutputFormat
from timApp.plugin.pluginexception import PluginException
from timApp.plugin.taskid import TaskId, UnvalidatedTaskId, TaskIdAccess
from timApp.printing.printsettings import PrintFormat
from timApp.timdb.exceptions import TimDbException
from timApp.user.user import User
from timApp.util.rndutils import get_simple_hash_from_par_and_user
from timApp.util.utils import try_load_json, get_current_time, Range

date_format = '%Y-%m-%d %H:%M:%S'
AUTOMD = 'automd'

LAZYSTART = "<!--lazy "
LAZYEND = " lazy-->"
NOLAZY = "<!--nolazy-->"
NEVERLAZY = "NEVERLAZY"


# Maintains a mapping of plugin types to names of plugins' content field.
# Required if plugin wants to refer to a non-content field (such as points)
# because TIM does not know the structure of plugin state.
CONTENT_FIELD_NAME_MAP = {
    'csPlugin': 'usercode',
    'pali': 'userword',
    'numericfield': 'c',
    'textfield': 'c',
}

CONTENT_FIELD_TYPE_MAP = {
    'numericfield': float,
}

NEVERLAZY_PLUGINS = {
    'textfield',
    'multisave',
    'numericfield',
    'jsrunner',
    'tableForm'
}


class PluginWrap(Enum):
    Nothing = 1
    NoLoader = 2
    Full = 3


class PluginRenderOptions(NamedTuple):
    user: Optional[User]
    do_lazy: bool
    user_print: bool
    preview: bool
    target_format: PrintFormat
    output_format: PluginOutputFormat
    review: bool
    wraptype: PluginWrap
    current_user: User

    @property
    def is_html(self):
        return self.output_format == PluginOutputFormat.HTML


def get_value(values, key, default=None):
    """
    Gets the value either from key or -key
    :param values: dict where to find
    :param key: key to use
    :param default: value returned if key not found from either of key or -key
    :return: value for key, -key or default
    """
    if not values:
        return default
    if key in values:
        return values.get(key, default)
    if '-' + key in values:
        return values.get('-' + key, default)
    return default


def get_num_value(values, key, default=None):
    """
    Gets the value either from key or -key
    :param values: dict where to find
    :param key: key to use
    :param default: value returned if key not found from either of key or -key
    :return: value for key, -key or default
    """
    value = get_value(values, key, default)
    # noinspection PyBroadException
    try:
        value = float(value)
    except:
        value = default
    return value


@attr.s(auto_attribs=True)
class PluginType:
    type: str

    def get_content_field_name(self):
        return CONTENT_FIELD_NAME_MAP.get(self.type, 'content')

    def can_give_task(self):
        plugin_class = timApp.plugin.containerLink.get_plugin(self.type)
        return plugin_class.get('canGiveTask', False)


class Plugin:
    deadline_key = 'deadline'
    starttime_key = 'starttime'
    points_rule_key = 'pointsRule'
    answer_limit_key = 'answerLimit'
    limit_defaults = {'mmcq': 1, 'mmcq2': 1, 'mcq': 1, 'mcq2': 1}

    def __init__(self, task_id: Optional[TaskId],
                 values: dict,
                 plugin_type: str,
                 par: Optional[DocParagraph] = None):
        self.answer: Optional[Answer] = None
        self.answer_count = None
        self.options: Optional[PluginRenderOptions] = None
        self.task_id = task_id
        if task_id and (task_id.doc_id == par.doc.doc_id or not task_id.doc_id):
            # self.task_id = TaskId.parse(task_id, require_doc_id=False)
            # TODO check if par can be None here
            self.task_id.update_doc_id_from_block(par)
            self.task_id.maybe_set_hint(par.get_id())
            if par.get_attr('readonly') == 'view' and not self.task_id.access_specifier:
                self.task_id.access_specifier = TaskIdAccess.ReadOnly
        assert isinstance(values, dict)
        self.values = values
        self.type = plugin_type
        self.ptype = PluginType(plugin_type)
        self.par = par
        self.points_rule_cache = None  # cache for points rule
        self.output = None
        self.plugin_lazy = None

    # TODO don't set task_id in HTML or JSON at all if there isn't one.
    #  Currently at least csPlugin cannot handle taskID being None.
    @property
    def fake_task_id(self):
        return f'{self.par.doc.doc_id}..{self.par.get_id()}'

    @staticmethod
    def get_date(d):
        if isinstance(d, str):
            try:
                d = datetime.strptime(d, "%Y-%m-%d %H:%M:%S")
            except ValueError:
                raise PluginException(f'Invalid date format: {d}')
        if isinstance(d, datetime):
            if d.tzinfo is None:
                d = d.replace(tzinfo=timezone.utc)
        elif d is not None:
            raise PluginException(f'Invalid date format: {d}')
        return d

    @staticmethod
    def from_task_id(task_id: str, user: User):
        tid = TaskId.parse(task_id)
        doc = Document(tid.doc_id)
        doc.insert_preamble_pars()
        return find_plugin_from_document(doc, tid, user)

    @staticmethod
    def from_paragraph(par: DocParagraph, user: Optional[User] = None):
        doc = par.doc
        if not par.is_plugin():
            raise PluginException(f'The paragraph {par.get_id()} is not a plugin.')
        task_id_name = par.get_attr('taskId')
        plugin_name = par.get_attr('plugin')
        rnd_seed = get_simple_hash_from_par_and_user(par, user)  # TODO: RND_SEED get users rnd_seed for this plugin
        par.insert_rnds(rnd_seed)
        plugin_data = parse_plugin_values(par,
                                          global_attrs=doc.get_settings().global_plugin_attrs(),
                                          macroinfo=doc.get_settings().get_macroinfo(user))
        p = Plugin(
            TaskId.parse(task_id_name, require_doc_id=False, allow_block_hint=False) if task_id_name else None,
            plugin_data,
            plugin_name,
            par=par,
        )
        return p

    def deadline(self, default=None):
        return self.get_date(get_value(self.values, self.deadline_key, default)) or default

    def starttime(self, default=None):
        return self.get_date(get_value(self.values, self.starttime_key, default)) or default

    def points_rule(self):
        if self.points_rule_cache is None:
            self.points_rule_cache = get_value(self.values, self.points_rule_key, {})
            if not isinstance(self.points_rule_cache, dict):
                self.points_rule_cache = {}
        return self.points_rule_cache

    def max_points(self, default=None):
        return self.points_rule().get('maxPoints', default)

    def user_min_points(self, default=None):
        return self.points_rule().get('allowUserMin', default)

    def user_max_points(self, default=None):
        return self.points_rule().get('allowUserMax', default)

    def answer_limit(self):
        return get_value(self.values, self.answer_limit_key, self.limit_defaults.get(self.type))

    def points_multiplier(self, default=1):
        return self.points_rule().get('multiplier', default)

    def validate_points(self, points: Union[str, float]):
        try:
            points = float(points)
        except (ValueError, TypeError):
            raise PluginException('Invalid points format.')
        points_min = self.user_min_points()
        points_max = self.user_max_points()
        if points_min is None or points_max is None:
            raise PluginException('You cannot give yourself custom points in this task.')
        elif not (points_min <= points <= points_max):
            raise PluginException(f'Points must be in range [{points_min},{points_max}]')
        return points

    def to_paragraph(self) -> DocParagraph:
        text = '```\n' + yaml.dump(self.values, allow_unicode=True, default_flow_style=False) + '\n```'
        attrs = {}
        if self.par:
            attrs = self.par.attrs
        if self.task_id:
            attrs['task_id'] = self.task_id.task_name
        attrs['plugin'] = self.type

        return DocParagraph.create(self.par.doc, par_id=self.par.get_id(), md=text, attrs=attrs)

    def set_value(self, key: str, value):
        self.values[key] = value
        return self

    def save(self):
        self.to_paragraph().save()

    def get_info(self, users: Iterable[User], old_answers: int, look_answer: bool = False, valid: bool = True):
        user_ids = ';'.join([u.name for u in users])
        from timApp.auth.sessioninfo import get_current_user_object
        return {
            # number of earlier answers
            # TODO: this is None when browsing answers with answer browser; should determine the number of answers
            # posted before the current one
            'earlier_answers': old_answers,
            'max_answers': self.answer_limit(),
            'current_user_id': get_current_user_object().name,
            'user_id': user_ids,
            # indicates whether we are just looking at an answer, not actually posting a new one
            'look_answer': look_answer,
            'valid': valid
        }

    def set_render_options(self, answer: Optional[Tuple[Answer, int]], options: PluginRenderOptions):
        if answer:
            self.answer, self.answer_count = answer
        self.options = options

    def render_json(self):
        options = self.options
        if self.answer is not None:
            if self.task_id.is_points_ref:
                p = f'{self.answer.points:g}' if self.answer.points is not None else ''
                state = {self.ptype.get_content_field_name(): p}
            else:
                state = try_load_json(self.answer.content)
            # if isinstance(state, dict) and options.user is not None:
            if options.user is not None:
                info = self.get_info([options.user], old_answers=self.answer_count, valid=self.answer.valid)
            else:
                info = None
        else:
            state = None
            info = None
        access = {}
        if self.task_id and self.task_id.access_specifier == TaskIdAccess.ReadOnly and \
                not options.current_user.has_teacher_access(self.par.doc.get_docinfo()):
            access = {'access': self.task_id.access_specifier.value}
        return {"markup": self.values,
                **access,
                "state": state,
                "taskID": self.task_id.doc_task if self.task_id else self.fake_task_id,
                "taskIDExt": self.task_id.extended_or_doc_task if self.task_id else self.fake_task_id,
                "doLazy": (options.do_lazy and self.type not in NEVERLAZY_PLUGINS) if isinstance(options.do_lazy, bool) else options.do_lazy,
                "userPrint": options.user_print,
                # added preview here so that whether or not the window is in preview can be
                # checked in python so that decisions on what data is sent can be made.
                "preview": options.preview,
                "anonymous": options.user is not None,
                "info": info,
                "user_id": options.user.name if options.user is not None else 'Anonymous',
                "targetFormat": options.target_format.value,
                "review": options.review,
                }

<<<<<<< HEAD
=======
    def get_content_field_name(self):
        return CONTENT_FIELD_NAME_MAP.get(self.type, 'c')

    #TODO: def get content field type (for numericfield save number) -
    #if value not in contentfieldtypemap use string as default

>>>>>>> 0db17359
    def is_answer_valid(self, old_answers, tim_info):
        """Determines whether the currently posted answer should be considered valid.

        :param old_answers: The number of old answers for this task for the current user.
        :param tim_info: The tim_info structure returned by the plugin or empty object.
        :return: True if the answer should be considered valid, False otherwise.

        """
        answer_limit = self.answer_limit()
        if answer_limit is not None and (answer_limit <= old_answers):
            return False, 'You have exceeded the answering limit.'
        if self.starttime(default=datetime(1970, 1, 1, tzinfo=timezone.utc)) > get_current_time():
            return False, 'You cannot submit answers yet.'
        if self.deadline(default=datetime.max.replace(tzinfo=timezone.utc)) < get_current_time():
            return False, 'The deadline for submitting answers has passed.'
        if tim_info.get('notValid', None):
            return False, 'Answer is not valid'
        return True, 'ok'

    def is_cached(self):
        cached = self.values.get('cache', None)
        if cached:
            return True
        if cached is not None:
            return False
        return self.values.get('gvData', False)  # Graphviz is cached if not cacahe: false attribute

    def is_lazy(self) -> bool:
        if self.type in NEVERLAZY_PLUGINS:
            return False
        do_lazy = self.options.do_lazy
        plugin_lazy = self.plugin_lazy
        html = self.output
        if do_lazy == NEVERLAZY:
            return False
        markup = self.values
        markup_lazy = markup.get("lazy", "")
        if markup_lazy == False:
            return False  # user do not want lazy
        if self.is_cached():
            return False  # cache never lazy
        if not do_lazy and markup_lazy != True:
            return False
        if html is not None and html.find(NOLAZY) >= 0:
            return False  # not allowed to make lazy
        if markup_lazy == True:
            return True  # user wants lazy
        if plugin_lazy == False:
            return False
        return True

    def is_automd_enabled(self, default=False):
        return self.values.get(AUTOMD, default)

    def set_output(self, output: str):
        self.output = output

    def get_answerbrowser_type(self):
        if self.is_cached():
            return None
        # Some plugins don't have answers but they may still need to be loaded lazily.
        # We sometimes want answerbrowser for graphviz too, so we don't exclude it here.
        if self.type.startswith('show'):
            return 'lazyonly' if self.is_lazy() else None
        return 'full'

    def get_container_class(self):
        return f'plugin{self.type}'

    def get_wrapper_tag(self):
        return 'div'

    def get_final_output(self):
        out = self.output
        if self.is_lazy() and out.find(LAZYSTART) < 0:
            markup = self.values
            header = str(markup.get("header", markup.get("headerText", "")))
            stem = str(markup.get("stem", "Open plugin"))
            out = f'{LAZYSTART}{out}{LAZYEND}<span style="font-weight:bold">{header}</span><div><p>{stem}</p></div>'

        # Create min and max height for div
        style = ''
        mh = self.values.get('-min-height', 0)
        if mh:
            style = f'min-height:{html.escape(str(mh))};'
        mh = self.values.get('-max-height', 0)
        if mh:
            style += f'max-height:{html.escape(str(mh))};overflow-y:auto;'
        if style:
            style = f'style="{style}"'

        html_task_id = self.task_id.extended_or_doc_task if self.task_id else self.fake_task_id
        doc_task_id = self.task_id.doc_task_with_field if self.task_id else None
        tag = self.get_wrapper_tag()
        if self.options.wraptype != PluginWrap.Nothing:
            abtype = self.get_answerbrowser_type()
            cont = f"""
<{tag} id='{html_task_id}' data-plugin='/{self.type}' {style}>
{out}
</{tag}>
            """
            if abtype and self.options.wraptype == PluginWrap.Full:
                return render_template_string(
                    """
<tim-plugin-loader type="{{abtype}}"
                   answer-id="{{aid or ''}}"
                   class="{{plgclass}}"
                   task-id="{{doc_task_id or ''}}">{{cont|safe}}</tim-plugin-loader>""",
                    abtype=abtype,
                    answer_count=self.answer_count,
                    html_task_id=html_task_id,
                    out=out,
                    plgclass=self.get_container_class(),
                    style=style,
                    tag=tag,
                    type=self.type,
                    doc_task_id=doc_task_id,
                    cont=cont,
                    aid=self.answer.id if self.answer else None,
                )
            else:
                return cont
        return out


def parse_plugin_values_macros(par: DocParagraph,
                               global_attrs: Dict[str, str],
                               macros: Dict[str, object],
                               macro_delimiter: str) -> Dict:
    """
    Parses the markup values for a plugin paragraph, taking document attributes and macros into account.

    :param par: The plugin paragraph.
    :param global_attrs: Global (Document) attributes.
    :param macros: Dict of macros
    :type macro_delimiter: delimiter for macros
    :return: The parsed markup values.
    """
    yaml_str = expand_macros_for_plugin(par, macros, macro_delimiter)
    return load_markup_from_yaml(yaml_str, global_attrs, par.get_attr('plugin'))


def expand_macros_for_plugin(par: DocParagraph, macros, macro_delimiter):
    par_md = par.get_markdown()
    rnd_macros = par.get_rands()
    if rnd_macros:
        macros = {**macros, **rnd_macros}
    yaml_str = strip_code_block(par_md)
    if not par.get_nomacros():
        yaml_str = expand_macros(yaml_str,
                                 macros=macros,
                                 settings=par.doc.get_settings(),
                                 macro_delimiter=macro_delimiter)
    return yaml_str


def load_markup_from_yaml(yaml_str: str, global_attrs: Dict[str, str], plugin_type: str):
    try:
        values = YamlBlock.from_markdown(yaml_str).values
    except Exception:
        raise PluginException("YAML is malformed: " + yaml_str)
    if global_attrs:
        if isinstance(global_attrs, str):
            raise PluginException('global_plugin_attrs should be a dict, not str')
        global_attrs = deepcopy(global_attrs)
        final_values = global_attrs.get('all', {})
        merge(final_values, global_attrs.get(plugin_type, {}))
        merge(final_values, values)
        values = final_values
    return values


def parse_plugin_values(par: DocParagraph,
                        global_attrs: Dict[str, str],
                        macroinfo: MacroInfo) -> Dict:
    return parse_plugin_values_macros(par, global_attrs, macroinfo.get_macros(), macroinfo.get_macro_delimiter())


def find_inline_plugins(block: DocParagraph, macroinfo: MacroInfo) -> Generator[
    Tuple[UnvalidatedTaskId, Optional[str], Range, str], None, None]:
    md = block.get_expanded_markdown(macroinfo=macroinfo)

    # "}" not allowed in inlineplugins for now
    # TODO make task id optional
    matches: Iterable[Match] = re.finditer(r'{#([^ }\n]+)([ \n][^}]+)?}', md)
    for m in matches:
        task_str = m.group(1)
        task_id = UnvalidatedTaskId(task_str)
        p_yaml = m.group(2)
        p_range = (m.start(), m.end())
        yield task_id, p_yaml, p_range, md


def maybe_get_plugin_from_par(p: DocParagraph, task_id: TaskId, u: User) -> Optional[Plugin]:
    t_attr = p.get_attr('taskId')
    if t_attr and p.get_attr('plugin'):
        try:
            p_tid = TaskId.parse(t_attr, allow_block_hint=False, require_doc_id=False)
        except PluginException:
            return None
        if (p_tid.task_name == task_id.task_name or
                (task_id.doc_id and p_tid.doc_id and p_tid.doc_task == task_id.doc_task)):
            return Plugin.from_paragraph(p, user=u)
    def_plug = p.get_attr('defaultplugin')
    if def_plug:
        settings = p.doc.get_settings()
        for p_task_id, p_yaml, p_range, md in find_inline_plugins(block=p,
                                                                  macroinfo=settings.get_macroinfo(user=u)):
            p_task_id = p_task_id.validate()
            if p_task_id.task_name != task_id.task_name:
                continue
            plugin_type = p_task_id.plugin_type or def_plug
            y = load_markup_from_yaml(finalize_inline_yaml(p_yaml), settings.global_plugin_attrs(), plugin_type)
            return InlinePlugin(
                task_id=p_task_id,
                values=y,
                plugin_type=plugin_type,
                p_range=p_range,
                par=p,
            )
    return None


def find_plugin_from_document(d: Document, task_id: TaskId, u: User):
    used_hint = False
    with d.__iter__() as it:
        for p in it:
            if task_id.block_id_hint and p.get_id() != task_id.block_id_hint:
                used_hint = True
                continue
            if p.is_reference():
                try:
                    ref_pars = p.get_referenced_pars()
                except TimDbException:  # Ignore invalid references
                    continue
                else:
                    for rp in ref_pars:
                        plug = maybe_get_plugin_from_par(rp, task_id, u)
                        if plug:
                            return plug
            plug = maybe_get_plugin_from_par(p, task_id, u)
            if plug:
                return plug

    err_msg = f'Task not found in the document: {task_id.task_name}'
    if used_hint:
        err_msg += ' (potentially because of wrong block id hint)'
    raise PluginException(err_msg)


class InlinePlugin(Plugin):
    def __init__(
            self,
            task_id: Optional[TaskId],
            values: dict,
            plugin_type: str,
            p_range: Range,
            par: Optional[DocParagraph] = None,
    ):
        super().__init__(task_id, values, plugin_type, par)
        self.range = p_range

    def get_container_class(self):
        return f'{super().get_container_class()} inlineplugin'

    def get_wrapper_tag(self):
        return 'span'


def finalize_inline_yaml(p_yaml: Optional[str]):
    if not p_yaml:
        return ''
    if '\n' not in p_yaml:
        return f'{{{p_yaml}}}'
    return p_yaml<|MERGE_RESOLUTION|>--- conflicted
+++ resolved
@@ -320,15 +320,9 @@
                 "review": options.review,
                 }
 
-<<<<<<< HEAD
-=======
     def get_content_field_name(self):
         return CONTENT_FIELD_NAME_MAP.get(self.type, 'c')
 
-    #TODO: def get content field type (for numericfield save number) -
-    #if value not in contentfieldtypemap use string as default
-
->>>>>>> 0db17359
     def is_answer_valid(self, old_answers, tim_info):
         """Determines whether the currently posted answer should be considered valid.
 
