--- conflicted
+++ resolved
@@ -212,11 +212,8 @@
             name="drag", domain=DRAGPLUGIN_DOMAIN, regexattrs=DRAGATTRS, automd=True
         ),
         PluginReg(
-<<<<<<< HEAD
             name="myPlugin", domain=internal_domain, port=qst_port, path="/myplugin/"
-=======
             name="calendar", domain=internal_domain, port=qst_port, path="/calendar/"
->>>>>>> 3cbeafd0
         ),
     ]
     plugins = {p.name: p for p in plugin_list}
