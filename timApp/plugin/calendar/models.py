--- conflicted
+++ resolved
@@ -5,13 +5,9 @@
 from timApp.user.usergroup import UserGroup
 
 
-<<<<<<< HEAD
 class EventGroup(db.Model):
-=======
-class Eventgroup(db.Model):
     """Table for combining events to specific usergroups"""
 
->>>>>>> d1b26d05
     __tablename__ = "eventgroup"
     event_id = db.Column(db.Integer, db.ForeignKey("event.event_id"), primary_key=True)
     usergroup_id = db.Column(
@@ -79,13 +75,9 @@
         return Event.query.filter(Event.event_id == event_id).one_or_none()
 
 
-<<<<<<< HEAD
 class EnrollmentType(db.Model):
-=======
-class Enrollmenttype(db.Model):
     """Table for enrollment type, combines enrollment type ID to specific enrollment type"""
 
->>>>>>> d1b26d05
     __tablename__ = "enrollmenttype"
     enroll_type_id = db.Column(db.Integer, primary_key=True)
     enroll_type = db.Column(db.Text, nullable=False)
