<<<<<<< HEAD
import json
import secrets
import tempfile, os
import socket
from urllib.parse import urlparse
import uuid
from dataclasses import dataclass, asdict
from datetime import datetime
from io import StringIO
from typing import Any
=======
import uuid
from dataclasses import dataclass, asdict
from datetime import datetime
>>>>>>> 6bf45e07

from flask import Response, request

from timApp.auth.accesshelper import verify_logged_in
<<<<<<< HEAD
from timApp.auth.sessioninfo import get_current_user_id, get_current_user_object
from timApp.plugin.calendar.models import Event, ExportedCalendar
from timApp.tim_app import app
=======
from timApp.auth.sessioninfo import get_current_user_id
from timApp.plugin.calendar.models import Event
>>>>>>> 6bf45e07
from timApp.timdb.sqa import db
from timApp.util.flask.requesthelper import RouteException
from timApp.util.flask.responsehelper import json_response, ok_response, text_response
from timApp.util.flask.typedblueprint import TypedBlueprint
from tim_common.markupmodels import GenericMarkupModel
from tim_common.marshmallow_dataclass import class_schema
from tim_common.pluginserver_flask import (
    GenericHtmlModel,
    PluginReqs,
    register_html_routes,
)

calendar_plugin = TypedBlueprint("calendar_plugin", __name__, url_prefix="/calendar")


@dataclass
class CalendarItem:
    done: bool
    text: str

    def to_json(self) -> dict:
        return asdict(self)


@dataclass
class CalendarMarkup(GenericMarkupModel):
    todos: list[CalendarItem] | None = None


@dataclass
class CalendarStateModel:
    pass


@dataclass
class CalendarInputModel:
    pass


@dataclass
class CalendarHtmlModel(
    GenericHtmlModel[CalendarInputModel, CalendarMarkup, CalendarStateModel]
):
    def get_component_html_name(self) -> str:
        return "tim-calendar"

    def get_static_html(self) -> str:
        return """
            <div>Calendar</div>
        """


def reqs_handle() -> PluginReqs:
    return {"js": ["calendar"], "multihtml": True}


@calendar_plugin.get("/")
def get_todos() -> Response:
    # user = get_current_user_object()
    # user.
    return json_response(
        {
            "todos": [
                "asd",
                "wer",
                "rtq",
            ]
        }
    )


@calendar_plugin.get("/export")
def get_url() -> Response:
    verify_logged_in()
    domain = app.config["TIM_HOST"]
    url = domain + "/calendar/ical?user="
    cur_user = get_current_user_id()
    user_data: ExportedCalendar = ExportedCalendar.query.filter(
        ExportedCalendar.user_id == cur_user
    ).one_or_none()
    if user_data is not None:
        url = url + user_data.calendar_hash
        return text_response(url)
    hash_code = secrets.token_urlsafe(16)
    user_data = ExportedCalendar(
        user_id=cur_user,
        calendar_hash=hash_code,
    )
    db.session.add(user_data)
    db.session.commit()
    url = url + hash_code
    return text_response(url)


@calendar_plugin.get("/ical")
def get_ical(user: str) -> Response:
    user_data: ExportedCalendar = ExportedCalendar.query.filter(
        ExportedCalendar.calendar_hash == user
    ).one_or_none()
    user_id = user_data.user_id
    events: list[Event] = Event.query.filter(Event.creator_user_id == user_id).all()
    buf = StringIO()
    buf.write("BEGIN:VCALENDAR\r\n")
    buf.write("PRODID:-//TIM Katti-kalenteri//iCal4j 1.0//EN\r\n")
    buf.write("VERSION:2.0\r\n")
    buf.write("CALSCALE:GREGORIAN\r\n")
    for event in events:
        dts = event.start_time.strftime("%Y%m%dT%H%M%S")
        dtend = event.end_time.strftime("%Y%m%dT%H%M%S")

        buf.write("BEGIN:VEVENT\r\n")
        buf.write("DTSTART:" + dts + "Z\r\n")
        buf.write("DTEND:" + dtend + "Z\r\n")
        buf.write("DTSTAMP:" + dts + "Z\r\n")
        buf.write("UID:" + uuid.uuid4().hex[:9] + "@tim.jyu.fi\r\n")
        buf.write("CREATED:" + dts + "Z\r\n")
        buf.write("SUMMARY:" + event.title + "\r\n")
        buf.write("END:VEVENT\r\n")

    buf.write("END:VCALENDAR\r\n")
    result = buf.getvalue()
    return Response(result, mimetype="text/calendar")


@calendar_plugin.get("/events")
def get_events() -> Response:
    """Fetches the user's events from the database in JSON or ICS format, specified in the query-parameter

    :return: User's events in JSON or ICS format or HTTP 400 if failed
    """
    verify_logged_in()
    cur_user = get_current_user_id()
    events: list[Event] = Event.query.filter(Event.creator_user_id == cur_user).all()
    event_objs = []
    for event in events:
        event_objs.append(
            {
                "id": event.event_id,
                "title": event.title,
                "start": event.start_time,
                "end": event.end_time,
            }
        )
    return json_response(event_objs)


@dataclass
class CalendarEvent:
    title: str
    start: datetime
    end: datetime


@calendar_plugin.post("/events")
def add_events(events: list[CalendarEvent]) -> Response:
    """Persists the given list of events to the database

    :param events: List of events to be persisted
    :return: Persisted events in JSON with updated ids
    """
    verify_logged_in()
    # TODO: use get_current_user_object() to access more user information, e.g. user's groups
    cur_user = get_current_user_id()
    added_events = []
    for event in events:
        event = Event(
            title=event.title,
            start_time=event.start,
            end_time=event.end,
            creator_user_id=cur_user,
        )
        db.session.add(event)
        added_events.append(event)

    db.session.commit()
    # To fetch the new ids generated by the database
    event_list = []
    for event in added_events:
        event_list.append(
            {
                "id": event.event_id,
                "title": event.title,
                "start": event.start_time,
                "end": event.end_time,
            }
        )

    return json_response(event_list)


@calendar_plugin.put("/events/<int:event_id>")
def edit_event(event_id: int, event: CalendarEvent) -> Response:
    """Edits the event by the given id with the given event

    :param event_id: Event id
    :param event: Updated event
    :return: HTTP 200 if succeeded, otherwise 400
    """
    verify_logged_in()
    old_event = Event.get_event_by_id(event_id)
    if not old_event:
        raise RouteException("Event not found")
    old_event.title = event.title
    old_event.start_time = event.start
    old_event.end_time = event.end
    db.session.commit()
    return ok_response()


@calendar_plugin.delete("/events/<int:event_id>")
def delete_event(event_id: int) -> Response:
    """Deletes the event by the given id

    :param event_id: Event id
    :return: HTTP 200 if succeeded, otherwise 400
    """
    verify_logged_in()
    event = Event.get_event_by_id(event_id)
    if not event:
        raise RouteException("Event not found")
    db.session.delete(event)
    db.session.commit()
    return ok_response()


register_html_routes(calendar_plugin, class_schema(CalendarHtmlModel), reqs_handle)<|MERGE_RESOLUTION|>--- conflicted
+++ resolved
@@ -1,31 +1,14 @@
-<<<<<<< HEAD
-import json
 import secrets
-import tempfile, os
-import socket
-from urllib.parse import urlparse
+from io import StringIO
 import uuid
 from dataclasses import dataclass, asdict
 from datetime import datetime
-from io import StringIO
-from typing import Any
-=======
-import uuid
-from dataclasses import dataclass, asdict
-from datetime import datetime
->>>>>>> 6bf45e07
-
-from flask import Response, request
-
+from flask import Response
 from timApp.auth.accesshelper import verify_logged_in
-<<<<<<< HEAD
-from timApp.auth.sessioninfo import get_current_user_id, get_current_user_object
 from timApp.plugin.calendar.models import Event, ExportedCalendar
 from timApp.tim_app import app
-=======
 from timApp.auth.sessioninfo import get_current_user_id
 from timApp.plugin.calendar.models import Event
->>>>>>> 6bf45e07
 from timApp.timdb.sqa import db
 from timApp.util.flask.requesthelper import RouteException
 from timApp.util.flask.responsehelper import json_response, ok_response, text_response
