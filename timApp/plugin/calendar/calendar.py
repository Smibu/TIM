--- conflicted
+++ resolved
@@ -476,11 +476,7 @@
         return make_response({"error": "No permission to edit the event"}, 403)
     old_event = Event.get_event_by_id(event_id)
     if not old_event:
-<<<<<<< HEAD
         raise NotFound()
-=======
-        raise NotExist("Event not found")
->>>>>>> cc65cbbf
     old_event.title = event.title
     old_event.location = event.location
     old_event.message = event.description
