--- conflicted
+++ resolved
@@ -5,18 +5,13 @@
 from datetime import datetime
 from flask import Response
 from timApp.auth.accesshelper import verify_logged_in
-<<<<<<< HEAD
 from timApp.plugin.calendar.models import Event, ExportedCalendar
 from timApp.tim_app import app
-from timApp.auth.sessioninfo import get_current_user_id
-from timApp.plugin.calendar.models import Event
-=======
 from timApp.auth.sessioninfo import (
     get_current_user_id,
     get_current_user_object,
 )
 from timApp.plugin.calendar.models import Event, Eventgroup, Enrollment, Enrollmenttype
->>>>>>> 95d1a885
 from timApp.timdb.sqa import db
 from timApp.user.usergroup import UserGroup
 from timApp.util.flask.requesthelper import RouteException
@@ -168,19 +163,6 @@
     cur_user = get_current_user_id()
 
     events: list[Event] = Event.query.filter(Event.creator_user_id == cur_user).all()
-<<<<<<< HEAD
-    event_objs = []
-    for event in events:
-        event_objs.append(
-            {
-                "id": event.event_id,
-                "title": event.title,
-                "start": event.start_time,
-                "end": event.end_time,
-            }
-        )
-    return json_response(event_objs)
-=======
 
     user_obj = get_current_user_object()
 
@@ -196,56 +178,29 @@
                     events.append(event_obj)
             else:
                 print("Event not found by the id of", group_event.event_id)
-
-    file_type = request.args.get("file_type")
-    match file_type:
-        case "ics":
-            ics_file = ""
-            ics_file = ics_file + "BEGIN:VCALENDAR\n"
-            ics_file = ics_file + "PRODID:-//TIM Katti-kalenteri//iCal4j 1.0//EN\n"
-            ics_file = ics_file + "VERSION:2.0\n"
-            ics_file = ics_file + "CALSCALE:GREGORIAN\n"
-            for event in events:
-                dts = event.start_time.strftime("%Y%m%dT%H%M%S")
-                dtend = event.end_time.strftime("%Y%m%dT%H%M%S")
-
-                ics_file = ics_file + "BEGIN:VEVENT\n"
-                ics_file = ics_file + "DTSTART:" + dts + "Z\n"
-                ics_file = ics_file + "DTEND:" + dtend + "Z\n"
-                ics_file = ics_file + "DTSTAMP:" + dts + "Z\n"
-                ics_file = ics_file + "UID:" + uuid.uuid4().hex[:9] + "@tim.jyu.fi\n"
-                ics_file = ics_file + "CREATED:" + dts + "Z\n"
-                ics_file = ics_file + "SUMMARY:" + event.title + "\n"
-                ics_file = ics_file + "END:VEVENT\n"
-
-            ics_file = ics_file + "END:VCALENDAR\n"
-            return text_response(ics_file)
-        case "json":
-            event_objs = []
-            for event in events:
-                event_optional = Event.get_event_by_id(event.event_id)
-                if event_optional is not None:
-                    event_obj = event_optional
-                    enrollments = len(event_obj.enrolled_users)
-                    event_objs.append(
-                        {
-                            "id": event_obj.event_id,
-                            "title": event_obj.title,
-                            "start": event_obj.start_time,
-                            "end": event_obj.end_time,
-                            "meta": {
-                                "enrollments": enrollments,
-                                "maxSize": event_obj.max_size,
-                            },
-                        }
-                    )
-                else:
-                    print(
-                        "Error fetching the event by the id of", event.event_id
-                    )  # should be never possible
-            return json_response(event_objs)
-    raise RouteException("Unsupported file type")
->>>>>>> 95d1a885
+    event_objs = []
+    for event in events:
+        event_optional = Event.get_event_by_id(event.event_id)
+        if event_optional is not None:
+            event_obj = event_optional
+            enrollments = len(event_obj.enrolled_users)
+            event_objs.append(
+                {
+                    "id": event_obj.event_id,
+                    "title": event_obj.title,
+                    "start": event_obj.start_time,
+                    "end": event_obj.end_time,
+                    "meta": {
+                        "enrollments": enrollments,
+                        "maxSize": event_obj.max_size,
+                    },
+                }
+            )
+        else:
+            print(
+                "Error fetching the event by the id of", event.event_id
+            )  # should be never possible
+    return json_response(event_objs)
 
 
 @dataclass
