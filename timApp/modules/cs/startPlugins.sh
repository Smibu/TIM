#!/bin/bash
# Restart csPlugin 
# run with option i to get interactive mode
# option p for pure start (no wget for files)
dockername="csPlugin"
<<<<<<< HEAD
dockerOptions="--name $dockername --net=timnet -p 56000:5000 -v /var/run/docker.sock:/var/run/docker.sock -v $(which docker):/bin/docker -v /opt/cs:/cs/:ro -v /opt/cs/images/cs:/csimages/ -v /tmp/uhome:/tmp/ -w /cs cs3 /bin/bash"
=======
# dockerOptions="--name $dockername --net=timnet -p 56000:5000 -v /lib/x86_64-linux-gnu:/lib/x86_64-linux-gnu:ro -v /var/run/docker.sock:/var/run/docker.sock -v $(which docker):/bin/docker -v /opt/cs:/cs/:ro -v /opt/cs/images/cs:/csimages/ -v /tmp/uhome:/tmp/ -w /cs cs3 /bin/bash"
# dockerOptions="--name $dockername --net=timnet -p 56000:5000                                                 -v /var/run/docker.sock:/var/run/docker.sock -v $(which docker):/bin/docker -v /opt/cs:/cs/:ro -v /opt/cs/images/cs:/csimages/ -v /tmp/uhome:/tmp/ -w /cs cs3 /bin/bash"
dockerOptions="--name $dockername --net=timnet -p 56000:5000                                                 -v /var/run/docker.sock:/var/run/docker.sock                                -v /opt/cs:/cs/:ro -v /opt/cs/images/cs:/csimages/ -v /tmp/uhome:/tmp/ -w /cs cs3 /bin/bash"
# dockerOptions="--name $dockername --net=timnet -p 56000:5000  -v /lib/x86_64-linux-gnu/libdevmapper.so.1.02.1:/lib/x86_64-linux-gnu/libdevmapper.so.1.02.1   -v /var/run/docker.sock:/var/run/docker.sock -v $(which docker):/bin/docker -v /opt/cs:/cs/:ro -v /opt/cs/images/cs:/csimages/ -v /tmp/uhome:/tmp/ -w /cs cs3 /bin/bash"
>>>>>>> 6dbd7105

docker stop $dockername > /dev/null 2>&1
docker rm $dockername > /dev/null 2>&1

if [ "$2" != "p" ]
then
sudo apt-get install acl
sudo setfacl  -R -d -m m::rwx -m group::rwx -m other::rwx /tmp



sudo chmod 777 /tmp
sudo mkdir -p /tmp/uhome
sudo chmod 777 /tmp/uhome 
# sudo mkdir /tmp/uhome/cs
# sudo chmod 777 /tmp/uhome/cs
sudo mkdir -p /tmp/uhome/run
sudo chmod 777 /tmp/uhome/run
sudo mkdir -p /tmp/uhome/tmp
sudo chmod 777 /tmp/uhome/tmp
sudo mkdir -p /tmp/uhome/user
sudo chmod 777 /tmp/uhome/user
sudo mkdir -p /opt/cs/images/cs
sudo chmod 777 /opt/cs/images/cs

sudo mkdir -p /tmp/uhome/cache
sudo chmod 777 /tmp/uhome/cache
rm /tmp/uhome/cache/* > /dev/null 2>&1

sudo setfacl  -R -d -m m::rwx -m group::rwx -m other::rwx /tmp/uhome
# sudo setfacl  -R -d -m m::rwx -m group::rwx -m other::rwx /tmp/uhome/cs
sudo setfacl  -R -d -m m::rwx -m group::rwx -m other::rwx /tmp/uhome/tmp
sudo setfacl  -R -d -m m::rwx -m group::rwx -m other::rwx /tmp/uhome/user

# Oikeudet käyttää dockeria niin saadaan docker in docker
sudo chmod 766 /var/run/docker.sock


# Copy Jypeli dll's  
sudo mkdir -p /opt/cs/jypeli
cd /opt/cs/jypeli
curl http://kurssit.it.jyu.fi/npo/MonoJypeli/TIM/Jypeli.headless.tar.gz | sudo tar -xz --overwrite --warning=none

cd /opt/cs/java
rm -f comtest*.jar*
wget https://svn.cc.jyu.fi/srv/svn/comtest/proto/vesa/trunk/comtest.jar -O comtest.jar -nv
wget https://svn.cc.jyu.fi/srv/svn/comtest/proto/vesa/trunk/comtestcpp.jar -O comtestcpp.jar -nv

wget https://svn.cc.jyu.fi/srv/svn/ohj1/graphics/trunk/Graphics.jar -O Graphics.jar -nv
wget https://svn.cc.jyu.fi/srv/svn/ohj2/Ali/trunk/Ali.jar -O Ali.jar -nv
wget https://svn.cc.jyu.fi/srv/svn/ohj2/FXExamples/trunk/FXGui/fxgui.jar -O fxgui.jar -nv
wget https://svn.cc.jyu.fi/srv/svn/ohj2/gui/gui.jar -O gui.jar -nv


sudo mkdir -p cs
sudo chmod 777 cs
cd cs
wget https://svn.cc.jyu.fi/srv/svn/comtest/proto/tojukarp/trunk/dist/ComTest.jar -O ComTest.jar -nv

fi

cd /opt/cs
sudo chmod 777 r

echo $dockerOptions 

if [ "$1" = "i" ]
then
    # interactive
    docker run  --rm=true  -t -i $dockerOptions 
else
    docker run -d $dockerOptions -c './startAll.sh ; /bin/bash' 
fi<|MERGE_RESOLUTION|>--- conflicted
+++ resolved
@@ -3,14 +3,10 @@
 # run with option i to get interactive mode
 # option p for pure start (no wget for files)
 dockername="csPlugin"
-<<<<<<< HEAD
-dockerOptions="--name $dockername --net=timnet -p 56000:5000 -v /var/run/docker.sock:/var/run/docker.sock -v $(which docker):/bin/docker -v /opt/cs:/cs/:ro -v /opt/cs/images/cs:/csimages/ -v /tmp/uhome:/tmp/ -w /cs cs3 /bin/bash"
-=======
 # dockerOptions="--name $dockername --net=timnet -p 56000:5000 -v /lib/x86_64-linux-gnu:/lib/x86_64-linux-gnu:ro -v /var/run/docker.sock:/var/run/docker.sock -v $(which docker):/bin/docker -v /opt/cs:/cs/:ro -v /opt/cs/images/cs:/csimages/ -v /tmp/uhome:/tmp/ -w /cs cs3 /bin/bash"
 # dockerOptions="--name $dockername --net=timnet -p 56000:5000                                                 -v /var/run/docker.sock:/var/run/docker.sock -v $(which docker):/bin/docker -v /opt/cs:/cs/:ro -v /opt/cs/images/cs:/csimages/ -v /tmp/uhome:/tmp/ -w /cs cs3 /bin/bash"
 dockerOptions="--name $dockername --net=timnet -p 56000:5000                                                 -v /var/run/docker.sock:/var/run/docker.sock                                -v /opt/cs:/cs/:ro -v /opt/cs/images/cs:/csimages/ -v /tmp/uhome:/tmp/ -w /cs cs3 /bin/bash"
 # dockerOptions="--name $dockername --net=timnet -p 56000:5000  -v /lib/x86_64-linux-gnu/libdevmapper.so.1.02.1:/lib/x86_64-linux-gnu/libdevmapper.so.1.02.1   -v /var/run/docker.sock:/var/run/docker.sock -v $(which docker):/bin/docker -v /opt/cs:/cs/:ro -v /opt/cs/images/cs:/csimages/ -v /tmp/uhome:/tmp/ -w /cs cs3 /bin/bash"
->>>>>>> 6dbd7105
 
 docker stop $dockername > /dev/null 2>&1
 docker rm $dockername > /dev/null 2>&1
