Table And Fields
Plugins for one task
- {"what": "TASK", "text": "Arvioitavan tehtävän nimi", "default": ""}
\

#- {defaultplugin="textfield" .fieldCell}
%% 'TASK_Riitauta=Riitauta TASK: Kirjoita tähän, jos et tykkää arvioista' | gfields('cols: 25') -%%
\
#- {area="TASK_demo" visible="%% False | isview%%" nocache="true"}
Tehtävä: TASK

#- {area="TASK_fields" visible="%% False | isview%%" collapse="true"}
Arviointitilanne


#- {defaultplugin="numericfield" readonly="view" .fieldCell}
%% 'TASK_Pisteet=Pisteet;TASK_Ope=Ope;TASK_Vp=Vp;TASK_VpOpe=VpOpe' | gfields('cols: 5') -%%
\
#- {defaultplugin="textfield" readonly="view" .fieldCell}
Tehtävän arvioineet:\
{%for i in range(0, peer_review_count)%}
{#TASK_Arvioija_%%i+1%% stem: Arvioija %%i+1%%, cols: 10 #}
{#TASK_P_%%i+1%% stem: P, cols: 2 #}
{% endfor -%}
\
#- {defaultplugin="textfield" readonly="view" .fieldCell}
%% 'TASK_Riita=Riita;TASK_vaihto=Vaihto' | gfields('cols: 5') -%%
\
#- {area_end="TASK_fields"}
#- {area_end="TASK_demo"}
\
``` {#TASK_demotable plugin="tableForm" visible="%% False | isview%%" nocache="true"}
groups:
 - %%group%%
fields:
 - TASK_Vp=Vp
 - TASK_VpOpe=VpOpe
 - TASK_Pisteet=Pisteet
 - TASK_Ope=Ope
{% for i in range(1,peer_review_count+1) %}
 - TASK_Arvioija_%%i%%=Arvioija%%i%%
 - TASK_P_%%i%%=P%%i%%
{% endfor %}
 - TASK_Riita=Riita
 - TASK_Riitauta=Riitauta
lockedFields:
{% for i in range(1,peer_review_count+1) %}
 - P%%i%%
{% endfor %}
header: Demotaulukko
minWidth: 3em
singleLine: true
autosave: true
open: false
cbColumn: true
nrColumn: true
filterRow: true
hideButtonText: Piilota taulukko
emailUsersButtonText: Lähetä ruksituille sähköpostia
emailUsersButtonText: "Lähetä sähköpostia"
```
\
``` {#TASK_runnerVari plugin="jsrunner"}
groups:
 - %%group%%
buttonText: Päivitä pistetilanne
fields:
 - TASK_Ope=Ope
 - TASK_Pisteet=Pisteet
 - TASK_Vp=Vp
 - TASK_VpOpe=VpOpe
{% for i in range(1,peer_review_count+1) %}
 - TASK_Arvioija_%%i%%
 - TASK_P_%%i%%=P%%i%%
{% endfor %}
 - TASK_Riitauta=Riitauta
updateFields:
 - TASK_Ope
 - TASK_Pisteet
 - TASK_Vp
 - TASK_VpOpe
{% for i in range(1,peer_review_count+1) %}
 - TASK_Arvioija_%%i%%
 - TASK_P_%%i%%
{% endfor %}
 - TASK_Riita
 - TASK_Riitauta
<<<<<<< HEAD
 nextRunner: TASK_runnerVari
=======

>>>>>>> ee93dd80
preprogram: |!!
//
    const parsed = JSON.parse(this.g);
    gtools.users = {};
    for (a of parsed.data) {
       gtools.users[a.user.id] = a.user.name;
    }
!!
program: |!!

    let compensation = %%peer_review_points%%;
<<<<<<< HEAD
    let maxDiff = %maxEro%%;
=======
    let maxDiff = %%maxEro%%;
>>>>>>> ee93dd80

    let reviewCount = tools.getVelpReviewCount("TASK");
    let vp = reviewCount * compensation;
    tools.setDouble("Vp", vp);

    let velpPoints = tools.getVelpTaskPoints("TASK");
    let teacherCorrection = tools.getDouble("Ope", -100);
    if (teacherCorrection != -100) {
        tools.setDouble("Pisteet", ope);
    }
    else {
        tools.setString("Pisteet", velpPoints);
    }

    let VpOpe = tools.getDouble("VpOpe", -100);
    if (VpOpe != -100) {
        tools.setDouble("Vp", VpOpe);
    }
    else {
        tools.setString("Vp", vp);
    }

    let pointsArray = [];
    let reviews = tools.getReviews("TASK", gtools.users);
    for (let i = 1; i < reviews.length + 1; i++) {
        tools.setString("TASK_Arvioija_${i}"+i, reviews[i-1].name);
        points = reviews[i-1].points;
        totalPoints = 0;
        for (let j=0; j<points.length; j++) {
            totalPoints += points[j];
        }
        avg = totalPoints / points.length;
        tools.setString("TASK_P_"+i, avg);

        pointsArray.push(avg);
        max = Math.max(...pointsArray);
        min = Math.min(...pointsArray);
        delta = max - min;
        if (delta >= maxDiff && pointsArray.length > 1 ) {
            tools.setDouble("TASK_Riita", delta);
            tools.setString("TASK_Riita.styles", '{"backgroundColor": "red"}');
        }
        else {
            tools.setDouble("TASK_Riita", delta);
            tools.setString("TASK_Riita.styles", '{"backgroundColor": "white"}');
<<<<<<< HEAD
        }
        else {
            tools.setDouble("TASK_Riita", delta);
            tools.setString("rc_Riita.styles", '{"backgroundColor": "white"}');
=======
>>>>>>> ee93dd80
        }
    }
!!
```
\
``` {#TASK_changeReviewersRunner plugin="jsrunner"}
button: Päivitä arvioijat
groups:
 - %%group%%
fields:
{% for i in range(1,peer_review_count+1) %}
 - TASK_Arvioija_%%i%%
{% endfor %}
updateFields:
{% for i in range(1,peer_review_count+1) %}
 - TASK_Arvioija_%%i%%
{% endfor %}
paramFields:
{% for i in range(1,peer_review_count+1) %}
 - TASK_Arvioija_%%i%%
{% endfor %}
peerReviewField: TASK_vaihto

preprogram: |!!
    const parsed = JSON.parse(this.g);
    gtools.users = {};
    for (a of parsed.data) {
       gtools.users[a.user.id] = a.user.name;
    }
!!
program: |!!
    tools.changePeerReviewer(gtools.users)
!!
```<|MERGE_RESOLUTION|>--- conflicted
+++ resolved
@@ -85,11 +85,7 @@
 {% endfor %}
  - TASK_Riita
  - TASK_Riitauta
-<<<<<<< HEAD
  nextRunner: TASK_runnerVari
-=======
-
->>>>>>> ee93dd80
 preprogram: |!!
 //
     const parsed = JSON.parse(this.g);
@@ -101,11 +97,7 @@
 program: |!!
 
     let compensation = %%peer_review_points%%;
-<<<<<<< HEAD
     let maxDiff = %maxEro%%;
-=======
-    let maxDiff = %%maxEro%%;
->>>>>>> ee93dd80
 
     let reviewCount = tools.getVelpReviewCount("TASK");
     let vp = reviewCount * compensation;
@@ -151,13 +143,6 @@
         else {
             tools.setDouble("TASK_Riita", delta);
             tools.setString("TASK_Riita.styles", '{"backgroundColor": "white"}');
-<<<<<<< HEAD
-        }
-        else {
-            tools.setDouble("TASK_Riita", delta);
-            tools.setString("rc_Riita.styles", '{"backgroundColor": "white"}');
-=======
->>>>>>> ee93dd80
         }
     }
 !!
