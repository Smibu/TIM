--- conflicted
+++ resolved
@@ -20,40 +20,8 @@
 @dataclass
 class TextfieldMarkupModel(GenericMarkupModel):
     autosave: Union[bool, Missing] = missing
+    autogrow: Union[bool, Missing] = missing
     autoUpdateTables: Union[bool, Missing] = True
-<<<<<<< HEAD
-    textarea: Union[bool, Missing] = missing
-    autogrow: Union[bool, Missing] = missing
-
-
-class TextfieldMarkupSchema(GenericMarkupSchema):
-    points_array = fields.List(fields.List(fields.Number()))
-    header = fields.String(allow_none=True)
-    inputstem = fields.String(allow_none=True)
-    stem = fields.String(allow_none=True)
-    initword = fields.String(allow_none=True)
-    cols = fields.Int()
-    inputplaceholder = fields.Str(allow_none=True)
-    tag = fields.String(allow_none=True)
-    autosave = fields.Boolean()
-    validinput = fields.String(allow_none=True)
-    errormessage = fields.String(allow_none=True)
-    readOnlyStyle = fields.String(allow_none=True)
-    showname = fields.Int(allow_none=True)
-    nosave = fields.Boolean()
-    ignorestyles = fields.Boolean()
-    clearstyles = fields.Boolean()
-    autoUpdateTables = fields.Boolean(default=True)
-    textarea = fields.Boolean()
-    autogrow = fields.Boolean()
-
-    @post_load
-    def make_obj(self, data):
-        return TextfieldMarkupModel(**data)
-
-
-@attr.s(auto_attribs=True)
-=======
     clearstyles: Union[bool, Missing] = missing
     cols: Union[int, Missing] = missing
     errormessage: Union[str, Missing, None] = missing
@@ -66,11 +34,11 @@
     readOnlyStyle: Union[str, Missing, None] = missing
     showname: Union[int, Missing, None] = missing
     tag: Union[str, Missing, None] = missing
+    textarea: Union[bool, Missing] = missing
     validinput: Union[str, Missing, None] = missing
 
 
 @dataclass
->>>>>>> 162168a9
 class TextfieldInputModel:
     """Model for the information that is sent from browser (plugin AngularJS component)."""
     c: str
