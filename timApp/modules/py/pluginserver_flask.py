--- conflicted
+++ resolved
@@ -21,13 +21,9 @@
 from typing import Optional, Set, Union, TypeVar, Generic, Dict, List
 
 import attr
-<<<<<<< HEAD
-from flask import render_template_string, jsonify, Flask, Blueprint
-from marshmallow import Schema, fields, post_load, missing, pre_load, ValidationError
-=======
+from flask import Blueprint
 from flask import render_template_string, jsonify, Flask
 from marshmallow import Schema, fields, post_load, missing, pre_load, ValidationError, validates
->>>>>>> d905f627
 # noinspection PyProtectedMember
 from marshmallow.utils import _Missing as Missing
 from webargs.flaskparser import use_args
