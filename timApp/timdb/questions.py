--- conflicted
+++ resolved
@@ -66,15 +66,9 @@
 
         return self.resultAsDictionary(cursor)
 
-<<<<<<< HEAD
-    @contract
-    def add_asked_questions(self, lecture_id: 'int', doc_id: 'int', par_id: 'str|None', asked_time: 'str',
-                            points: 'str|None', asked_json_id: 'int', expl: 'str|None', commit: 'bool'=True) -> 'int':
-=======
+
     def add_asked_questions(self, lecture_id: int, doc_id: int, par_id: Optional[str], asked_time: str,
                             points: str, asked_json_id: int, expl: str, commit: bool=True) -> int:
->>>>>>> 004d24c4
-
         """
         Creates a new asked questions
         :param lecture_id: Lecture where question was asked
