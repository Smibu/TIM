"""Defines the Documents class."""

import os
import re
from shutil import copyfile
from datetime import datetime
from sqlite3 import Connection

from contracts import contract
from ansi2html import Ansi2HTMLConverter
from documentmodel.attributeparser import AttributeParser

from documentmodel.docparagraph import DocParagraph
from documentmodel.documentparser import DocumentParser
from timdb.timdbbase import TimDbBase, TimDbException, blocktypes
from timdb.docidentifier import DocIdentifier
from ephemeralclient import EphemeralException, EphemeralClient, EPHEMERAL_URL
from timdb.gitclient import NothingToCommitException
from utils import date_to_relative
from documentmodel.document import Document


class Documents(TimDbBase):
    """Represents a collection of Document objects."""

    def __repr__(self):
        """For caching - we consider two Documents collections to be the same if their
        files_root_paths are equal."""
        return self.files_root_path

    @contract
    def __init__(self, db_path: 'Connection', files_root_path: 'str', type_name: 'str', current_user_name: 'str'):
        """Initializes TimDB with the specified database and root path.
        
        :param type_name: The type name.
        :param current_user_name: The name of the current user.
        :param db_path: The path of the database file.
        :param files_root_path: The root path where all the files will be stored.
        """
        TimDbBase.__init__(self, db_path, files_root_path, type_name, current_user_name)
        self.ec = EphemeralClient(EPHEMERAL_URL)

    def __iter__(self):
        return DocEntryIterator(self.db)

    @contract
    def add_paragraph(self, doc: 'Document',
                      content: 'str',
                      prev_par_id: 'str|None',
                      attrs: 'dict|None'=None) -> 'tuple(list(DocParagraph),Document)':
        """Adds a new markdown block to the specified document.
        
        :param attrs: The attributes for the paragraph.
        :param doc: The id of the document.
        :param content: The content of the block.
        :param prev_par_id: The id of the previous paragraph. None if this paragraph should become the last.
        :returns: A list of the added blocks.
        """

        assert doc.exists(), 'document does not exist: %r' % doc.doc_id
        content = self.trim_markdown(content)
        par = doc.insert_paragraph(content, prev_par_id, attrs)
        self.update_last_modified(doc)
        return [par], doc

    @contract
    def create_document(self, name: 'str', owner_group_id: 'int') -> 'Document':
        """Creates a new document with the specified name.
        
        :param name: The name of the document to be created.
        :param owner_group_id: The id of the owner group.
        :returns: The newly created document object.
        """

        if '\0' in name:
            raise TimDbException('Document name cannot contain null characters.')

        document_id = self.insertBlockToDb(name, owner_group_id, blocktypes.DOCUMENT)
<<<<<<< HEAD
        document = Document(document_id, modifier_group_id=owner_group_id)
        document.create()
        document.add_paragraph('Edit me!')
=======
        document_path = os.path.join(self.blocks_path, str(document_id))

        try:
            self.writeUtf8('Edit me!', document_path)
        except OSError:
            print('Couldn\'t open file for writing:' + document_path)
            self.db.rollback()
            raise

        rel_block_path = os.path.relpath(self.blocks_path, self.files_root_path)
        rel_document_path = os.path.join(rel_block_path, str(document_id))
        self.git.add(rel_document_path)
        doc_hash = self.git.commit('Created a new document: {} (id = {})'.format(name, document_id))

        docId = DocIdentifier(document_id, doc_hash)

        self.ec.loadDocument(docId, b'Click right side to edit. You can get help with editing from editors Help tab.')
>>>>>>> dfada5c7

        cursor = self.db.cursor()
        cursor.execute("""UPDATE Block SET created = CURRENT_TIMESTAMP, modified = CURRENT_TIMESTAMP
                          WHERE type_id = ? and id = ?""",
                       [blocktypes.DOCUMENT, document_id])
        cursor.execute("INSERT INTO DocEntry (id, name, public) VALUES (?, ?, ?)",
                       [document_id, name, True])
        self.db.commit()
        return document

    @contract
    def deleteDocument(self, document_id: 'int'):
        """Deletes the specified document.
        
        :param document_id: The id of the document to be deleted.
        """

        assert self.documentExists(document_id), 'document does not exist: %d' % document_id

        cursor = self.db.cursor()
        cursor.execute('DELETE FROM Block WHERE type_id = ? AND id = ?', [blocktypes.DOCUMENT, document_id])
        cursor.execute('DELETE FROM DocEntry WHERE id = ?', [document_id])
        cursor.execute('DELETE FROM ReadParagraphs where doc_id = ?', [document_id])
        cursor.execute('DELETE FROM UserNotes where doc_id = ?', [document_id])
        self.db.commit()

        Document.remove(document_id)

    @contract
    def delete_paragraph(self, doc: 'Document', par_id: 'str') -> 'Document':
        """Deletes a paragraph from a document.
        
        :param doc: The id of the document from which to delete the paragraph.
        :param par_id: The id of the paragraph in the document that should be deleted.
        """

        doc.delete_paragraph(par_id)
        self.update_last_modified(doc)
        return doc

    @contract
    def documentExists(self, document_id: 'int') -> 'bool':
        """Checks whether a document with the specified id exists.
        
        :param document_id: The id of the document.
        :returns: True if the documents exists, false otherwise.
        """

        return self.blockExists(document_id, blocktypes.DOCUMENT)

    @contract
    def get_document_id(self, document_name: 'str') -> 'int|None':
        """Gets the document's identifier by its name or None if not found.
        
        :param document_name: The name of the document.
        :returns: The document id, or none if not found.
        """
        cursor = self.db.cursor()
        cursor.execute('SELECT id FROM DocEntry WHERE name = ?', [document_name])

        row = cursor.fetchone()
        return row[0] if row else None

    @contract
    def get_document_names(self, document_id: 'int') -> 'list(dict)':
        """Gets the document's names by its id.

        :param document_id: The id of the document.
        :returns: A list of dictionaries in format [{'name': (str), 'public': (bool)}, ...].
        """
        cursor = self.db.cursor()
        cursor.execute('SELECT name, public FROM DocEntry WHERE id = ?', [document_id])
        return self.resultAsDictionary(cursor)

    def get_first_document_name(self, document_id: 'int') -> 'str':
        """Gets the first public (or non-public if not found) name for a document id.

        :param document_id: The id of the document.
        :returns: A name for the document.
        """
        aliases = self.get_document_names(document_id)
        for alias in aliases:
            if alias['public']:
                return alias['name']
        return aliases[0]['name'] if len[aliases] > 0 else 'Untitled document'

    @contract
    def getDocument(self, document_id: 'int') -> 'dict':
        """Gets the metadata information of the specified document.
        
        :param document_id: The id of the document to be retrieved.
        :returns: A row representing the document.
        """
        # To be deleted (use get_document_names)
        cursor = self.db.cursor()
        cursor.execute('SELECT id, description AS name FROM Block WHERE id = ? AND type_id = ?',
                       [document_id, blocktypes.DOCUMENT])

        return self.resultAsDictionary(cursor)[0]

    @contract
    def getDocuments(self, historylimit: 'int'=100) -> 'list(dict)':
        # To be deleted (use iterator)
        """Gets all the documents in the database.
        
        :returns: A list of dictionaries of the form {'id': <doc_id>, 'name': 'document_name'}
        """
        cursor = self.db.cursor()
        cursor.execute('SELECT id,description AS name,modified,latest_revision_id FROM Block WHERE type_id = ?', [blocktypes.DOCUMENT])
        results = self.resultAsDictionary(cursor)
        zombies = []
        for result in results:
            if not self.blockExists(result['id'], blocktypes.DOCUMENT):
                print('getDocuments: document {} does not exist on the disk!'.format(result['id']))
                zombies.append(result)
                continue
            else:
                result['versions'] = self.getDocumentVersions(result['id'], limit=historylimit)
            if result['modified'] is None or result['latest_revision_id'] is None:
                latest_version = self.getDocumentVersions(result['id'], limit=1, date_format='iso')
                time_str = latest_version[0]['timestamp'].rsplit(' ', 1)[0]
                cursor.execute("""UPDATE Block SET modified = strftime("%Y-%m-%d %H:%M:%S", ?)
                                  WHERE type_id = ? and id = ?""", [time_str, blocktypes.DOCUMENT, result['id']])
                result['modified'] = time_str
                if result['latest_revision_id'] is None:
                    cursor.execute("INSERT INTO ReadRevision (Block_id, Hash) VALUES (?, ?)",
                        [result['id'], latest_version[0]['hash']])
                    cursor.execute("UPDATE Block SET latest_revision_id = ? WHERE type_id = ? and id = ?",
                        [cursor.lastrowid, blocktypes.DOCUMENT, result['id']])
            result['modified'] = date_to_relative(datetime.strptime(result['modified'], "%Y-%m-%d %H:%M:%S"))
        self.db.commit()
        for zombie in zombies:
            results.remove(zombie)

        return results

    @contract
    def update_latest_revision(self, doc_id: 'DocIdentifier', commit: 'bool'=True):
        cursor = self.db.cursor()
        cursor.execute('SELECT latest_revision_id FROM Block WHERE id = ?', [doc_id.id])
        revid = cursor.fetchone()[0]
        if revid is None:
            cursor.execute("INSERT INTO ReadRevision (Block_id, Hash) VALUES (?, ?)",
                [doc_id.id, doc_id.hash])
            cursor.execute("UPDATE Block SET latest_revision_id = ? WHERE type_id = ? and id = ?",
                [cursor.lastrowid, blocktypes.DOCUMENT, doc_id.id])
        else:
            cursor.execute("UPDATE ReadRevision SET Hash = ? WHERE revision_id = ?",
                [doc_id.hash, revid])

        if commit:
            self.db.commit()

    @contract
    def getDocumentsForGroup(self, group_id : 'int', historylimit: 'int'=100) -> 'list(dict)':
        """Gets all the documents owned by a group.

        :returns: A list of dictionaries of the form {'id': <doc_id>, 'name': 'document_name'}
        """
        cursor = self.db.cursor()
        cursor.execute('SELECT id,description AS name FROM Block WHERE type_id = ? AND UserGroup_id = ?', [blocktypes.DOCUMENT, group_id])
        results = self.resultAsDictionary(cursor)
        for result in results:
            result['versions'] = self.getDocumentVersions(result['id'], limit=historylimit)
        return results

    @contract
    def getDocumentsByIds(self, document_ids: 'list(int)') -> 'seq(row)':
        """Gets all the documents in the database."""
        cursor = self.db.cursor()
        cursor.execute('select id,description as name from Block where id in (%s)' %
                       ','.join('?' * len(document_ids)), document_ids)
        return cursor.fetchall()

    @contract
    def getBlock(self, document_id: 'DocIdentifier', block_id: 'int') -> 'str':
        """Gets a block of a document.
        
        :param document_id: The id of the document.
        :param block_id: The id (index) of the block in the document.
        """

        content = self.ephemeralCall(document_id, self.ec.getBlock, block_id)
        return self.trim_markdown(content)

    def getBlockAsHtml(self, document_id: 'DocIdentifier', block_id: 'int') -> 'str':
        """Gets a block of a document in HTML.
        
        :param document_id: The id of the document.
        :param block_id: The id (index) of the block in the document.
        """

        return self.ephemeralCall(document_id, self.ec.getBlockAsHtml, block_id)

    @contract
    def getDocumentAsBlocks(self, document_id: 'DocIdentifier') -> 'list(str)':
        """Gets all the blocks of the specified document in markdown format.
        
        :param document_id: The id of the document.
        :returns: The blocks of the document in markdown format.
        """

        return [self.trim_markdown(block) for block in self.ephemeralCall(document_id, self.ec.getDocumentAsBlocks)]

    @contract
    def get_document_with_autoimport(self, document_id: 'DocIdentifier') -> 'Document|None':
        """Attempts to load a document from the new model. If it doesn't exist, attempts to load from old model.
        If found, an autoimport is performed and a Document object is returned. Otherwise, None is returned.

        :param document_id: The id of the document.
        :returns: The Document object or None if it doesn't exist.
        """
        d = Document(doc_id=document_id.id)
        if Document.doc_exists(document_id.id):
            return d
        if not self.documentExists(document_id.id):
            return None
        md_blocks = self.ephemeralCall(document_id, self.ec.getDocumentAsBlocks)
        d.create()
        ap = AttributeParser()
        for md in md_blocks:
            ap.set_str(md.split('\n', 1)[0])
            attrs, index = ap.get_attributes()
            if index is None:
                attrs = None
            d.add_paragraph(text=md, attrs=attrs)
        return d

    @contract
    def ephemeralCall(self, document_id: 'DocIdentifier', ephemeral_function, *args):
        """Calls a function of EphemeralClient, ensuring that the document is in cache.

        :param args: Required arguments for the function.
        :param ephemeral_function: The function to call.
        :param document_id: The id of the document.
        """

        try:
            result = ephemeral_function(document_id, *args)
        except EphemeralException:
            if self.documentExists(document_id.id):
                with open(self.getBlockPath(document_id.id), 'rb') as f:
                    self.ec.loadDocument(document_id, f.read())
                result = ephemeral_function(document_id, *args)
            else:
                raise TimDbException('The requested document was not found.')
        return result

    @contract
    def getDocumentPath(self, document_id: 'int') -> 'str':
        """Gets the path of the specified document.
        
        :param document_id: The id of the document.
        :returns: The path of the document.
        """
        return self.getBlockPath(document_id)

    @contract
    def getDocumentPathAsRelative(self, document_id: 'int'):
        return os.path.relpath(self.getDocumentPath(document_id), self.files_root_path).replace('\\', '/')

    @contract
    def getDocumentMarkdown(self, document_id: 'DocIdentifier') -> 'str':
        content = self.git.get_contents(document_id.hash, self.getDocumentPathAsRelative(document_id.id))
        return self.trim_markdown(content)

    @contract
    def getDifferenceToPrevious(self, document_id: 'DocIdentifier') -> 'str':
        try:
            out, _ = self.git.command('diff --word-diff=color --unified=5 {}^! {}'.format(document_id.hash,
                                                                                self.getDocumentPathAsRelative(
                                                                                    document_id.id)))
        except TimDbException as e:
            e.message = 'The requested revision was not found.'
            raise
        conv = Ansi2HTMLConverter(inline=True, dark_bg=False)
        html = conv.convert(out, full=False)
        return html

    @contract
    def getDocumentVersions(self, document_id: 'int', limit: 'int'=100, date_format: 'str'='relative') -> 'list(dict(str:str))':
        """Gets the versions of a document.
        
        :param date_format: The date format.
        :param limit: Maximum number of versions to get.
        :param document_id: The id of the document whose versions will be fetched.
        :returns: A list of the versions of the document.
        """

        if limit <= 0:
            return []

        if not self.documentExists(document_id):
            raise TimDbException('The specified document does not exist.')

        file_path = self.getDocumentPathAsRelative(document_id)
        output, _ = self.git.command('log --format=%H|%ad|%an|%s --date={} -n {} {}'.format(date_format, limit, file_path))
        lines = output.splitlines()
        versions = []
        for line in lines:
            pieces = line.split('|')
            versions.append({'hash': pieces[0], 'timestamp': pieces[1], 'user': pieces[2], 'message': pieces[3]})
        return versions

    @contract
    def getNewestVersion(self, document_id: 'int') -> 'dict(str:str)|None':
        """Gets the hash of the newest version for a document.

        :param document_id: The id of the document.
        :returns: A version dictionary, or none if not found.
        """
        return self.git.getLatestVersionDetails(self.getDocumentPathAsRelative(document_id))

    @contract
    def getNewestVersionHash(self, doc_id: 'int') -> 'str|None':
        """Gets the hash of the newest version for a document.
        
        :param document_id: The id of the document.
        :returns: The hash string, or None if not found.
        """
        cursor = self.db.cursor()
        cursor.execute("SELECT latest_revision_id FROM Block WHERE id = ?", [doc_id])
        revid = cursor.fetchone()
        if revid is None:
            doc_ver = self.git.getLatestVersion(self.getDocumentPathAsRelative(doc_id))
            self.update_latest_revision(DocIdentifier(doc_id, doc_ver))
            return doc_ver
        else:
            cursor.execute("SELECT Hash FROM ReadRevision WHERE revision_id = ?", [revid[0]])
            return cursor.fetchone()[0]

    @contract
    def import_document_from_file(self, document_file: 'str', document_name: 'str',
                               owner_group_id: 'int') -> 'Document':
        """Imports the specified document in the database.

        :param document_file: The file path of the document to import.
        :param document_name: The name for the document.
        :param owner_group_id: The owner group of the document.
        :returns: The created document object.
        """

        # Assuming the document file is markdown-formatted, importing a document is very straightforward.
        doc_id = self.insertBlockToDb(document_name, owner_group_id, blocktypes.DOCUMENT)
        copyfile(document_file, self.getDocumentPath(doc_id))

        cursor = self.db.cursor()
        cursor.execute("""UPDATE Block SET created = CURRENT_TIMESTAMP, modified = CURRENT_TIMESTAMP
                          WHERE type_id = ? and id = ?""",
                       [blocktypes.DOCUMENT, doc_id])
        cursor.execute("INSERT INTO DocEntry (id, name, public) VALUES (?, ?, ?)",
                       [doc_id, document_name, True])
        self.db.commit()
        doc = Document(doc_id)
        doc.create()
        with open(document_file, 'r', encoding='utf-8') as f:
            parser = DocumentParser(f.read())  # todo: use a stream instead
            for block in parser.get_blocks():
                doc.add_paragraph(text=block['md'], attrs=block.get('attrs'))
        return doc

    @contract
    def importDocument(self, content: 'str', document_name: 'str', owner_group_id: 'int') -> 'DocIdentifier':
        doc_id = DocIdentifier(self.insertBlockToDb(document_name, owner_group_id, blocktypes.DOCUMENT), '')
        doc_hash = self.__commitDocumentChanges(doc_id, content,
                                                'Imported document: %s (id = %d)' % (document_name, doc_id.id))
        doc_id = DocIdentifier(doc_id.id, doc_hash)
        self.ec.loadDocument(doc_id, content.encode('utf-8'))
        return doc_id

    def __commitDocumentChanges(self, document_id: 'DocIdentifier', doc_content: 'str', msg: 'str') -> 'str':
        """Commits the changes of the specified document to Git.
        
        :param document_id: The document identifier.
        :param msg: The commit message.
        :returns: The hash of the commit.
        """

        self.writeUtf8(doc_content, self.getDocumentPath(document_id.id))
        self.git.add(self.getDocumentPathAsRelative(document_id.id))
        return self.git.commit('Document {}: {}'.format(document_id.id, msg), author=self.current_user_name)

    @contract
    def modify_paragraph(self, doc: 'Document', par_id: 'str',
                         new_content: 'str', new_attrs: 'dict|None'=None) -> 'tuple(list(DocParagraph), Document)':
        """Modifies a paragraph in a document.
        
        :param new_attrs: The attributes for the paragraph.
        :param doc: The document.
        :param par_id: The id of the paragraph to be modified.
        :param new_content: The new content of the paragraph.
        :returns: The paragraphs and the new document as a tuple.
        """

        assert Document.doc_exists(doc.doc_id), 'document does not exist: ' + str(doc.doc_id)
        new_content = self.trim_markdown(new_content)
        par = doc.modify_paragraph(par_id, new_content, new_attrs)
        self.update_last_modified(doc)
        return [par], doc

    @contract
    def renameDocument(self, document_id: 'DocIdentifier', new_name: 'str') -> 'None':
        """Renames a document.
        
        :param document_id: The id of the document to be renamed.
        :param new_name: The new name for the document.
        """

        assert self.documentExists(document_id.id), 'document does not exist: ' + str(document_id)

        cursor = self.db.cursor()
        cursor.execute('UPDATE Block SET description = ? WHERE type_id = ? AND id = ?',
                       [new_name, blocktypes.DOCUMENT, document_id.id])
        self.db.commit()

    @contract
    def update_document(self, doc: 'Document', new_content: 'str') -> 'Document':
        """Updates a document.
        
        :param doc: The id of the document to be updated.
        :param new_content: The new content of the document.
        :returns: The id of the new document.
        """

        assert self.documentExists(doc.doc_id), 'document does not exist: ' + str(doc)

        new_content = self.trim_markdown(new_content)
        # TODO: Do the update

        self.update_last_modified(doc, commit=False)
        self.db.commit()
        return doc

    def trim_markdown(self, text: 'str'):
        """Trims the specified text. Don't trim spaces from left side because they may indicate a code block

        :param text: The text to be trimmed.
        :return: The trimmed text.
        """
        return text.rstrip().strip('\r\n')

    @contract
    def update_last_modified(self, doc: 'Document', commit: 'bool'=True):
        cursor = self.db.cursor()
        cursor.execute('UPDATE Block SET modified = CURRENT_TIMESTAMP WHERE type_id = ? and id = ?',
                       [blocktypes.DOCUMENT, doc.doc_id])
        if commit:
            self.db.commit()

class DocEntryIterator:
    @contract
    def __init__(self, db: 'Connection', root_folder: 'str' = ''):
        self.db = db
        self.cursor = db.cursor()
        self.root_folder = re.sub('^\/+', '', root_folder)

        if len(self.root_folder) > 0:
            self.cursor.execute(
                "SELECT id, name FROM DocEntry WHERE name LIKE ?",
                [self.root_folder + '/%'])
        else:
            self.cursor.execute("SELECT id, name FROM DocEntry")

    @contract
    def __next__(self) -> 'dict':
        row = self.cursor.fetchone()
        if row is None:
            raise StopIteration()
        doc_id = int(row[0])
        fullname = row[1]
        name = re.sub('^({})\/'.format(re.escape(self.root_folder))) if len(self.root_folder) > 0 else fullname

        cursor = self.db.cursor()
        cursor.execute("SELECT datetime(created, 'localtime') as created,"
                       "datetime(modified, 'localtime') as modified,"
                       "latest_revision_id FROM Block WHERE id = ?", [doc_id])
        block = cursor.fetchone()
        if block is None:
            print("Block entry missing for document id ")
            return {'id': doc_id, 'name': name, 'fullname': fullname}

        return {'id': doc_id, 'name': name, 'fullname': fullname, 'created': block[0], 'modified': block[1], 'latest_revision_id': block[2]}<|MERGE_RESOLUTION|>--- conflicted
+++ resolved
@@ -1,583 +1,563 @@
-"""Defines the Documents class."""
-
-import os
-import re
-from shutil import copyfile
-from datetime import datetime
-from sqlite3 import Connection
-
-from contracts import contract
-from ansi2html import Ansi2HTMLConverter
-from documentmodel.attributeparser import AttributeParser
-
-from documentmodel.docparagraph import DocParagraph
-from documentmodel.documentparser import DocumentParser
-from timdb.timdbbase import TimDbBase, TimDbException, blocktypes
-from timdb.docidentifier import DocIdentifier
-from ephemeralclient import EphemeralException, EphemeralClient, EPHEMERAL_URL
-from timdb.gitclient import NothingToCommitException
-from utils import date_to_relative
-from documentmodel.document import Document
-
-
-class Documents(TimDbBase):
-    """Represents a collection of Document objects."""
-
-    def __repr__(self):
-        """For caching - we consider two Documents collections to be the same if their
-        files_root_paths are equal."""
-        return self.files_root_path
-
-    @contract
-    def __init__(self, db_path: 'Connection', files_root_path: 'str', type_name: 'str', current_user_name: 'str'):
-        """Initializes TimDB with the specified database and root path.
-        
-        :param type_name: The type name.
-        :param current_user_name: The name of the current user.
-        :param db_path: The path of the database file.
-        :param files_root_path: The root path where all the files will be stored.
-        """
-        TimDbBase.__init__(self, db_path, files_root_path, type_name, current_user_name)
-        self.ec = EphemeralClient(EPHEMERAL_URL)
-
-    def __iter__(self):
-        return DocEntryIterator(self.db)
-
-    @contract
-    def add_paragraph(self, doc: 'Document',
-                      content: 'str',
-                      prev_par_id: 'str|None',
-                      attrs: 'dict|None'=None) -> 'tuple(list(DocParagraph),Document)':
-        """Adds a new markdown block to the specified document.
-        
-        :param attrs: The attributes for the paragraph.
-        :param doc: The id of the document.
-        :param content: The content of the block.
-        :param prev_par_id: The id of the previous paragraph. None if this paragraph should become the last.
-        :returns: A list of the added blocks.
-        """
-
-        assert doc.exists(), 'document does not exist: %r' % doc.doc_id
-        content = self.trim_markdown(content)
-        par = doc.insert_paragraph(content, prev_par_id, attrs)
-        self.update_last_modified(doc)
-        return [par], doc
-
-    @contract
-    def create_document(self, name: 'str', owner_group_id: 'int') -> 'Document':
-        """Creates a new document with the specified name.
-        
-        :param name: The name of the document to be created.
-        :param owner_group_id: The id of the owner group.
-        :returns: The newly created document object.
-        """
-
-        if '\0' in name:
-            raise TimDbException('Document name cannot contain null characters.')
-
-        document_id = self.insertBlockToDb(name, owner_group_id, blocktypes.DOCUMENT)
-<<<<<<< HEAD
-        document = Document(document_id, modifier_group_id=owner_group_id)
-        document.create()
-        document.add_paragraph('Edit me!')
-=======
-        document_path = os.path.join(self.blocks_path, str(document_id))
-
-        try:
-            self.writeUtf8('Edit me!', document_path)
-        except OSError:
-            print('Couldn\'t open file for writing:' + document_path)
-            self.db.rollback()
-            raise
-
-        rel_block_path = os.path.relpath(self.blocks_path, self.files_root_path)
-        rel_document_path = os.path.join(rel_block_path, str(document_id))
-        self.git.add(rel_document_path)
-        doc_hash = self.git.commit('Created a new document: {} (id = {})'.format(name, document_id))
-
-        docId = DocIdentifier(document_id, doc_hash)
-
-        self.ec.loadDocument(docId, b'Click right side to edit. You can get help with editing from editors Help tab.')
->>>>>>> dfada5c7
-
-        cursor = self.db.cursor()
-        cursor.execute("""UPDATE Block SET created = CURRENT_TIMESTAMP, modified = CURRENT_TIMESTAMP
-                          WHERE type_id = ? and id = ?""",
-                       [blocktypes.DOCUMENT, document_id])
-        cursor.execute("INSERT INTO DocEntry (id, name, public) VALUES (?, ?, ?)",
-                       [document_id, name, True])
-        self.db.commit()
-        return document
-
-    @contract
-    def deleteDocument(self, document_id: 'int'):
-        """Deletes the specified document.
-        
-        :param document_id: The id of the document to be deleted.
-        """
-
-        assert self.documentExists(document_id), 'document does not exist: %d' % document_id
-
-        cursor = self.db.cursor()
-        cursor.execute('DELETE FROM Block WHERE type_id = ? AND id = ?', [blocktypes.DOCUMENT, document_id])
-        cursor.execute('DELETE FROM DocEntry WHERE id = ?', [document_id])
-        cursor.execute('DELETE FROM ReadParagraphs where doc_id = ?', [document_id])
-        cursor.execute('DELETE FROM UserNotes where doc_id = ?', [document_id])
-        self.db.commit()
-
-        Document.remove(document_id)
-
-    @contract
-    def delete_paragraph(self, doc: 'Document', par_id: 'str') -> 'Document':
-        """Deletes a paragraph from a document.
-        
-        :param doc: The id of the document from which to delete the paragraph.
-        :param par_id: The id of the paragraph in the document that should be deleted.
-        """
-
-        doc.delete_paragraph(par_id)
-        self.update_last_modified(doc)
-        return doc
-
-    @contract
-    def documentExists(self, document_id: 'int') -> 'bool':
-        """Checks whether a document with the specified id exists.
-        
-        :param document_id: The id of the document.
-        :returns: True if the documents exists, false otherwise.
-        """
-
-        return self.blockExists(document_id, blocktypes.DOCUMENT)
-
-    @contract
-    def get_document_id(self, document_name: 'str') -> 'int|None':
-        """Gets the document's identifier by its name or None if not found.
-        
-        :param document_name: The name of the document.
-        :returns: The document id, or none if not found.
-        """
-        cursor = self.db.cursor()
-        cursor.execute('SELECT id FROM DocEntry WHERE name = ?', [document_name])
-
-        row = cursor.fetchone()
-        return row[0] if row else None
-
-    @contract
-    def get_document_names(self, document_id: 'int') -> 'list(dict)':
-        """Gets the document's names by its id.
-
-        :param document_id: The id of the document.
-        :returns: A list of dictionaries in format [{'name': (str), 'public': (bool)}, ...].
-        """
-        cursor = self.db.cursor()
-        cursor.execute('SELECT name, public FROM DocEntry WHERE id = ?', [document_id])
-        return self.resultAsDictionary(cursor)
-
-    def get_first_document_name(self, document_id: 'int') -> 'str':
-        """Gets the first public (or non-public if not found) name for a document id.
-
-        :param document_id: The id of the document.
-        :returns: A name for the document.
-        """
-        aliases = self.get_document_names(document_id)
-        for alias in aliases:
-            if alias['public']:
-                return alias['name']
-        return aliases[0]['name'] if len[aliases] > 0 else 'Untitled document'
-
-    @contract
-    def getDocument(self, document_id: 'int') -> 'dict':
-        """Gets the metadata information of the specified document.
-        
-        :param document_id: The id of the document to be retrieved.
-        :returns: A row representing the document.
-        """
-        # To be deleted (use get_document_names)
-        cursor = self.db.cursor()
-        cursor.execute('SELECT id, description AS name FROM Block WHERE id = ? AND type_id = ?',
-                       [document_id, blocktypes.DOCUMENT])
-
-        return self.resultAsDictionary(cursor)[0]
-
-    @contract
-    def getDocuments(self, historylimit: 'int'=100) -> 'list(dict)':
-        # To be deleted (use iterator)
-        """Gets all the documents in the database.
-        
-        :returns: A list of dictionaries of the form {'id': <doc_id>, 'name': 'document_name'}
-        """
-        cursor = self.db.cursor()
-        cursor.execute('SELECT id,description AS name,modified,latest_revision_id FROM Block WHERE type_id = ?', [blocktypes.DOCUMENT])
-        results = self.resultAsDictionary(cursor)
-        zombies = []
-        for result in results:
-            if not self.blockExists(result['id'], blocktypes.DOCUMENT):
-                print('getDocuments: document {} does not exist on the disk!'.format(result['id']))
-                zombies.append(result)
-                continue
-            else:
-                result['versions'] = self.getDocumentVersions(result['id'], limit=historylimit)
-            if result['modified'] is None or result['latest_revision_id'] is None:
-                latest_version = self.getDocumentVersions(result['id'], limit=1, date_format='iso')
-                time_str = latest_version[0]['timestamp'].rsplit(' ', 1)[0]
-                cursor.execute("""UPDATE Block SET modified = strftime("%Y-%m-%d %H:%M:%S", ?)
-                                  WHERE type_id = ? and id = ?""", [time_str, blocktypes.DOCUMENT, result['id']])
-                result['modified'] = time_str
-                if result['latest_revision_id'] is None:
-                    cursor.execute("INSERT INTO ReadRevision (Block_id, Hash) VALUES (?, ?)",
-                        [result['id'], latest_version[0]['hash']])
-                    cursor.execute("UPDATE Block SET latest_revision_id = ? WHERE type_id = ? and id = ?",
-                        [cursor.lastrowid, blocktypes.DOCUMENT, result['id']])
-            result['modified'] = date_to_relative(datetime.strptime(result['modified'], "%Y-%m-%d %H:%M:%S"))
-        self.db.commit()
-        for zombie in zombies:
-            results.remove(zombie)
-
-        return results
-
-    @contract
-    def update_latest_revision(self, doc_id: 'DocIdentifier', commit: 'bool'=True):
-        cursor = self.db.cursor()
-        cursor.execute('SELECT latest_revision_id FROM Block WHERE id = ?', [doc_id.id])
-        revid = cursor.fetchone()[0]
-        if revid is None:
-            cursor.execute("INSERT INTO ReadRevision (Block_id, Hash) VALUES (?, ?)",
-                [doc_id.id, doc_id.hash])
-            cursor.execute("UPDATE Block SET latest_revision_id = ? WHERE type_id = ? and id = ?",
-                [cursor.lastrowid, blocktypes.DOCUMENT, doc_id.id])
-        else:
-            cursor.execute("UPDATE ReadRevision SET Hash = ? WHERE revision_id = ?",
-                [doc_id.hash, revid])
-
-        if commit:
-            self.db.commit()
-
-    @contract
-    def getDocumentsForGroup(self, group_id : 'int', historylimit: 'int'=100) -> 'list(dict)':
-        """Gets all the documents owned by a group.
-
-        :returns: A list of dictionaries of the form {'id': <doc_id>, 'name': 'document_name'}
-        """
-        cursor = self.db.cursor()
-        cursor.execute('SELECT id,description AS name FROM Block WHERE type_id = ? AND UserGroup_id = ?', [blocktypes.DOCUMENT, group_id])
-        results = self.resultAsDictionary(cursor)
-        for result in results:
-            result['versions'] = self.getDocumentVersions(result['id'], limit=historylimit)
-        return results
-
-    @contract
-    def getDocumentsByIds(self, document_ids: 'list(int)') -> 'seq(row)':
-        """Gets all the documents in the database."""
-        cursor = self.db.cursor()
-        cursor.execute('select id,description as name from Block where id in (%s)' %
-                       ','.join('?' * len(document_ids)), document_ids)
-        return cursor.fetchall()
-
-    @contract
-    def getBlock(self, document_id: 'DocIdentifier', block_id: 'int') -> 'str':
-        """Gets a block of a document.
-        
-        :param document_id: The id of the document.
-        :param block_id: The id (index) of the block in the document.
-        """
-
-        content = self.ephemeralCall(document_id, self.ec.getBlock, block_id)
-        return self.trim_markdown(content)
-
-    def getBlockAsHtml(self, document_id: 'DocIdentifier', block_id: 'int') -> 'str':
-        """Gets a block of a document in HTML.
-        
-        :param document_id: The id of the document.
-        :param block_id: The id (index) of the block in the document.
-        """
-
-        return self.ephemeralCall(document_id, self.ec.getBlockAsHtml, block_id)
-
-    @contract
-    def getDocumentAsBlocks(self, document_id: 'DocIdentifier') -> 'list(str)':
-        """Gets all the blocks of the specified document in markdown format.
-        
-        :param document_id: The id of the document.
-        :returns: The blocks of the document in markdown format.
-        """
-
-        return [self.trim_markdown(block) for block in self.ephemeralCall(document_id, self.ec.getDocumentAsBlocks)]
-
-    @contract
-    def get_document_with_autoimport(self, document_id: 'DocIdentifier') -> 'Document|None':
-        """Attempts to load a document from the new model. If it doesn't exist, attempts to load from old model.
-        If found, an autoimport is performed and a Document object is returned. Otherwise, None is returned.
-
-        :param document_id: The id of the document.
-        :returns: The Document object or None if it doesn't exist.
-        """
-        d = Document(doc_id=document_id.id)
-        if Document.doc_exists(document_id.id):
-            return d
-        if not self.documentExists(document_id.id):
-            return None
-        md_blocks = self.ephemeralCall(document_id, self.ec.getDocumentAsBlocks)
-        d.create()
-        ap = AttributeParser()
-        for md in md_blocks:
-            ap.set_str(md.split('\n', 1)[0])
-            attrs, index = ap.get_attributes()
-            if index is None:
-                attrs = None
-            d.add_paragraph(text=md, attrs=attrs)
-        return d
-
-    @contract
-    def ephemeralCall(self, document_id: 'DocIdentifier', ephemeral_function, *args):
-        """Calls a function of EphemeralClient, ensuring that the document is in cache.
-
-        :param args: Required arguments for the function.
-        :param ephemeral_function: The function to call.
-        :param document_id: The id of the document.
-        """
-
-        try:
-            result = ephemeral_function(document_id, *args)
-        except EphemeralException:
-            if self.documentExists(document_id.id):
-                with open(self.getBlockPath(document_id.id), 'rb') as f:
-                    self.ec.loadDocument(document_id, f.read())
-                result = ephemeral_function(document_id, *args)
-            else:
-                raise TimDbException('The requested document was not found.')
-        return result
-
-    @contract
-    def getDocumentPath(self, document_id: 'int') -> 'str':
-        """Gets the path of the specified document.
-        
-        :param document_id: The id of the document.
-        :returns: The path of the document.
-        """
-        return self.getBlockPath(document_id)
-
-    @contract
-    def getDocumentPathAsRelative(self, document_id: 'int'):
-        return os.path.relpath(self.getDocumentPath(document_id), self.files_root_path).replace('\\', '/')
-
-    @contract
-    def getDocumentMarkdown(self, document_id: 'DocIdentifier') -> 'str':
-        content = self.git.get_contents(document_id.hash, self.getDocumentPathAsRelative(document_id.id))
-        return self.trim_markdown(content)
-
-    @contract
-    def getDifferenceToPrevious(self, document_id: 'DocIdentifier') -> 'str':
-        try:
-            out, _ = self.git.command('diff --word-diff=color --unified=5 {}^! {}'.format(document_id.hash,
-                                                                                self.getDocumentPathAsRelative(
-                                                                                    document_id.id)))
-        except TimDbException as e:
-            e.message = 'The requested revision was not found.'
-            raise
-        conv = Ansi2HTMLConverter(inline=True, dark_bg=False)
-        html = conv.convert(out, full=False)
-        return html
-
-    @contract
-    def getDocumentVersions(self, document_id: 'int', limit: 'int'=100, date_format: 'str'='relative') -> 'list(dict(str:str))':
-        """Gets the versions of a document.
-        
-        :param date_format: The date format.
-        :param limit: Maximum number of versions to get.
-        :param document_id: The id of the document whose versions will be fetched.
-        :returns: A list of the versions of the document.
-        """
-
-        if limit <= 0:
-            return []
-
-        if not self.documentExists(document_id):
-            raise TimDbException('The specified document does not exist.')
-
-        file_path = self.getDocumentPathAsRelative(document_id)
-        output, _ = self.git.command('log --format=%H|%ad|%an|%s --date={} -n {} {}'.format(date_format, limit, file_path))
-        lines = output.splitlines()
-        versions = []
-        for line in lines:
-            pieces = line.split('|')
-            versions.append({'hash': pieces[0], 'timestamp': pieces[1], 'user': pieces[2], 'message': pieces[3]})
-        return versions
-
-    @contract
-    def getNewestVersion(self, document_id: 'int') -> 'dict(str:str)|None':
-        """Gets the hash of the newest version for a document.
-
-        :param document_id: The id of the document.
-        :returns: A version dictionary, or none if not found.
-        """
-        return self.git.getLatestVersionDetails(self.getDocumentPathAsRelative(document_id))
-
-    @contract
-    def getNewestVersionHash(self, doc_id: 'int') -> 'str|None':
-        """Gets the hash of the newest version for a document.
-        
-        :param document_id: The id of the document.
-        :returns: The hash string, or None if not found.
-        """
-        cursor = self.db.cursor()
-        cursor.execute("SELECT latest_revision_id FROM Block WHERE id = ?", [doc_id])
-        revid = cursor.fetchone()
-        if revid is None:
-            doc_ver = self.git.getLatestVersion(self.getDocumentPathAsRelative(doc_id))
-            self.update_latest_revision(DocIdentifier(doc_id, doc_ver))
-            return doc_ver
-        else:
-            cursor.execute("SELECT Hash FROM ReadRevision WHERE revision_id = ?", [revid[0]])
-            return cursor.fetchone()[0]
-
-    @contract
-    def import_document_from_file(self, document_file: 'str', document_name: 'str',
-                               owner_group_id: 'int') -> 'Document':
-        """Imports the specified document in the database.
-
-        :param document_file: The file path of the document to import.
-        :param document_name: The name for the document.
-        :param owner_group_id: The owner group of the document.
-        :returns: The created document object.
-        """
-
-        # Assuming the document file is markdown-formatted, importing a document is very straightforward.
-        doc_id = self.insertBlockToDb(document_name, owner_group_id, blocktypes.DOCUMENT)
-        copyfile(document_file, self.getDocumentPath(doc_id))
-
-        cursor = self.db.cursor()
-        cursor.execute("""UPDATE Block SET created = CURRENT_TIMESTAMP, modified = CURRENT_TIMESTAMP
-                          WHERE type_id = ? and id = ?""",
-                       [blocktypes.DOCUMENT, doc_id])
-        cursor.execute("INSERT INTO DocEntry (id, name, public) VALUES (?, ?, ?)",
-                       [doc_id, document_name, True])
-        self.db.commit()
-        doc = Document(doc_id)
-        doc.create()
-        with open(document_file, 'r', encoding='utf-8') as f:
-            parser = DocumentParser(f.read())  # todo: use a stream instead
-            for block in parser.get_blocks():
-                doc.add_paragraph(text=block['md'], attrs=block.get('attrs'))
-        return doc
-
-    @contract
-    def importDocument(self, content: 'str', document_name: 'str', owner_group_id: 'int') -> 'DocIdentifier':
-        doc_id = DocIdentifier(self.insertBlockToDb(document_name, owner_group_id, blocktypes.DOCUMENT), '')
-        doc_hash = self.__commitDocumentChanges(doc_id, content,
-                                                'Imported document: %s (id = %d)' % (document_name, doc_id.id))
-        doc_id = DocIdentifier(doc_id.id, doc_hash)
-        self.ec.loadDocument(doc_id, content.encode('utf-8'))
-        return doc_id
-
-    def __commitDocumentChanges(self, document_id: 'DocIdentifier', doc_content: 'str', msg: 'str') -> 'str':
-        """Commits the changes of the specified document to Git.
-        
-        :param document_id: The document identifier.
-        :param msg: The commit message.
-        :returns: The hash of the commit.
-        """
-
-        self.writeUtf8(doc_content, self.getDocumentPath(document_id.id))
-        self.git.add(self.getDocumentPathAsRelative(document_id.id))
-        return self.git.commit('Document {}: {}'.format(document_id.id, msg), author=self.current_user_name)
-
-    @contract
-    def modify_paragraph(self, doc: 'Document', par_id: 'str',
-                         new_content: 'str', new_attrs: 'dict|None'=None) -> 'tuple(list(DocParagraph), Document)':
-        """Modifies a paragraph in a document.
-        
-        :param new_attrs: The attributes for the paragraph.
-        :param doc: The document.
-        :param par_id: The id of the paragraph to be modified.
-        :param new_content: The new content of the paragraph.
-        :returns: The paragraphs and the new document as a tuple.
-        """
-
-        assert Document.doc_exists(doc.doc_id), 'document does not exist: ' + str(doc.doc_id)
-        new_content = self.trim_markdown(new_content)
-        par = doc.modify_paragraph(par_id, new_content, new_attrs)
-        self.update_last_modified(doc)
-        return [par], doc
-
-    @contract
-    def renameDocument(self, document_id: 'DocIdentifier', new_name: 'str') -> 'None':
-        """Renames a document.
-        
-        :param document_id: The id of the document to be renamed.
-        :param new_name: The new name for the document.
-        """
-
-        assert self.documentExists(document_id.id), 'document does not exist: ' + str(document_id)
-
-        cursor = self.db.cursor()
-        cursor.execute('UPDATE Block SET description = ? WHERE type_id = ? AND id = ?',
-                       [new_name, blocktypes.DOCUMENT, document_id.id])
-        self.db.commit()
-
-    @contract
-    def update_document(self, doc: 'Document', new_content: 'str') -> 'Document':
-        """Updates a document.
-        
-        :param doc: The id of the document to be updated.
-        :param new_content: The new content of the document.
-        :returns: The id of the new document.
-        """
-
-        assert self.documentExists(doc.doc_id), 'document does not exist: ' + str(doc)
-
-        new_content = self.trim_markdown(new_content)
-        # TODO: Do the update
-
-        self.update_last_modified(doc, commit=False)
-        self.db.commit()
-        return doc
-
-    def trim_markdown(self, text: 'str'):
-        """Trims the specified text. Don't trim spaces from left side because they may indicate a code block
-
-        :param text: The text to be trimmed.
-        :return: The trimmed text.
-        """
-        return text.rstrip().strip('\r\n')
-
-    @contract
-    def update_last_modified(self, doc: 'Document', commit: 'bool'=True):
-        cursor = self.db.cursor()
-        cursor.execute('UPDATE Block SET modified = CURRENT_TIMESTAMP WHERE type_id = ? and id = ?',
-                       [blocktypes.DOCUMENT, doc.doc_id])
-        if commit:
-            self.db.commit()
-
-class DocEntryIterator:
-    @contract
-    def __init__(self, db: 'Connection', root_folder: 'str' = ''):
-        self.db = db
-        self.cursor = db.cursor()
-        self.root_folder = re.sub('^\/+', '', root_folder)
-
-        if len(self.root_folder) > 0:
-            self.cursor.execute(
-                "SELECT id, name FROM DocEntry WHERE name LIKE ?",
-                [self.root_folder + '/%'])
-        else:
-            self.cursor.execute("SELECT id, name FROM DocEntry")
-
-    @contract
-    def __next__(self) -> 'dict':
-        row = self.cursor.fetchone()
-        if row is None:
-            raise StopIteration()
-        doc_id = int(row[0])
-        fullname = row[1]
-        name = re.sub('^({})\/'.format(re.escape(self.root_folder))) if len(self.root_folder) > 0 else fullname
-
-        cursor = self.db.cursor()
-        cursor.execute("SELECT datetime(created, 'localtime') as created,"
-                       "datetime(modified, 'localtime') as modified,"
-                       "latest_revision_id FROM Block WHERE id = ?", [doc_id])
-        block = cursor.fetchone()
-        if block is None:
-            print("Block entry missing for document id ")
-            return {'id': doc_id, 'name': name, 'fullname': fullname}
-
-        return {'id': doc_id, 'name': name, 'fullname': fullname, 'created': block[0], 'modified': block[1], 'latest_revision_id': block[2]}+"""Defines the Documents class."""
+
+import os
+import re
+from shutil import copyfile
+from datetime import datetime
+from sqlite3 import Connection
+
+from contracts import contract
+from ansi2html import Ansi2HTMLConverter
+from documentmodel.attributeparser import AttributeParser
+
+from documentmodel.docparagraph import DocParagraph
+from documentmodel.documentparser import DocumentParser
+from timdb.timdbbase import TimDbBase, TimDbException, blocktypes
+from timdb.docidentifier import DocIdentifier
+from ephemeralclient import EphemeralException, EphemeralClient, EPHEMERAL_URL
+from timdb.gitclient import NothingToCommitException
+from utils import date_to_relative
+from documentmodel.document import Document
+
+
+class Documents(TimDbBase):
+    """Represents a collection of Document objects."""
+
+    def __repr__(self):
+        """For caching - we consider two Documents collections to be the same if their
+        files_root_paths are equal."""
+        return self.files_root_path
+
+    @contract
+    def __init__(self, db_path: 'Connection', files_root_path: 'str', type_name: 'str', current_user_name: 'str'):
+        """Initializes TimDB with the specified database and root path.
+        
+        :param type_name: The type name.
+        :param current_user_name: The name of the current user.
+        :param db_path: The path of the database file.
+        :param files_root_path: The root path where all the files will be stored.
+        """
+        TimDbBase.__init__(self, db_path, files_root_path, type_name, current_user_name)
+        self.ec = EphemeralClient(EPHEMERAL_URL)
+
+    def __iter__(self):
+        return DocEntryIterator(self.db)
+
+    @contract
+    def add_paragraph(self, doc: 'Document',
+                      content: 'str',
+                      prev_par_id: 'str|None',
+                      attrs: 'dict|None'=None) -> 'tuple(list(DocParagraph),Document)':
+        """Adds a new markdown block to the specified document.
+        
+        :param attrs: The attributes for the paragraph.
+        :param doc: The id of the document.
+        :param content: The content of the block.
+        :param prev_par_id: The id of the previous paragraph. None if this paragraph should become the last.
+        :returns: A list of the added blocks.
+        """
+
+        assert doc.exists(), 'document does not exist: %r' % doc.doc_id
+        content = self.trim_markdown(content)
+        par = doc.insert_paragraph(content, prev_par_id, attrs)
+        self.update_last_modified(doc)
+        return [par], doc
+
+    @contract
+    def create_document(self, name: 'str', owner_group_id: 'int') -> 'Document':
+        """Creates a new document with the specified name.
+        
+        :param name: The name of the document to be created.
+        :param owner_group_id: The id of the owner group.
+        :returns: The newly created document object.
+        """
+
+        if '\0' in name:
+            raise TimDbException('Document name cannot contain null characters.')
+
+        document_id = self.insertBlockToDb(name, owner_group_id, blocktypes.DOCUMENT)
+        document = Document(document_id, modifier_group_id=owner_group_id)
+        document.create()
+        document.add_paragraph('Click right side to edit. You can get help with editing from editors Help tab.')
+
+        cursor = self.db.cursor()
+        cursor.execute("""UPDATE Block SET created = CURRENT_TIMESTAMP, modified = CURRENT_TIMESTAMP
+                          WHERE type_id = ? and id = ?""",
+                       [blocktypes.DOCUMENT, document_id])
+        cursor.execute("INSERT INTO DocEntry (id, name, public) VALUES (?, ?, ?)",
+                       [document_id, name, True])
+        self.db.commit()
+        return document
+
+    @contract
+    def deleteDocument(self, document_id: 'int'):
+        """Deletes the specified document.
+        
+        :param document_id: The id of the document to be deleted.
+        """
+
+        assert self.documentExists(document_id), 'document does not exist: %d' % document_id
+
+        cursor = self.db.cursor()
+        cursor.execute('DELETE FROM Block WHERE type_id = ? AND id = ?', [blocktypes.DOCUMENT, document_id])
+        cursor.execute('DELETE FROM DocEntry WHERE id = ?', [document_id])
+        cursor.execute('DELETE FROM ReadParagraphs where doc_id = ?', [document_id])
+        cursor.execute('DELETE FROM UserNotes where doc_id = ?', [document_id])
+        self.db.commit()
+
+        Document.remove(document_id)
+
+    @contract
+    def delete_paragraph(self, doc: 'Document', par_id: 'str') -> 'Document':
+        """Deletes a paragraph from a document.
+        
+        :param doc: The id of the document from which to delete the paragraph.
+        :param par_id: The id of the paragraph in the document that should be deleted.
+        """
+
+        doc.delete_paragraph(par_id)
+        self.update_last_modified(doc)
+        return doc
+
+    @contract
+    def documentExists(self, document_id: 'int') -> 'bool':
+        """Checks whether a document with the specified id exists.
+        
+        :param document_id: The id of the document.
+        :returns: True if the documents exists, false otherwise.
+        """
+
+        return self.blockExists(document_id, blocktypes.DOCUMENT)
+
+    @contract
+    def get_document_id(self, document_name: 'str') -> 'int|None':
+        """Gets the document's identifier by its name or None if not found.
+        
+        :param document_name: The name of the document.
+        :returns: The document id, or none if not found.
+        """
+        cursor = self.db.cursor()
+        cursor.execute('SELECT id FROM DocEntry WHERE name = ?', [document_name])
+
+        row = cursor.fetchone()
+        return row[0] if row else None
+
+    @contract
+    def get_document_names(self, document_id: 'int') -> 'list(dict)':
+        """Gets the document's names by its id.
+
+        :param document_id: The id of the document.
+        :returns: A list of dictionaries in format [{'name': (str), 'public': (bool)}, ...].
+        """
+        cursor = self.db.cursor()
+        cursor.execute('SELECT name, public FROM DocEntry WHERE id = ?', [document_id])
+        return self.resultAsDictionary(cursor)
+
+    def get_first_document_name(self, document_id: 'int') -> 'str':
+        """Gets the first public (or non-public if not found) name for a document id.
+
+        :param document_id: The id of the document.
+        :returns: A name for the document.
+        """
+        aliases = self.get_document_names(document_id)
+        for alias in aliases:
+            if alias['public']:
+                return alias['name']
+        return aliases[0]['name'] if len[aliases] > 0 else 'Untitled document'
+
+    @contract
+    def getDocument(self, document_id: 'int') -> 'dict':
+        """Gets the metadata information of the specified document.
+        
+        :param document_id: The id of the document to be retrieved.
+        :returns: A row representing the document.
+        """
+        # To be deleted (use get_document_names)
+        cursor = self.db.cursor()
+        cursor.execute('SELECT id, description AS name FROM Block WHERE id = ? AND type_id = ?',
+                       [document_id, blocktypes.DOCUMENT])
+
+        return self.resultAsDictionary(cursor)[0]
+
+    @contract
+    def getDocuments(self, historylimit: 'int'=100) -> 'list(dict)':
+        # To be deleted (use iterator)
+        """Gets all the documents in the database.
+        
+        :returns: A list of dictionaries of the form {'id': <doc_id>, 'name': 'document_name'}
+        """
+        cursor = self.db.cursor()
+        cursor.execute('SELECT id,description AS name,modified,latest_revision_id FROM Block WHERE type_id = ?', [blocktypes.DOCUMENT])
+        results = self.resultAsDictionary(cursor)
+        zombies = []
+        for result in results:
+            if not self.blockExists(result['id'], blocktypes.DOCUMENT):
+                print('getDocuments: document {} does not exist on the disk!'.format(result['id']))
+                zombies.append(result)
+                continue
+            else:
+                result['versions'] = self.getDocumentVersions(result['id'], limit=historylimit)
+            if result['modified'] is None or result['latest_revision_id'] is None:
+                latest_version = self.getDocumentVersions(result['id'], limit=1, date_format='iso')
+                time_str = latest_version[0]['timestamp'].rsplit(' ', 1)[0]
+                cursor.execute("""UPDATE Block SET modified = strftime("%Y-%m-%d %H:%M:%S", ?)
+                                  WHERE type_id = ? and id = ?""", [time_str, blocktypes.DOCUMENT, result['id']])
+                result['modified'] = time_str
+                if result['latest_revision_id'] is None:
+                    cursor.execute("INSERT INTO ReadRevision (Block_id, Hash) VALUES (?, ?)",
+                        [result['id'], latest_version[0]['hash']])
+                    cursor.execute("UPDATE Block SET latest_revision_id = ? WHERE type_id = ? and id = ?",
+                        [cursor.lastrowid, blocktypes.DOCUMENT, result['id']])
+            result['modified'] = date_to_relative(datetime.strptime(result['modified'], "%Y-%m-%d %H:%M:%S"))
+        self.db.commit()
+        for zombie in zombies:
+            results.remove(zombie)
+
+        return results
+
+    @contract
+    def update_latest_revision(self, doc_id: 'DocIdentifier', commit: 'bool'=True):
+        cursor = self.db.cursor()
+        cursor.execute('SELECT latest_revision_id FROM Block WHERE id = ?', [doc_id.id])
+        revid = cursor.fetchone()[0]
+        if revid is None:
+            cursor.execute("INSERT INTO ReadRevision (Block_id, Hash) VALUES (?, ?)",
+                [doc_id.id, doc_id.hash])
+            cursor.execute("UPDATE Block SET latest_revision_id = ? WHERE type_id = ? and id = ?",
+                [cursor.lastrowid, blocktypes.DOCUMENT, doc_id.id])
+        else:
+            cursor.execute("UPDATE ReadRevision SET Hash = ? WHERE revision_id = ?",
+                [doc_id.hash, revid])
+
+        if commit:
+            self.db.commit()
+
+    @contract
+    def getDocumentsForGroup(self, group_id : 'int', historylimit: 'int'=100) -> 'list(dict)':
+        """Gets all the documents owned by a group.
+
+        :returns: A list of dictionaries of the form {'id': <doc_id>, 'name': 'document_name'}
+        """
+        cursor = self.db.cursor()
+        cursor.execute('SELECT id,description AS name FROM Block WHERE type_id = ? AND UserGroup_id = ?', [blocktypes.DOCUMENT, group_id])
+        results = self.resultAsDictionary(cursor)
+        for result in results:
+            result['versions'] = self.getDocumentVersions(result['id'], limit=historylimit)
+        return results
+
+    @contract
+    def getDocumentsByIds(self, document_ids: 'list(int)') -> 'seq(row)':
+        """Gets all the documents in the database."""
+        cursor = self.db.cursor()
+        cursor.execute('select id,description as name from Block where id in (%s)' %
+                       ','.join('?' * len(document_ids)), document_ids)
+        return cursor.fetchall()
+
+    @contract
+    def getBlock(self, document_id: 'DocIdentifier', block_id: 'int') -> 'str':
+        """Gets a block of a document.
+        
+        :param document_id: The id of the document.
+        :param block_id: The id (index) of the block in the document.
+        """
+
+        content = self.ephemeralCall(document_id, self.ec.getBlock, block_id)
+        return self.trim_markdown(content)
+
+    def getBlockAsHtml(self, document_id: 'DocIdentifier', block_id: 'int') -> 'str':
+        """Gets a block of a document in HTML.
+        
+        :param document_id: The id of the document.
+        :param block_id: The id (index) of the block in the document.
+        """
+
+        return self.ephemeralCall(document_id, self.ec.getBlockAsHtml, block_id)
+
+    @contract
+    def getDocumentAsBlocks(self, document_id: 'DocIdentifier') -> 'list(str)':
+        """Gets all the blocks of the specified document in markdown format.
+        
+        :param document_id: The id of the document.
+        :returns: The blocks of the document in markdown format.
+        """
+
+        return [self.trim_markdown(block) for block in self.ephemeralCall(document_id, self.ec.getDocumentAsBlocks)]
+
+    @contract
+    def get_document_with_autoimport(self, document_id: 'DocIdentifier') -> 'Document|None':
+        """Attempts to load a document from the new model. If it doesn't exist, attempts to load from old model.
+        If found, an autoimport is performed and a Document object is returned. Otherwise, None is returned.
+
+        :param document_id: The id of the document.
+        :returns: The Document object or None if it doesn't exist.
+        """
+        d = Document(doc_id=document_id.id)
+        if Document.doc_exists(document_id.id):
+            return d
+        if not self.documentExists(document_id.id):
+            return None
+        md_blocks = self.ephemeralCall(document_id, self.ec.getDocumentAsBlocks)
+        d.create()
+        ap = AttributeParser()
+        for md in md_blocks:
+            ap.set_str(md.split('\n', 1)[0])
+            attrs, index = ap.get_attributes()
+            if index is None:
+                attrs = None
+            d.add_paragraph(text=md, attrs=attrs)
+        return d
+
+    @contract
+    def ephemeralCall(self, document_id: 'DocIdentifier', ephemeral_function, *args):
+        """Calls a function of EphemeralClient, ensuring that the document is in cache.
+
+        :param args: Required arguments for the function.
+        :param ephemeral_function: The function to call.
+        :param document_id: The id of the document.
+        """
+
+        try:
+            result = ephemeral_function(document_id, *args)
+        except EphemeralException:
+            if self.documentExists(document_id.id):
+                with open(self.getBlockPath(document_id.id), 'rb') as f:
+                    self.ec.loadDocument(document_id, f.read())
+                result = ephemeral_function(document_id, *args)
+            else:
+                raise TimDbException('The requested document was not found.')
+        return result
+
+    @contract
+    def getDocumentPath(self, document_id: 'int') -> 'str':
+        """Gets the path of the specified document.
+        
+        :param document_id: The id of the document.
+        :returns: The path of the document.
+        """
+        return self.getBlockPath(document_id)
+
+    @contract
+    def getDocumentPathAsRelative(self, document_id: 'int'):
+        return os.path.relpath(self.getDocumentPath(document_id), self.files_root_path).replace('\\', '/')
+
+    @contract
+    def getDocumentMarkdown(self, document_id: 'DocIdentifier') -> 'str':
+        content = self.git.get_contents(document_id.hash, self.getDocumentPathAsRelative(document_id.id))
+        return self.trim_markdown(content)
+
+    @contract
+    def getDifferenceToPrevious(self, document_id: 'DocIdentifier') -> 'str':
+        try:
+            out, _ = self.git.command('diff --word-diff=color --unified=5 {}^! {}'.format(document_id.hash,
+                                                                                self.getDocumentPathAsRelative(
+                                                                                    document_id.id)))
+        except TimDbException as e:
+            e.message = 'The requested revision was not found.'
+            raise
+        conv = Ansi2HTMLConverter(inline=True, dark_bg=False)
+        html = conv.convert(out, full=False)
+        return html
+
+    @contract
+    def getDocumentVersions(self, document_id: 'int', limit: 'int'=100, date_format: 'str'='relative') -> 'list(dict(str:str))':
+        """Gets the versions of a document.
+        
+        :param date_format: The date format.
+        :param limit: Maximum number of versions to get.
+        :param document_id: The id of the document whose versions will be fetched.
+        :returns: A list of the versions of the document.
+        """
+
+        if limit <= 0:
+            return []
+
+        if not self.documentExists(document_id):
+            raise TimDbException('The specified document does not exist.')
+
+        file_path = self.getDocumentPathAsRelative(document_id)
+        output, _ = self.git.command('log --format=%H|%ad|%an|%s --date={} -n {} {}'.format(date_format, limit, file_path))
+        lines = output.splitlines()
+        versions = []
+        for line in lines:
+            pieces = line.split('|')
+            versions.append({'hash': pieces[0], 'timestamp': pieces[1], 'user': pieces[2], 'message': pieces[3]})
+        return versions
+
+    @contract
+    def getNewestVersion(self, document_id: 'int') -> 'dict(str:str)|None':
+        """Gets the hash of the newest version for a document.
+
+        :param document_id: The id of the document.
+        :returns: A version dictionary, or none if not found.
+        """
+        return self.git.getLatestVersionDetails(self.getDocumentPathAsRelative(document_id))
+
+    @contract
+    def getNewestVersionHash(self, doc_id: 'int') -> 'str|None':
+        """Gets the hash of the newest version for a document.
+        
+        :param document_id: The id of the document.
+        :returns: The hash string, or None if not found.
+        """
+        cursor = self.db.cursor()
+        cursor.execute("SELECT latest_revision_id FROM Block WHERE id = ?", [doc_id])
+        revid = cursor.fetchone()
+        if revid is None:
+            doc_ver = self.git.getLatestVersion(self.getDocumentPathAsRelative(doc_id))
+            self.update_latest_revision(DocIdentifier(doc_id, doc_ver))
+            return doc_ver
+        else:
+            cursor.execute("SELECT Hash FROM ReadRevision WHERE revision_id = ?", [revid[0]])
+            return cursor.fetchone()[0]
+
+    @contract
+    def import_document_from_file(self, document_file: 'str', document_name: 'str',
+                               owner_group_id: 'int') -> 'Document':
+        """Imports the specified document in the database.
+
+        :param document_file: The file path of the document to import.
+        :param document_name: The name for the document.
+        :param owner_group_id: The owner group of the document.
+        :returns: The created document object.
+        """
+
+        # Assuming the document file is markdown-formatted, importing a document is very straightforward.
+        doc_id = self.insertBlockToDb(document_name, owner_group_id, blocktypes.DOCUMENT)
+        copyfile(document_file, self.getDocumentPath(doc_id))
+
+        cursor = self.db.cursor()
+        cursor.execute("""UPDATE Block SET created = CURRENT_TIMESTAMP, modified = CURRENT_TIMESTAMP
+                          WHERE type_id = ? and id = ?""",
+                       [blocktypes.DOCUMENT, doc_id])
+        cursor.execute("INSERT INTO DocEntry (id, name, public) VALUES (?, ?, ?)",
+                       [doc_id, document_name, True])
+        self.db.commit()
+        doc = Document(doc_id)
+        doc.create()
+        with open(document_file, 'r', encoding='utf-8') as f:
+            parser = DocumentParser(f.read())  # todo: use a stream instead
+            for block in parser.get_blocks():
+                doc.add_paragraph(text=block['md'], attrs=block.get('attrs'))
+        return doc
+
+    @contract
+    def importDocument(self, content: 'str', document_name: 'str', owner_group_id: 'int') -> 'DocIdentifier':
+        doc_id = DocIdentifier(self.insertBlockToDb(document_name, owner_group_id, blocktypes.DOCUMENT), '')
+        doc_hash = self.__commitDocumentChanges(doc_id, content,
+                                                'Imported document: %s (id = %d)' % (document_name, doc_id.id))
+        doc_id = DocIdentifier(doc_id.id, doc_hash)
+        self.ec.loadDocument(doc_id, content.encode('utf-8'))
+        return doc_id
+
+    def __commitDocumentChanges(self, document_id: 'DocIdentifier', doc_content: 'str', msg: 'str') -> 'str':
+        """Commits the changes of the specified document to Git.
+        
+        :param document_id: The document identifier.
+        :param msg: The commit message.
+        :returns: The hash of the commit.
+        """
+
+        self.writeUtf8(doc_content, self.getDocumentPath(document_id.id))
+        self.git.add(self.getDocumentPathAsRelative(document_id.id))
+        return self.git.commit('Document {}: {}'.format(document_id.id, msg), author=self.current_user_name)
+
+    @contract
+    def modify_paragraph(self, doc: 'Document', par_id: 'str',
+                         new_content: 'str', new_attrs: 'dict|None'=None) -> 'tuple(list(DocParagraph), Document)':
+        """Modifies a paragraph in a document.
+        
+        :param new_attrs: The attributes for the paragraph.
+        :param doc: The document.
+        :param par_id: The id of the paragraph to be modified.
+        :param new_content: The new content of the paragraph.
+        :returns: The paragraphs and the new document as a tuple.
+        """
+
+        assert Document.doc_exists(doc.doc_id), 'document does not exist: ' + str(doc.doc_id)
+        new_content = self.trim_markdown(new_content)
+        par = doc.modify_paragraph(par_id, new_content, new_attrs)
+        self.update_last_modified(doc)
+        return [par], doc
+
+    @contract
+    def renameDocument(self, document_id: 'DocIdentifier', new_name: 'str') -> 'None':
+        """Renames a document.
+        
+        :param document_id: The id of the document to be renamed.
+        :param new_name: The new name for the document.
+        """
+
+        assert self.documentExists(document_id.id), 'document does not exist: ' + str(document_id)
+
+        cursor = self.db.cursor()
+        cursor.execute('UPDATE Block SET description = ? WHERE type_id = ? AND id = ?',
+                       [new_name, blocktypes.DOCUMENT, document_id.id])
+        self.db.commit()
+
+    @contract
+    def update_document(self, doc: 'Document', new_content: 'str') -> 'Document':
+        """Updates a document.
+        
+        :param doc: The id of the document to be updated.
+        :param new_content: The new content of the document.
+        :returns: The id of the new document.
+        """
+
+        assert self.documentExists(doc.doc_id), 'document does not exist: ' + str(doc)
+
+        new_content = self.trim_markdown(new_content)
+        # TODO: Do the update
+
+        self.update_last_modified(doc, commit=False)
+        self.db.commit()
+        return doc
+
+    def trim_markdown(self, text: 'str'):
+        """Trims the specified text. Don't trim spaces from left side because they may indicate a code block
+
+        :param text: The text to be trimmed.
+        :return: The trimmed text.
+        """
+        return text.rstrip().strip('\r\n')
+
+    @contract
+    def update_last_modified(self, doc: 'Document', commit: 'bool'=True):
+        cursor = self.db.cursor()
+        cursor.execute('UPDATE Block SET modified = CURRENT_TIMESTAMP WHERE type_id = ? and id = ?',
+                       [blocktypes.DOCUMENT, doc.doc_id])
+        if commit:
+            self.db.commit()
+
+class DocEntryIterator:
+    @contract
+    def __init__(self, db: 'Connection', root_folder: 'str' = ''):
+        self.db = db
+        self.cursor = db.cursor()
+        self.root_folder = re.sub('^\/+', '', root_folder)
+
+        if len(self.root_folder) > 0:
+            self.cursor.execute(
+                "SELECT id, name FROM DocEntry WHERE name LIKE ?",
+                [self.root_folder + '/%'])
+        else:
+            self.cursor.execute("SELECT id, name FROM DocEntry")
+
+    @contract
+    def __next__(self) -> 'dict':
+        row = self.cursor.fetchone()
+        if row is None:
+            raise StopIteration()
+        doc_id = int(row[0])
+        fullname = row[1]
+        name = re.sub('^({})\/'.format(re.escape(self.root_folder))) if len(self.root_folder) > 0 else fullname
+
+        cursor = self.db.cursor()
+        cursor.execute("SELECT datetime(created, 'localtime') as created,"
+                       "datetime(modified, 'localtime') as modified,"
+                       "latest_revision_id FROM Block WHERE id = ?", [doc_id])
+        block = cursor.fetchone()
+        if block is None:
+            print("Block entry missing for document id ")
+            return {'id': doc_id, 'name': name, 'fullname': fullname}
+
+        return {'id': doc_id, 'name': name, 'fullname': fullname, 'created': block[0], 'modified': block[1], 'latest_revision_id': block[2]}