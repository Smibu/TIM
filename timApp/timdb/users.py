from typing import Optional, List, Set

from timdb.tim_models import User, UserGroup
from timdb.timdbbase import TimDbBase, TimDbException

import hashlib
import re

ANONYMOUS_USERNAME = "Anonymous"
ANONYMOUS_GROUPNAME = "Anonymous users"
KORPPI_GROUPNAME = "Korppi users"
LOGGED_IN_GROUPNAME = "Logged-in users"
LOGGED_IN_USERNAME = "Logged-in user"
ADMIN_GROUPNAME = "Administrators"

SPECIAL_GROUPS = {ANONYMOUS_GROUPNAME, KORPPI_GROUPNAME, LOGGED_IN_GROUPNAME, ADMIN_GROUPNAME}

# These will be cached in memory to reduce amount of db load
ANON_USER_ID = None
LOGGED_USER_ID = None
ANON_GROUP_ID = None
LOGGED_GROUP_ID = None
ADMIN_GROUP_ID = None


class NoSuchUserException(TimDbException):
    def __init__(self, user_id):
        super().__init__('No such user: {}'.format(user_id))
        self.user_id = user_id


class Users(TimDbBase):
    """Handles saving and retrieving user-related information to/from the database."""

    access_type_map = {}

    def create_special_usergroups(self) -> int:
        """Creates an anonymous user and a usergroup for it.
        The user id and its associated usergroup id is 0.
        """

        # Please keep these local and refer to the groups with their names instead.
        # They may differ depending on the script version they were created with.
        ANONYMOUS_USERID = 0
        LOGGED_IN_USERID = 1
        LOGGED_IN_GROUPID = 0
        ANONYMOUS_GROUPID = 2
        KORPPI_GROUPID = 3
        ADMIN_GROUPID = 4

        cursor = self.db.cursor()
        cursor.execute('INSERT INTO UserAccount (id, name) VALUES (%s, %s)', [ANONYMOUS_USERID, ANONYMOUS_USERNAME])
        cursor.execute('INSERT INTO UserAccount (id, name) VALUES (%s, %s)', [LOGGED_IN_USERID, LOGGED_IN_USERNAME])
        cursor.execute('INSERT INTO UserGroup (id, name) VALUES (%s, %s)', [ANONYMOUS_GROUPID, ANONYMOUS_GROUPNAME])
        cursor.execute('INSERT INTO UserGroup (id, name) VALUES (%s, %s)', [LOGGED_IN_GROUPID, LOGGED_IN_GROUPNAME])
        cursor.execute('INSERT INTO UserGroup (id, name) VALUES (%s, %s)', [KORPPI_GROUPID, KORPPI_GROUPNAME])
        cursor.execute('INSERT INTO UserGroup (id, name) VALUES (%s, %s)', [ADMIN_GROUPID, ADMIN_GROUPNAME])
        cursor.execute('INSERT INTO UserGroupMember (User_id, UserGroup_id) VALUES (%s, %s)',
                       [ANONYMOUS_USERID, ANONYMOUS_GROUPID])
        cursor.execute('INSERT INTO UserGroupMember (User_id, UserGroup_id) VALUES (%s, %s)',
                       [LOGGED_IN_USERID, LOGGED_IN_GROUPID])
        cursor.execute('SELECT MAX(id) FROM UserAccount')
        max_ua_id = cursor.fetchone()[0]
        cursor.execute('SELECT MAX(id) FROM UserGroup')
        max_ug_id = cursor.fetchone()[0]
        cursor.execute("SELECT setval('useraccount_id_seq', %s)", (max_ua_id,))
        cursor.execute("SELECT setval('usergroup_id_seq', %s)", (max_ug_id,))

        self.db.commit()
        return 0

    def create_user(self, name: str, real_name: str, email: str, password: str = '',
                    commit: bool = True) -> int:
        """Creates a new user with the specified name.
        
        :param email: The email address of the user.
        :param name: The name of the user to be created.
        :param real_name: The real name of the user.
        :param password: The password for the user (not used on Korppi login).
        :returns: The id of the newly created user.
        """

        hash = self.hash_password(password) if password != '' else ''
        user = User(name=name, real_name=real_name, email=email, pass_=hash)
        self.session.add(user)
        self.session.flush()
        if commit:
            self.session.commit()
        user_id = user.id
        assert user_id != 0
        return user_id

    def create_anonymous_user(self, name: str, real_name: str, commit: bool = True) -> int:
        """Creates a new user anonymous user.
        :param name: The name of the user to be created.
        :param real_name: The real name of the user.
        :returns: The id of the newly created user.
        """

        next_id = self.get_next_anonymous_user_id()
        u = User(id=next_id, name=name, real_name=real_name)
        self.session.add(u)
        self.session.flush()
        if commit:
            self.session.commit()
        user_id = u.id
        self.add_user_to_group(self.get_anon_group_id(), user_id)
        return user_id

    def get_next_anonymous_user_id(self) -> int:
        """
        :returns: The next unused negative id.
        """
        cursor = self.db.cursor()
        cursor.execute('SELECT MIN(id) AS next_id FROM UserAccount')
        user_id = min(self.resultAsDictionary(cursor)[0]['next_id'], 0)
        return user_id - 1

    def update_user(self, user_id: int, name: str, real_name: str, email: str, password: str = '',
                    commit: bool = True):
        """Updates user information.

        :param user_id: The id of the user to be updated.
        :param name: The username of the user.
        :param real_name: The real name of the user.
        :param email: The email of the user.
        :param password: The password of the user.
        """

        cursor = self.db.cursor()
        pass_hash = self.hash_password(password) if password != '' else ''
        cursor.execute('UPDATE UserAccount SET name = %s, real_name = %s, email = %s, pass = %s WHERE id = %s',
                       [name, real_name, email, pass_hash, user_id])
        if commit:
            self.db.commit()

    def update_user_field(self, user_id: int, field_name: str, field_value: str, commit: bool = True):
        cursor = self.db.cursor()
        if field_name == 'pass':
            field_value = self.hash_password(field_value)

        # No sql injection or other funny business
        if re.match('^[a-zA-Z_-]+$', field_name) is None:
            raise TimDbException('update_user_field: passed field name ' + field_name)

        cursor.execute('UPDATE UserAccount SET {} = %s WHERE id = %s'.format(field_name), [field_value, user_id])
        if commit:
            self.db.commit()


    def create_usergroup(self, name: str, commit: bool = True) -> int:
        """Creates a new user group.
        
        :param name: The name of the user group.
        :returns: The id of the created user group.
        """

        ug = UserGroup(name=name)
        self.session.add(ug)
        self.session.flush()
        group_id = ug.id
        assert group_id is not None and group_id != 0, 'group_id was None'
        if commit:
            self.session.commit()
        return group_id

    def add_user_to_group(self, group_id: int, user_id: int, commit: bool = True):
        """Adds a user to a usergroup.
        
        :param group_id: The id of the group.
        :param user_id: The id of the user.
        """
        cursor = self.db.cursor()
        cursor.execute('INSERT INTO UserGroupMember (UserGroup_id, User_id) VALUES (%s, %s)', [group_id, user_id])
        if commit:
            self.db.commit()

    def add_user_to_named_group(self, group_name: str, user_id: int, commit: bool = True):
        group_id = self.get_usergroup_by_name(group_name)
        if group_id is not None:
            self.add_user_to_group(group_id, user_id, commit)
        else:
            print("Could not add user {} to group {}".format(user_id, group_name))

    def add_user_to_korppi_group(self, user_id: int, commit: bool = True):
        self.add_user_to_named_group(KORPPI_GROUPNAME, user_id, commit)

    def addUserToAdmins(self, user_id: int, commit: bool = True):
        self.add_user_to_named_group(ADMIN_GROUPNAME, user_id, commit)

    def create_potential_user(self, email: str, password: str, commit: bool = True):
        """Creates a potential user with the specified email and password.
        
        :param email: The email address of the user.
        :param password: The password of the user.
        """
        cursor = self.db.cursor()
        hash = self.hash_password(password)
        cursor.execute('REPLACE INTO NewUser (email, pass, created) VALUES (%s, %s, CURRENT_TIMESTAMP)', [email, hash])
        if commit:
            self.db.commit()

    def delete_potential_user(self, email: str, commit: bool = True):
        """Deletes a potential user.
        
        :param email: The email address of the user.
        """
        cursor = self.db.cursor()
        cursor.execute('DELETE FROM NewUser WHERE email=%s', [email])
        if commit:
            self.db.commit()

    def test_potential_user(self, email: str, password: str) -> bool:
        """Tests if a potential user matches to email and password.
        
        :param email: Email address.
        :param password: Password.
        :returns: Boolean.
        """

        cursor = self.db.cursor()
        hash = self.hash_password(password)
        cursor.execute('SELECT email FROM NewUser WHERE email=%s AND pass=%s', [email, hash])
        return cursor.fetchone() is not None

    def test_user(self, email: str, password: str) -> bool:
        """Tests if a potential user matches to email and password.
        
        :param email: Email address.
        :param password: Password.
        :returns: Boolean.
        """

        cursor = self.db.cursor()
        hash = self.hash_password(password)
        cursor.execute('SELECT email FROM UserAccount WHERE email=%s AND pass=%s', [email, hash])
        return cursor.fetchone() is not None

    def hash_password(self, password: str) -> str:
        return hashlib.sha256(password.encode()).hexdigest()

    def get_rights_holders(self, block_id: int):
        cursor = self.db.cursor()
        cursor.execute("""SELECT b.UserGroup_id as gid, u.name as name, a.id as access_type, a.name as access_name FROM BlockAccess b
                          JOIN UserGroup u ON b.UserGroup_id = u.id
                          JOIN AccessType a ON b.type = a.id
                          WHERE Block_id = %s""", [block_id])
        return self.resultAsDictionary(cursor)

    def get_owner_group(self, block_id: int):
        """Returns the owner group of the specified block.
        
        :param block_id: The id of the block.
        """

        cursor = self.db.cursor()
        cursor.execute('SELECT id, name FROM UserGroup WHERE id IN (SELECT UserGroup_id FROM Block WHERE id = %s)',
                       [block_id])
        return self.resultAsDictionary(cursor)[0]

    def get_user(self, user_id: int) -> Optional[dict]:
        """Gets the user with the specified id.
        
        :param user_id:
        :returns: An sqlite3 row object representing the user. Columns: id, name.
        """

        cursor = self.db.cursor()
        cursor.execute('SELECT * FROM UserAccount WHERE id = %s', [user_id])
        result = self.resultAsDictionary(cursor)
        return result[0] if len(result) > 0 else None

    def get_user_id_by_name(self, name: str) -> Optional[int]:
        """Gets the id of the specified username.
        
        :param name: The name of the user.
        :returns: The id of the user or None if the user does not exist.
        """

        cursor = self.db.cursor()
        cursor.execute('SELECT id FROM UserAccount WHERE id >= 0 AND name = %s', [name])
        result = cursor.fetchone()
        return result[0] if result is not None else None

    def get_user_by_name(self, name: str) -> User:
        """Gets the user information of the specified username.

        :param name: The name of the user.
        :returns: The user information or None if the user does not exist.
        """
        return self.session.query(User).filter(User.name==name).one()

    def get_user_by_email(self, email: str) -> Optional[dict]:
        """Gets the data of the specified user email address.
        
        :param email: Email address.
        :returns: The user data.
        """

        cursor = self.db.cursor()
        cursor.execute('SELECT * FROM UserAccount WHERE email = %s', [email])
        result = self.resultAsDictionary(cursor)
        return result[0] if len(result) > 0 else None

    def group_exists(self, group_name: str) -> bool:
        """Checks if the group with the specified name exists

        :param group_name: The name of the group.
        :returns: Boolean.
        """

        cursor = self.db.cursor()
        cursor.execute('SELECT id FROM UserGroup WHERE name = %s', [group_name])
        return cursor.fetchone() is not None

    def get_user_group_name(self, group_id: int) -> Optional[str]:
        """Gets the user group name.
        :param group_id: The id of the group.
        :returns: The name of the group.
        """
        cursor = self.db.cursor()
        cursor.execute('SELECT name FROM UserGroup WHERE id = %s', [group_id])
        result = cursor.fetchone()
        return result[0] if result is not None else None

    def get_usergroups_by_name(self, name: str):
        """Gets the usergroups that have the specified name.
        
        :param name: The name of the usergroup to be retrieved.
        """

        cursor = self.db.cursor()
        cursor.execute('SELECT id FROM UserGroup WHERE name = %s', [name])
        return self.resultAsDictionary(cursor)

    def get_usergroup_by_name(self, name: str) -> Optional[int]:
        cursor = self.db.cursor()
        cursor.execute('SELECT id FROM UserGroup WHERE name = %s', [name])
        groups = cursor.fetchall()

        if groups is None or len(groups) == 0:
            print("DEBUG: No such named group: " + name)
            return None
        elif len(groups) > 1:
            print("DEBUG: Too many named groups: {} ({})".format(name, groups))
            return None

        return groups[0][0]

    def get_personal_usergroup(self, user: dict) -> int:
        """Gets the personal user group for the user.

        :param user: The user object.
        """
        if user is None:
            raise TimDbException("No such user")

        # For anonymous users, we return the group of anonymous users
        if user['id'] < 0 or user['id'] == self.get_anon_user_id():
            return self.get_anon_group_id()

        userName = user['name']
        groups = self.get_usergroups_by_name(userName)
        if len(groups) > 0:
            return groups[0]['id']

        groups = self.get_usergroups_by_name('group of user ' + userName)
        if len(groups) > 0:
            return groups[0]['id']

        raise TimDbException('Personal usergroup for user {} was not found!'.format(userName))

    def get_user_groups(self, user_id: int) -> List[dict]:
        """Gets the user groups of a user.
        
        :param user_id: The id of the user.
        :returns: The user groups that the user belongs to.
        """

        cursor = self.db.cursor()
        if self.has_admin_access(user_id):
            # Admin is part of every user group
            cursor.execute("""SELECT id, name FROM UserGroup ORDER BY id ASC""")
        else:
            cursor.execute("""SELECT id, name FROM UserGroup WHERE id IN
                              (SELECT UserGroup_id FROM UserGroupMember WHERE User_id = %s)
                              ORDER BY id ASC""", [user_id])

        return self.resultAsDictionary(cursor)

    def get_usergroups_printable(self, user_id: int, max_group_len: int = 32) -> List[dict]:
        """Gets the user groups of a user, truncating the group names.

        :param user_id: The id of the user.
        :returns: The user groups that the user belongs to.
        """
        groups = self.get_user_groups(user_id)
        for group in groups:
            if len(group['name']) > max_group_len:
                group['name'] = group['name'][:max_group_len]
        return groups

    def get_users_in_group(self, group_id: int, limit:int=1000) -> List[dict]:
        cursor = self.db.cursor()
        cursor.execute("""SELECT UserGroupMember.User_id as id, UserAccount.real_name as name, UserAccount.email as email
                          FROM UserGroupMember
                          INNER JOIN UserAccount ON UserGroupMember.User_id=UserAccount.id
                          WHERE UserGroupMember.UserGroup_id=%s
                          LIMIT %s
                       """, [group_id, limit])
        return self.resultAsDictionary(cursor)

    def get_group_users(self, group_id: int) -> List[dict]:
        cursor = self.db.cursor()
        cursor.execute("""SELECT User_id as id, User_name FROM UserGroupMember WHERE
                          User_name = (SELECT name FROM UserAccount WHERE id = %s) AND
                          User_id   = (SELECT id FROM UserGroup WHERE UserGroup_id = %s)
                       """)

        return len(cursor.fetchall()) > 0

    def is_user_id_in_group(self, user_id: int, usergroup_name: str) -> bool:
        cursor = self.db.cursor()
        cursor.execute("""SELECT User_id FROM UserGroupMember WHERE
                          User_id      = %s AND
                          UserGroup_id = (SELECT id FROM UserGroup WHERE name = %s)
                       """, [user_id, usergroup_name])
        return len(cursor.fetchall()) > 0

    def is_user_id_in_group_id(self, user_id: int, usergroup_id: int) -> bool:
        c = self.db.cursor()
        c.execute("""SELECT User_id FROM UserGroupMember
                           WHERE User_id = %s AND UserGroup_id = %s""", (user_id, usergroup_id))
        return c.fetchone() is not None

    def grant_access(self, group_id: int, block_id: int, access_type: str):
        """Grants access to a group for a block.
        
        :param group_id: The group id to which to grant view access.
        :param block_id: The id of the block for which to grant view access.
        :param access_type: The kind of access. Possible values are 'edit' and 'view'.
        """

        # TODO: Check that the group_id and block_id exist.
        access_id = self.get_access_type_id(access_type)
        cursor = self.db.cursor()
        if access_id is not None:
            cursor.execute("""INSERT INTO BlockAccess (Block_id,UserGroup_id,accessible_from,type)
                              VALUES (%s,%s,CURRENT_TIMESTAMP, %s)""", [block_id, group_id, access_id])
        self.db.commit()

    def grant_view_access(self, group_id: int, block_id: int):
        """Grants view access to a group for a block.
        
        :param group_id: The group id to which to grant view access.
        :param block_id: The id of the block for which to grant view access.
        """

        self.grant_access(group_id, block_id, 'view')

    def grant_edit_access(self, group_id: int, block_id: int):
        """Grants edit access to a group for a block.
        
        :param group_id: The group id to which to grant view access.
        :param block_id: The id of the block for which to grant view access.
        """

        self.grant_access(group_id, block_id, 'edit')

    def get_view_access_id(self) -> int:
        return self.get_access_type_id('view')

    def remove_access(self, group_id: int, block_id: int, access_type: str):
        cursor = self.db.cursor()
        cursor.execute("DELETE FROM BlockAccess WHERE UserGroup_id = %s AND Block_id = %s AND type = %s",
                       [group_id, block_id, self.get_access_type_id(access_type)])
        self.db.commit()

    def get_edit_access_id(self) -> int:
        return self.get_access_type_id('edit')

    def get_teacher_access_id(self) -> int:
        return self.get_access_type_id('teacher')

    def get_manage_access_id(self) -> int:
        return self.get_access_type_id('manage')

    def get_seeanswers_access_id(self) -> int:
        return self.get_access_type_id('see answers')

    def has_admin_access(self, user_id: int) -> bool:
        return self.is_user_id_in_group_id(user_id, self.get_admin_group_id())

    def has_view_access(self, user_id: int, block_id: int) -> bool:
        """Returns whether the user has view access to the specified block.

        :param user_id: The user id to check.
        :param block_id: The block id to check.
        :returns: True if the user with id 'user_id' has view access to the block 'block_id', false otherwise.
        """
        return self.has_access(user_id,
                               block_id,
                               self.get_view_access_id(),
                               self.get_edit_access_id(),
                               self.get_manage_access_id(),
                               self.get_teacher_access_id(),
                               self.get_seeanswers_access_id())

    def has_teacher_access(self, user_id: int, block_id: int) -> bool:
        """Returns whether the user has teacher access to the specified block.

        :param user_id: The user id to check.
        :param block_id: The block id to check.
        :returns: True if the user with id 'user_id' has teacher access to the block 'block_id', false otherwise.
        """
        return self.has_access(user_id, block_id, self.get_manage_access_id(), self.get_teacher_access_id())

    def has_manage_access(self, user_id: int, block_id: int) -> bool:
        """Returns whether the user has manage access to the specified block.

        :param user_id: The user id to check.
        :param block_id: The block id to check.
        :returns: True if the user with id 'user_id' has manage access to the block 'block_id', false otherwise.
        """
        return self.has_access(user_id, block_id, self.get_manage_access_id())

    def has_access(self, user_id: int, block_id: int, *access_ids) -> bool:
        """Returns whether the user has any of the specific kind of access types to the specified block.
        
        :param user_id: The user id to check.
        :param block_id: The block id to check.
        :param access_ids: List of access type ids to be checked.
        :returns: True if the user with id 'user_id' has a specific kind of access to the block 'block_id',
                  false otherwise.
        """

        if self.has_admin_access(user_id):
            return True

        user_ids = [user_id, self.get_anon_user_id()]
        if user_id > 0:
            user_ids.append(self.get_logged_user_id())
        whole_sql = """
({}) INTERSECT
SELECT User_id
FROM UserGroupMember
WHERE UserGroup_id IN
      (SELECT UserGroup_id
       FROM BlockAccess
       WHERE Block_id = %s AND type IN ({})
       UNION SELECT UserGroup_id
             FROM Block
             WHERE id = %s
      )
""".format(' UNION '.join('SELECT ' + str(x) for x in user_ids), ','.join(['%s'] * len(access_ids)))
        c = self.db.cursor()
        # print(whole_sql)
        c.execute(whole_sql, [block_id] + list(access_ids) + [block_id])
        result = c.fetchone()
        return result is not None

    def get_accessible_blocks(self, user_id: int, access_types: List[int]) -> Set[int]:
        if self.has_admin_access(user_id):
            c = self.db.cursor()
            c.execute("""SELECT id FROM Block""")
            return set(row[0] for row in c.fetchall())
        user_ids = [user_id, self.get_anon_user_id()]
        if user_id > 0:
            user_ids.append(self.get_logged_user_id())
        c = self.db.cursor()
        c.execute("""
SELECT Block_id as id FROM BlockAccess
WHERE UserGroup_id IN (SELECT UserGroup_id
FROM UserGroupMember
WHERE User_id IN ({}))
  AND type IN ({})
UNION
SELECT id FROM Block
WHERE UserGroup_id IN (SELECT UserGroup_id
FROM UserGroupMember
WHERE User_id IN ({}))
        """.format(self.get_sql_template(user_ids),
                   self.get_sql_template(access_types),
                   self.get_sql_template(user_ids)), user_ids + access_types + user_ids)
        return set(row[0] for row in c.fetchall())

    def get_viewable_blocks(self, user_id: int) -> Set[int]:
        return self.get_accessible_blocks(user_id, [self.get_view_access_id(),
                                                    self.get_edit_access_id(),
                                                    self.get_manage_access_id(),
                                                    self.get_teacher_access_id(),
                                                    self.get_seeanswers_access_id()])

    def has_edit_access(self, user_id: int, block_id: int) -> bool:
        """Returns whether the user has edit access to the specified block.
        
        :param user_id:
        :param block_id:
        :returns: True if the user with id 'user_id' has edit access to the block 'block_id', false otherwise.
        """

        return self.has_access(user_id, block_id, self.get_edit_access_id(), self.get_manage_access_id())

    def has_seeanswers_access(self, uid: int, block_id: int) -> bool:
        return self.has_access(uid, block_id,
                               self.get_seeanswers_access_id(),
                               self.get_manage_access_id(),
                               self.get_teacher_access_id())

    def user_is_owner(self, user_id: int, block_id: int) -> bool:
        """Returns whether the user belongs to the owners of the specified block.
        
        :param user_id:
        :param block_id:
        :returns: True if the user with 'user_id' belongs to the owner group of the block 'block_id'.
        """
        if self.has_admin_access(user_id):
            return True

        cursor = self.db.cursor()
        cursor.execute("""SELECT id FROM UserAccount WHERE
                          id = %s
                          AND (id IN
                              (SELECT User_id FROM UserGroupMember WHERE UserGroup_id IN
                              (SELECT UserGroup_id FROM Block WHERE id = %s))
                              )""", [user_id, block_id])
        result = cursor.fetchall()
        assert len(result) <= 1, 'rowcount should be 1 at most'
        return len(result) == 1

    def get_preferences(self, user_id: int) -> str:
        """Gets the preferences of a user.

        :param user_id: The id of the user.
        :returns: The user preferences as a string.
        """
        cursor = self.db.cursor()
        cursor.execute("""SELECT prefs FROM UserAccount WHERE id = %s""", [user_id])
        result = self.resultAsDictionary(cursor)
<<<<<<< HEAD
        return result[0]['prefs'] if result else None
=======
        if not result:
            raise NoSuchUserException(user_id)
        return result[0]['prefs']
>>>>>>> 85c426e7

    def set_preferences(self, user_id: int, prefs: str):
        """Sets the preferences for a user.

        :param user_id: The id of the user.
        :param prefs: The preferences to set.
        """
        cursor = self.db.cursor()
        cursor.execute("""UPDATE UserAccount SET prefs = %s WHERE id = %s""", [prefs, user_id])
        self.db.commit()

    def get_users_for_group(self, usergroup_name, order=False):
        c = self.db.cursor()
        order_sql = ' ORDER BY UserAccount.name' if order else ''
        c.execute("""SELECT UserAccount.id, UserAccount.name, real_name, email
            FROM UserAccount
            JOIN UserGroupMember ON UserAccount.id = UserGroupMember.User_id
            JOIN UserGroup ON UserGroup.id = UserGroupMember.UserGroup_id
            WHERE UserGroup.name = %s{}""".format(order_sql), [usergroup_name])
        return self.resultAsDictionary(c)

    def get_access_type_id(self, access_type):
        if not self.access_type_map:
            c = self.db.cursor()
            c.execute("""SELECT id, name FROM AccessType""")
            result = c.fetchall()
            for row in result:
                self.access_type_map[row[1]] = row[0]
        return self.access_type_map[access_type]

    def get_access_types(self):
        c = self.db.cursor()
        c.execute("""SELECT id, name FROM AccessType""")
        return self.resultAsDictionary(c)

    def remove_membership(self, uid: int, gid: int, commit: bool=True) -> int:
        """Removes membership of a user from a group.
        :param uid: The user id.
        :param gid: The group id.
        :returns: The number of affected rows (0 or 1).
        """
        c = self.db.cursor()
        c.execute("""DELETE FROM UserGroupMember WHERE User_id = %s and UserGroup_id = %s""", [uid, gid])
        if commit:
            self.db.commit()
        return c.rowcount

    def create_user_with_group(self, name: str,
                               real_name: Optional[str]=None,
                               email: Optional[str]=None,
                               password: Optional[str]=None,
                               is_admin: bool=False):
        user_id = self.create_user(name, real_name or name, email or name + '@example.com', password=password or '')
        user_group = self.create_usergroup(name)
        self.add_user_to_group(user_group, user_id)
        if is_admin:
            self.addUserToAdmins(user_id)
        return user_id, user_group

    def get_personal_usergroup_by_id(self, user_id: int) -> Optional[int]:
        return self.get_personal_usergroup(self.get_user(user_id))

    def get_anon_user_id(self) -> int:
        global ANON_USER_ID
        if ANON_USER_ID is not None:
            return ANON_USER_ID
        ANON_USER_ID = self.get_user_id_by_name(ANONYMOUS_USERNAME)
        return ANON_USER_ID

    def get_logged_user_id(self) -> int:
        global LOGGED_USER_ID
        if LOGGED_USER_ID is not None:
            return LOGGED_USER_ID
        LOGGED_USER_ID = self.get_user_id_by_name(LOGGED_IN_USERNAME)
        return LOGGED_USER_ID

    def get_anon_group_id(self) -> int:
        global ANON_GROUP_ID
        if ANON_GROUP_ID is not None:
            return ANON_GROUP_ID
        ANON_GROUP_ID = self.get_usergroup_by_name(ANONYMOUS_GROUPNAME)
        return ANON_GROUP_ID

    def get_logged_group_id(self) -> int:
        global LOGGED_GROUP_ID
        if LOGGED_GROUP_ID is not None:
            return LOGGED_GROUP_ID
        LOGGED_GROUP_ID = self.get_usergroup_by_name(LOGGED_IN_GROUPNAME)
        return LOGGED_GROUP_ID

    def get_admin_group_id(self) -> int:
        global ADMIN_GROUP_ID
        if ADMIN_GROUP_ID is not None:
            return ADMIN_GROUP_ID
        ADMIN_GROUP_ID = self.get_usergroup_by_name(ADMIN_GROUPNAME)
        return ADMIN_GROUP_ID

    def set_usergroup_name(self, group_id: int, user_name: str):
        c = self.db.cursor()
        c.execute("""UPDATE UserGroup SET name = %s WHERE id = %s""", (user_name, group_id))
        self.db.commit()<|MERGE_RESOLUTION|>--- conflicted
+++ resolved
@@ -637,13 +637,9 @@
         cursor = self.db.cursor()
         cursor.execute("""SELECT prefs FROM UserAccount WHERE id = %s""", [user_id])
         result = self.resultAsDictionary(cursor)
-<<<<<<< HEAD
-        return result[0]['prefs'] if result else None
-=======
         if not result:
             raise NoSuchUserException(user_id)
         return result[0]['prefs']
->>>>>>> 85c426e7
 
     def set_preferences(self, user_id: int, prefs: str):
         """Sets the preferences for a user.
