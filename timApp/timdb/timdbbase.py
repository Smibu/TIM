--- conflicted
+++ resolved
@@ -7,15 +7,10 @@
 
 from psycopg2._psycopg import connection
 
-<<<<<<< HEAD
 from timdb.tim_models import Block
 
-BLOCKTYPES = collections.namedtuple('blocktypes', ('DOCUMENT', 'COMMENT', 'NOTE', 'ANSWER', 'IMAGE', 'READING', 'FOLDER', 'FILE', 'UPLOAD'))
-blocktypes = BLOCKTYPES(0, 1, 2, 3, 4, 5, 6, 7, 8)
-=======
-BLOCKTYPES = collections.namedtuple('blocktypes', ('DOCUMENT', 'COMMENT', 'NOTE', 'ANSWER', 'IMAGE', 'READING', 'FOLDER', 'FILE', 'VELPGROUP', 'ANNOTATION'))
-blocktypes = BLOCKTYPES(0, 1, 2, 3, 4, 5, 6, 7, 8, 9)
->>>>>>> 1cdf80fd
+BLOCKTYPES = collections.namedtuple('blocktypes', ('DOCUMENT', 'COMMENT', 'NOTE', 'ANSWER', 'IMAGE', 'READING', 'FOLDER', 'FILE', 'UPLOAD', 'VELPGROUP', 'ANNOTATION'))
+blocktypes = BLOCKTYPES(0, 1, 2, 3, 4, 5, 6, 7, 8, 9, 10)
 
 
 class TimDbException(Exception):
