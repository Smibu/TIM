--- conflicted
+++ resolved
@@ -1,5 +1,7 @@
 import copy
 from typing import Optional, List
+
+from tim_app import db
 from timdb.timdbbase import TimDbBase
 from timdb.velp_models import Velp, VelpVersion, VelpLabel
 
@@ -121,27 +123,13 @@
         :return: id of the new label
         """
 
-<<<<<<< HEAD
+        max_id = self.session.query(db.func.max(VelpLabel.id)).scalar() or 0
         vl = VelpLabel(language_id=language_id,
-                       content=content)
+                       content=content,
+                       id=max_id + 1)
         self.session.add(vl)
         self.session.commit()
         return vl.id
-=======
-        #coalesce so that the first insert doesn't fail.
-        cursor = self.db.cursor()
-        cursor.execute("""
-                      INSERT INTO
-                      VelpLabel(language_id, content, id)
-                      VALUES (?, ?, (SELECT
-                      coalesce(MAX(VelpLabel.id)+1,1)
-                      FROM VelpLabel))
-                      """, [language_id, content]
-                       )
-        self.db.commit()
-        label_id = cursor.lastrowid
-        return label_id
->>>>>>> 7ada9055
 
     def add_velp_label_translation(self, label_id: int, language_id: str, content: str):
         """Adds new translation to an existing label.
