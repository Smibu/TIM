#header {
	display: none;
}

.menuSection #largeMenu {
<<<<<<< HEAD
    background-color: #3cc;
    border: 1px solid #3cc;
    border-radius: 25px;
    padding: 1px 50px 75px 10px;
    top: 0;
    height: 35px;
    width: 55%;
    position: absolute;
=======
   background-color:#3cc;
   border: 1px solid #3cc;
   border-radius: 25px;
   padding: 1px 50px 75px 10px;
   top:0;
   display: block;
   height: 35px;
   width: 100%;
   position: fixed;
   max-width:810px;
>>>>>>> 382c367d
}

#smallMenu {
    font-size: 90%;
    background-color: #3cc;
    border: 1px solid #3cc;
    border-radius: 25px;
    padding: 12px 10px 1px 10px;
    top: 0;
    left: 250px;
    right: 600px;
    height: 30px;
    position: fixed;
}

#smallMenu input[type="submit"] {
    position: relative;
    top: -25px;
}

#smallMenu .viewLogin {
    color: #3cc;
}

.lectureSection {
    line-height: 70%;
    width: 250px;
    float: left;
}

#add-icon {
    width: 40px;
    height: 40px;
    padding-right: 50px;
    cursor: pointer;
    float: right;
}

.menuSection .lectureSection h1 {
    font-family: verdana;
    padding-right: 100px;
    padding-left: 10px;
    color: white;
    text-align: left;
    margin-top: 0cm;
    margin-bottom: 0cm;
    border-top: none;
    border-bottom: none;
    padding-top: 10px;
    padding-bottom: 10px;
    line-height: 1;
}

.lectureSection h2 {
    font-family: verdana;
    color: white;
    font-size: 70%;
    text-align: right;
}

.lectureSection p {
    float: left;
    padding-left: 10px;
    margin-left: 0;
}

.viewLogin {
    font-size: 0.7em;
    color: white;
    text-align: right;
    line-height: 1.5;
}

input[type="submit"] {
    background: #E6E6E6;
    border: 0;
    border: 0;
    border-radius: 3px;
    color: #3CC;
    display: inline-block;
    font-size: 11px;
    /* font-weight: bold; */
    cursor: pointer;
    line-height: normal;
    padding: 5px 10px;
    font-family: "HelveticaNeue", "Helvetica Neue", Helvetica, Arial, sans-serif;
}

input[type="button"] {
    background: #E6E6E6;
    border: 0;
    border: 0;
    border-radius: 3px;
    color: #3CC;
    display: inline-block;
    font-size: 11px;
    /* font-weight: bold; */
    cursor: pointer;
    line-height: normal;
    padding: 5px 10px;
    font-family: "HelveticaNeue", "Helvetica Neue", Helvetica, Arial, sans-serif;
}<|MERGE_RESOLUTION|>--- conflicted
+++ resolved
@@ -3,7 +3,6 @@
 }
 
 .menuSection #largeMenu {
-<<<<<<< HEAD
     background-color: #3cc;
     border: 1px solid #3cc;
     border-radius: 25px;
@@ -12,18 +11,7 @@
     height: 35px;
     width: 55%;
     position: absolute;
-=======
-   background-color:#3cc;
-   border: 1px solid #3cc;
-   border-radius: 25px;
-   padding: 1px 50px 75px 10px;
-   top:0;
-   display: block;
-   height: 35px;
-   width: 100%;
-   position: fixed;
-   max-width:810px;
->>>>>>> 382c367d
+
 }
 
 #smallMenu {
