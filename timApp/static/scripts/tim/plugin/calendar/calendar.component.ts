import {
    ApplicationRef,
    ChangeDetectionStrategy,
    ChangeDetectorRef,
    Component,
    DoBootstrap,
    ElementRef,
    NgModule,
    OnInit,
    TemplateRef,
    ViewChild,
    ViewEncapsulation,
} from "@angular/core";
import {BrowserAnimationsModule} from "@angular/platform-browser/animations";
import * as t from "io-ts";
import {
    CalendarDateFormatter,
    CalendarEvent,
    CalendarEventTimesChangedEvent,
    CalendarModule,
    CalendarView,
    DateAdapter,
} from "angular-calendar";
import {WeekViewHourSegment} from "calendar-utils";
import {adapterFactory} from "angular-calendar/date-adapters/date-fns";
import {platformBrowserDynamic} from "@angular/platform-browser-dynamic";
import {CommonModule, registerLocaleData} from "@angular/common";
import localeFr from "@angular/common/locales/fi";
import localeFi from "@angular/common/locales/fi";
import {HttpClient, HttpClientModule} from "@angular/common/http";
import {FormsModule} from "@angular/forms";
import {BrowserModule, DomSanitizer} from "@angular/platform-browser";
import {finalize, fromEvent, takeUntil} from "rxjs";
import {addDays, addMinutes, endOfWeek} from "date-fns";
import {NgbModalModule} from "@ng-bootstrap/ng-bootstrap";
import {createDowngradedModule, doDowngrade} from "../../downgrade";
import {AngularPluginBase} from "../angular-plugin-base.directive";
import {GenericPluginMarkup, getTopLevelFields, nullable} from "../attributes";
import {to2, toPromise} from "../../util/utils";
import {Users} from "../../user/userService";
import {itemglobals} from "../../util/globals";
import {showConfirm} from "../../ui/showConfirmDialog";
import {CalendarHeaderModule} from "./calendar-header.component";
import {CustomDateFormatter} from "./custom-date-formatter.service";
import {TimeViewSelectorComponent} from "./timeviewselector.component";
import {showCalendarEventDialog} from "./showCalendarEventDialog";
import {DateTimeValidatorDirective} from "./datetimevalidator.directive";

/**
 * Helps calculate the size of a horizontally dragged event on the calendar view.
 *
 * @param amount movement of mouse in pixels
 * @param segmentWidth the width of a single day in week view
 */
function floorToNearest(amount: number, segmentWidth: number) {
    return Math.floor(amount / segmentWidth) * segmentWidth;
}

/**
 * Helps calculate the size of a vertically dragged event on the calendar view.
 *
 * @param amount movement of mouse in pixels
 * @param minutesInSegment the length of a single segment in calendar in minutes. An hour is divided into slots in view.
 * @param segmentHeight the height of a single slot in calendar in pixels
 */
function ceilToNearest(
    amount: number,
    minutesInSegment: number,
    segmentHeight: number
) {
    return Math.ceil(amount / segmentHeight) * minutesInSegment;
}

const EventTemplate = t.type({
    title: nullable(t.string),
    bookers: t.array(t.string),
    setters: t.array(t.string),
    tags: t.array(t.string),
    capacity: t.number,
});

const FilterOptions = t.type({
    groups: nullable(t.array(t.string)),
    tags: nullable(t.array(t.string)),
    fromDate: nullable(t.string), // TODO: figure out correct type for dates
    toDate: nullable(t.string),
});

const CalendarMarkup = t.intersection([
    t.partial({
        filter: FilterOptions,
        eventTemplates: t.record(t.string, EventTemplate),
    }),
    GenericPluginMarkup,
]);

const CalendarFields = t.intersection([
    getTopLevelFields(CalendarMarkup),
    t.type({}),
]);

const colors = {
    red: {
        primary: "#ad2121",
        secondary: "#FAE3E3",
    },
    blue: {
        primary: "#1e90ff",
        secondary: "#D1E8FF",
    },
    yellow: {
        primary: "#e3bc08",
        secondary: "#FDF1BA",
    },
    gray: {
        primary: "#d5d5d5",
        secondary: "#d5d5d5",
    },
    green: {
        primary: "#4ce629",
        secondary: "#d9ffc2",
    },
};

const segmentHeight = 30;
// const minutesInSegment = 20;

registerLocaleData(localeFr);
registerLocaleData(localeFi);

/**
 * For customizing the event tooltip
 */
// @Injectable()
// export class CustomEventTitleFormatter extends CalendarEventTitleFormatter {
//     weekTooltip(event: TIMCalendarEvent, title: string) {
//         if (event.end) {
//             return `${event.start.toTimeString().substr(0, 5)}-${event.end
//                 .toTimeString()
//                 .substr(0, 5)}`;
//         }
//         return "";
//     }
//
//     dayTooltip(event: CalendarEvent<{tmpEvent?: boolean}>, title: string) {
//         if (!event.meta?.tmpEvent) {
//             return super.dayTooltip(event, title);
//         }
//         return "";
//     }
// }
export type TIMEventMeta = {
    tmpEvent: boolean;
    deleted?: boolean;
<<<<<<< HEAD
    editEnabled: boolean;
=======
    editEnabled?: boolean;
    signup_before: Date;
    location: string;
    description: string;
>>>>>>> 2a8a47ba
    enrollments: number;
    maxSize: number;
    booker_groups: {
        name: string;
        users: {id: number; name: string; email: string | null}[];
    }[];
};

export type TIMCalendarEvent = CalendarEvent<TIMEventMeta>;

@Component({
    selector: "tim-calendar",
    changeDetection: ChangeDetectionStrategy.OnPush,
    providers: [
        {
            provide: CalendarDateFormatter,
            useClass: CustomDateFormatter,
        },
        // {
        //     provide: CalendarEventTitleFormatter,
        //     useClass: CustomEventTitleFormatter,
        // },
    ],
    template: `
        <tim-calendar-header [locale]="locale" [(view)]="view" [(viewDate)]="viewDate">
        </tim-calendar-header>
        <div class="row text-center">
            <div class="col-md-4">
                <div class="btn-group edit-btn" [hidden]="!userIsManager() || this.eventTypes.length == 0">
                    <button (click)="enableEditing(false)" [class.active]="!editEnabled" class="btn timButton">View</button>
                    <button (click)="enableEditing(true)" [class.active]="editEnabled" class="btn timButton">Edit</button>
                </div>
            </div>
            <div class="col-md-4">
                <div [style.visibility]="editEnabled ? 'visible' : 'hidden'" class="btn-group event-btn">
                    <button (click)="setEventType(button)" *ngFor="let button of eventTypes"
                            [class.active]="selectedEvent === button"
                            class="btn timButton"
                            id="{{button.valueOf() + eventTypes.indexOf(button) }}">{{button}}</button>
                </div>
            </div>
            <div class="col-md-4">
                <div class="checkbox-group"> Show:
                    <div *ngFor="let box of checkboxEvents"> 
                        <input (change)="getEventsToView()" type="checkbox" name="checkboxEvents" value="box.value"
                               [(ngModel)]="box.checked" [checked]="">{{box.name}}
                    </div>
                </div>
            </div>
        </div>

        <ng-template
                #weekViewHourSegmentTemplate
                let-segment="segment"
                let-locale="locale"
                let-segmentHeight="segmentHeight"
                let-isTimeLabel="isTimeLabel"
        >
            <div
                    #segmentElement
                    class="cal-hour-segment"
                    [style.height.px]="segmentHeight"
                    [class.cal-hour-start]="segment.isStart"
                    [class.cal-after-hour-start]="!segment.isStart"
                    [ngClass]="segment.cssClass"
                    (mousedown)="editEnabled && startDragToCreate(segment, $event, segmentElement)"

            >
                <div class="cal-time" *ngIf="isTimeLabel">
                    {{ segment.date | calendarDate:'weekViewHour':locale }}
                </div>
            </div>
        </ng-template>

        <div [ngSwitch]="view">
            <mwl-calendar-month-view
                    *ngSwitchCase="'month'"
                    [viewDate]="viewDate"
                    [events]="events"
                    [locale]="locale"
                    [weekStartsOn]="1"
                    (columnHeaderClicked)="clickedColumn = $event.isoDayNumber"
                    (dayClicked)="changeToDay($event.day.date)"
                    (eventClicked)="handleEventClick($event.event)"
            >
            </mwl-calendar-month-view>
            <mwl-calendar-week-view
                    *ngSwitchCase="'week'"
                    [viewDate]="viewDate"
                    [events]="events"
                    [hourSegmentHeight]="30"
                    [hourDuration]="60"
                    [hourSegments]="segmentsInHour"
                    [dayStartHour]="dayStartHour"
                    [dayEndHour]="dayEndHour"
                    [locale]="locale"
                    [minimumEventHeight]="minimumEventHeight"
                    [weekStartsOn]="1"
                    (dayHeaderClicked)="viewDay($event.day.date)"
                    (hourSegmentClicked)="clickedDate = $event.date"
                    [hourSegmentTemplate]="weekViewHourSegmentTemplate"
                    (eventClicked)="handleEventClick($event.event)"
                    (eventTimesChanged)="eventTimesChanged($event)"
            >
            </mwl-calendar-week-view>
            <mwl-calendar-day-view
                    *ngSwitchCase="'day'"
                    [viewDate]="viewDate"
                    [events]="events"
                    [hourDuration]="60"
                    [hourSegments]="segmentsInHour"
                    [dayStartHour]="dayStartHour"
                    [dayEndHour]="dayEndHour"
                    [locale]="locale"
                    (hourSegmentClicked)="clickedDate = $event.date"
                    [hourSegmentTemplate]="weekViewHourSegmentTemplate"
                    (eventClicked)="handleEventClick($event.event)"
                    (eventTimesChanged)="eventTimesChanged($event)"

            >
            </mwl-calendar-day-view>
        </div>
        <tim-time-view-selector [style.visibility]="view == 'month' ? 'hidden' : 'visible'"
                (accuracy)="setAccuracy($event)" (morning)="setMorning($event)"
                                (evening)="setEvening($event)"></tim-time-view-selector>
        <div>
            <button class="btn timButton" (click)="export()">Export calendar</button>
            <!--input type="text" [(ngModel)]="icsURL" name="icsURL" class="icsURL"-->
            <span class="exportDone"><b>{{exportDone}}</b></span>
        </div>
        <ng-template #modalContent let-close="close">
            <div class="modal-header">
                <h5 class="modal-title">Event action occurred</h5>
                <button type="button" class="close" (click)="close()">
                    <span aria-hidden="true">&times;</span>
                </button>
            </div>
            <div class="modal-body">
                <div>
                    Action:
                    <pre>{{ modalData?.action }}</pre>
                </div>
                <div>
                    Event:
                    <pre>{{ modalData?.event | json }}</pre>
                </div>
            </div>
            <div class="modal-footer">
                <!-- <button [style.visibility] = "editEnabled ? 'visible' : 'hidden'" type="button" class="btn btn-out
                line-secondary timButton"
                        (click)=" close(); deleteEvent(modalData?.event)">
                    Delete
                </button> -->
                <button type="button" class="btn btn-outline-secondary timButton" (click)="close()">
                    OK
                </button>
            </div>
        </ng-template>
        
    `,
    encapsulation: ViewEncapsulation.None,
    styleUrls: ["calendar.component.scss"],
    // templateUrl: "template.html",
})
export class CalendarComponent
    extends AngularPluginBase<
        t.TypeOf<typeof CalendarMarkup>,
        t.TypeOf<typeof CalendarFields>,
        typeof CalendarFields
    >
    implements OnInit
{
    @ViewChild("modalContent", {static: true})
    modalContent?: TemplateRef<never>;
    exportDone: string = "";
    icsURL: string = "";
    view: CalendarView = CalendarView.Week;

    viewDate: Date = new Date();

    events: TIMCalendarEvent[] = [];

    clickedDate?: Date;

    clickedColumn?: number;

    dragToCreateActive = false;

    editEnabled: boolean = false;
    dialogOpen: boolean = false;

    eventTypes: string[] = [];
    selectedEvent: string = "";

    checkboxEvents = [
        {name: "Ohjaus", value: "1", checked: true},
        {name: "Luento", value: "2", checked: true},
        {name: "Opetusryhmä", value: "3", checked: true},
    ];

    locale: string = "Fi-fi";

    weekStartsOn: 1 = 1;

    /* The default values of calendar view that can be adjusted with the time view selector -component. */
    dayStartHour: number = 8;
    dayEndHour: number = 19;
    segmentMinutes: number = 20;
    segmentsInHour: number = 3;
    minimumEventHeight: number = this.segmentMinutes;

    modalData?: {
        action: string;
        event?: TIMCalendarEvent;
    };

    // actions: CalendarEventAction[] = [
    //     {
    //         label: '<i class="fas fa-fw fa-pencil-alt"></i>',
    //         a11yLabel: "Edit",
    //         onClick: ({event}: {event: CalendarEvent}): void => {
    //             this.handleEventClick(event);
    //         },
    //     },
    //     {
    //         label: '<i class="fas fa-fw fa-trash-alt"></i>',
    //         a11yLabel: "Delete",
    //         onClick: ({event}: {event: CalendarEvent}): void => {
    //             this.events = this.events.filter((iEvent) => iEvent !== event);
    //             this.handleEventClick(event);
    //         },
    //     },
    // ];

    constructor(
        el: ElementRef<HTMLElement>,
        http: HttpClient,
        domSanitizer: DomSanitizer,
        private cdr: ChangeDetectorRef
    ) {
        super(el, http, domSanitizer);
    }

    /**
     * Set type of event user wants to add while in edit-mode
     * @param button
     */
    setEventType(button: string) {
        this.selectedEvent = button;
    }
    isTempEvent(event: TIMCalendarEvent) {
        if (event.meta) {
            return event.meta.tmpEvent;
        }
    }

    /**
     * Sets the desired size of timeslot in the day&week -views
     * @param accuracy Size of time slot in minutes 15, 20, 30 or 60
     */
    setAccuracy(accuracy: number) {
        this.minimumEventHeight = accuracy;
        this.segmentMinutes = accuracy;
        if (accuracy == 60) {
            this.minimumEventHeight = 30;
        }
        this.segmentsInHour = 60 / this.segmentMinutes;
    }

    setLanguage() {
        const language = navigator.language;
        switch (language.toLowerCase()) {
            case "fi-fi":
                this.locale = "fi-fi";
                break;
            case "fi":
                this.locale = "fi";
                break;
            case "en-us":
                this.locale = "en-us";
                break;
            default:
                this.locale = "en-us";
                break;
        }
    }

    /**
     * Set the starting hours of day&week -views
     * @param morning hour to start the day
     */
    setMorning(morning: number) {
        this.dayStartHour = morning;
    }

    /**
     * Set the ending hour of day&week -views
     * @param evening hour to end the day
     */
    setEvening(evening: number) {
        this.dayEndHour = evening - 1;
    }

    /**
     * Enables the user to click on a date in the month view to see the week view of that day
     * @param date the date of clicked day
     */
    changeToDay(date: Date) {
        this.clickedDate = date;
        this.viewDate = date;
        this.view = CalendarView.Week;
    }

    /**
     * Enables the user to click on a date in the week view to see the day view of that day
     * @param date the date of clicked day
     */
    viewDay(date: Date) {
        this.clickedDate = date;
        this.viewDate = date;
        this.view = CalendarView.Day;
    }

    /**
     * Sets the view/edit mode in the UI
     * @param enabled whether the edit mode is enabled
     */
    enableEditing(enabled: boolean) {
        this.editEnabled = enabled;
        this.events.forEach((event) => {
            event.resizable = {
                beforeStart: enabled,
                afterEnd: enabled,
            };
            if (event.meta) {
                event.meta.editEnabled = enabled;
            }
        });
    }

    /**
     * Get what type of events user wants to view in view-mode
     */
    getEventsToView() {
        const viewEvents = this.checkboxEvents
            .filter((box) => box.checked)
            .map((box) => box.name);
        console.log(viewEvents);
        return viewEvents;
    }

    /**
     * Called when the user starts creating a new event by clicking and dragging
     *
     * @param segment
     * @param mouseDownEvent
     * @param segmentElement
     */
    startDragToCreate(
        segment: WeekViewHourSegment,
        mouseDownEvent: MouseEvent,
        segmentElement: HTMLElement
    ) {
        let title: string | null = "";
        if (this.markup.eventTemplates) {
            title = this.markup.eventTemplates[this.selectedEvent].title;
        }
        if (!title) {
            title = this.selectedEvent;
        }

        const dragToSelectEvent: TIMCalendarEvent = {
            id: this.events.length,
            title: title,
            start: segment.date,
            end: addMinutes(segment.date, this.segmentMinutes),
            meta: {
                tmpEvent: true,
                signup_before: new Date(segment.date),
                description: "",
                enrollments: 0,
                location: "",
                maxSize: 1, // TODO: temporary solution
                booker_groups: [],
                editEnabled: this.editEnabled,
            },
        };
        if (Date.now() > dragToSelectEvent.start.getTime()) {
            dragToSelectEvent.color = colors.gray;
        }
        this.events = [...this.events, dragToSelectEvent];
        this.dragToCreateActive = true;
        const segmentPosition = segmentElement.getBoundingClientRect();
        const endOfView = endOfWeek(this.viewDate, {
            weekStartsOn: this.weekStartsOn,
        });

        fromEvent<MouseEvent>(document, "mousemove")
            .pipe(
                finalize(async () => {
                    this.dragToCreateActive = false;
                    await this.saveChanges();
                }),
                takeUntil(fromEvent(document, "mouseup"))
            )
            .subscribe((mouseMoveEvent: MouseEvent) => {
                const minutesDiff = ceilToNearest(
                    mouseMoveEvent.clientY - segmentPosition.top,
                    this.segmentMinutes,
                    segmentHeight
                );
                const daysDiff =
                    floorToNearest(
                        mouseMoveEvent.clientX - segmentPosition.left,
                        segmentPosition.width
                    ) / segmentPosition.width;

                const newEnd = addDays(
                    addMinutes(segment.date, minutesDiff),
                    daysDiff
                );
                if (newEnd > segment.date && newEnd < endOfView) {
                    dragToSelectEvent.end = newEnd;
                    // dragToSelectEvent.title = `${segment.date
                    //     .toTimeString()
                    //     .substr(0, 5)}–${newEnd
                    //     .toTimeString()
                    //     .substr(0, 5)} Varattava aika`;
                    if (dragToSelectEvent.end) {
                        dragToSelectEvent.end = new Date(dragToSelectEvent.end);
                    }
                }
                this.refresh();
            });
    }

    /**
     * Called when the event is resized by dragging
     *
     * @param event Resized event
     * @param newStart New starting datetime
     * @param newEnd New ending datetime
     */
    async eventTimesChanged({
        event,
        newStart,
        newEnd,
    }: CalendarEventTimesChangedEvent<TIMEventMeta>) {
        if (newEnd && event.meta) {
            event.meta.signup_before = newStart;
            event.start = newStart;
            event.end = newEnd;
            this.refresh();
            await this.editEvent(event);
        } else {
            // TODO: handle undefined event.meta. Shouldn't be possible for the event.meta to be undefined.
            this.refresh();
            return;
        }
    }

    /**
     * @deprecated
     * DEPRECATED: Not used anymore, time expressions removed from event titles
     *
     * Updates the event's title if the begin matches the regular expression, e.g. "10:00-11.00"
     *
     * TODO: handle localized time expressions (e.g. AM and PM)
     *
     * @param event Event to be updated
     * @private
     */
    private updateEventTitle(event: TIMCalendarEvent) {
        const rExp: RegExp = /[0-9]{2}:[0-9]{2}–[0-9]{2}:[0-9]{2}/;
        if (rExp.test(event.title)) {
            if (event.end) {
                event.title = `${event.start
                    .toTimeString()
                    .substr(0, 5)}–${event.end
                    .toTimeString()
                    .substr(0, 5)} ${event.title.substr(12)}`;
            }
        }
        this.refresh();
    }

    /**
     * Refreshes the view
     * @private
     */
    private refresh() {
        this.events = [...this.events];
        this.events.forEach((event) => {
            if (event.meta!.enrollments >= event.meta!.maxSize) {
                event.color = colors.red;
            } else {
                event.color = colors.blue;
            }
            if (event.meta!.booker_groups) {
                event.meta!.booker_groups.forEach((group) => {
                    group.users.forEach((user) => {
                        if (user.id === Users.getCurrent().id) {
                            event.color = colors.green;
                        }
                    });
                });
            }
            if (Date.now() > event.start.getTime()) {
                event.color = colors.gray;
            }
        });
        this.cdr.detectChanges();
    }

    getAttributeType() {
        return CalendarFields;
    }

    getDefaultMarkup() {
        return {};
    }

    /**
     * Called when the plugin is loaded. Loads the user's events
     */
    ngOnInit() {
        this.icsURL = "";
        super.ngOnInit();
        this.initEventTypes();
        this.setLanguage();
        if (Users.isLoggedIn()) {
            void this.loadEvents();
        }
    }

    /**
     * Loads the user's events from the TIM server
     * @private
     */
    private async loadEvents() {
        const result = await toPromise(
            this.http.get<TIMCalendarEvent[]>("/calendar/events")
        );
        if (result.ok) {
            result.result.forEach((event) => {
                event.start = new Date(event.start);
                if (event.end) {
                    event.end = new Date(event.end);
                }
                // event.actions = this.actions;
                event.meta = {
                    description: event.meta!.description,
                    tmpEvent: false,
                    enrollments: event.meta!.enrollments,
                    maxSize: event.meta!.maxSize,
                    location: event.meta!.location,
                    booker_groups: event.meta!.booker_groups,
<<<<<<< HEAD
                    editEnabled: this.editEnabled,
=======
                    signup_before: new Date(event.meta!.signup_before),
>>>>>>> 2a8a47ba
                };
                event.resizable = {
                    beforeStart: this.editEnabled,
                    afterEnd: this.editEnabled,
                };
            });
            this.events = result.result;
            this.refresh();
        } else {
            // TODO: Handle error responses properly
            console.error(result.result.error.error);
        }
    }

    /**
     * Sends the newly added event to the TIM server to be persisted.
     * Handles sending multiple events at the same time.
     */
    async saveChanges() {
        let eventsToAdd = this.events.filter((event: TIMCalendarEvent) =>
            this.isTempEvent(event)
        );

        const eventGroups: string[] = [];
        let capacity: number = 0;
        if (this.markup.eventTemplates) {
            this.markup.eventTemplates[this.selectedEvent].bookers.forEach(
                (group) => {
                    eventGroups.push(group);
                }
            );
            this.markup.eventTemplates[this.selectedEvent].setters.forEach(
                (group) => {
                    eventGroups.push(group);
                }
            );
            capacity = this.markup.eventTemplates[this.selectedEvent].capacity;
        }

        if (eventsToAdd.length > 0) {
            eventsToAdd = eventsToAdd.map<TIMCalendarEvent>((event) => {
                return {
                    title: event.title,
                    location: event.meta!.location,
                    description: event.meta!.description,
                    start: event.start,
                    end: event.end,
                    signup_before: new Date(event.meta!.signup_before),
                    event_groups: eventGroups,
                    max_size: capacity,
                };
            });
            console.log(eventsToAdd);
            const result = await toPromise(
                this.http.post<TIMCalendarEvent[]>("/calendar/events", {
                    events: eventsToAdd,
                })
            );
            if (result.ok) {
                // Remove added events with wrong id from the event list
                eventsToAdd.forEach((event) => {
                    this.events.splice(this.events.indexOf(event), 1);
                });
                // Push new events with updated id to the event list
                result.result.forEach((event) => {
                    if (event.end) {
                        this.events.push({
                            id: event.id,
                            title: event.title,
                            start: new Date(event.start),
                            end: new Date(event.end),
                            meta: {
                                tmpEvent: false,
                                editEnabled: this.editEnabled,
                                enrollments: event.meta!.enrollments,
                                description: event.meta!.description,
                                maxSize: event.meta!.maxSize,
                                location: event.meta!.location,
                                booker_groups: [],
                                signup_before: new Date(
                                    event.meta!.signup_before
                                ),
                            },
                            // actions: this.actions,
                            resizable: {
                                beforeStart: true,
                                afterEnd: true,
                            },
                        });
                    }
                });
                console.log("events sent");
                console.log(result.result);
                this.refresh();
            } else {
                // TODO: Handle error responses properly
                console.error(result.result.error.error);
            }
        }
    }

    /**
     * Sends the updated event to the TIM server after resizing by dragging
     * @param event Resized event
     */
    async editEvent(event: CalendarEvent) {
        if (!event.id) {
            return;
        }
        const values: {
            location: string;
            signup_before: Date;
            description: string;
        } = event.meta;

        const id = event.id;
        const eventToEdit = {
            title: event.title,
            start: event.start,
            description: values.description,
            location: values.location,
            end: event.end,
            signup_before: values.signup_before,
        };
        const result = await toPromise(
            this.http.put(`/calendar/events/${id}`, {
                event: eventToEdit,
            })
        );
        if (result.ok) {
            console.log(result.result);
        } else {
            // TODO: Handle error responses properly
            console.error(result.result.error.error);
        }
    }

    async export() {
        if (
            !(await showConfirm(
                "ICS",
                `Export calendar information in ics-format?`
            ))
        ) {
            return;
        }
        const result = await toPromise(
            this.http.get("/calendar/export", {
                responseType: "text",
            })
        );
        if (result.ok) {
            let copyOk = true;
            this.icsURL = result.result;
            navigator.clipboard.writeText(this.icsURL).then(
                function () {
                    /* clipboard successfully set */
                    copyOk = true;
                },
                function () {
                    /* clipboard write failed */
                    copyOk = false;
                }
            );
            if (copyOk) {
                this.exportDone = "ICS-url copied to clipboard.";
            }
            this.refresh();
        } else {
            // TODO: Handle error responses properly
            console.error(result.result.error.error);
        }
    }

    /**
     * Opens the event dialog when event is clicked
     *
     * @param event Clicked event
     */
    async handleEventClick(event: TIMCalendarEvent): Promise<void> {
        if (this.dialogOpen) {
            return;
        }
        this.dialogOpen = true;
        const result = await to2(showCalendarEventDialog(event));
        this.dialogOpen = false;
        if (result.ok) {
            const modifiedEvent = result.result;
            if (modifiedEvent.meta) {
                if (modifiedEvent.meta.deleted) {
                    console.log("deleted");
                    this.events.splice(this.events.indexOf(modifiedEvent), 1);
                }
            }
            this.refresh();
        }
    }

    userIsManager(): boolean {
        return (
            itemglobals().curr_item.rights.manage ||
            itemglobals().curr_item.rights.owner
        );
    }

    /**
     * Initializes which different types of events the user can add to the calendar based on the markup
     * @private
     */
    private initEventTypes(): void {
        for (const eventTemplate in this.markup.eventTemplates) {
            if (this.markup.eventTemplates.hasOwnProperty(eventTemplate)) {
                // If current user is owner, add option to add all types of events
                if (itemglobals().curr_item.rights.owner) {
                    this.eventTypes.push(eventTemplate);
                }
                // Otherwise, only add options for types that has a setter group in which the current user belongs to
                else {
                    Users.getCurrent().groups.forEach((group) => {
                        if (!this.markup.eventTemplates) {
                            return;
                        }

                        if (
                            this.markup.eventTemplates[
                                eventTemplate
                            ].setters.includes(group.name)
                        ) {
                            if (!this.eventTypes.includes(eventTemplate)) {
                                this.eventTypes.push(eventTemplate);
                            }
                        }
                    });
                }
            }
        }
        if (this.eventTypes.length > 0) {
            this.selectedEvent = this.eventTypes[0];
        }
    }
}

@NgModule({
    imports: [
        BrowserAnimationsModule,
        CommonModule,
        BrowserModule,
        HttpClientModule,
        FormsModule,
        CalendarModule.forRoot({
            provide: DateAdapter,
            useFactory: adapterFactory,
        }),
        CalendarHeaderModule,
        NgbModalModule,
    ],
    declarations: [
        CalendarComponent,
        TimeViewSelectorComponent,
        DateTimeValidatorDirective,
    ],
    exports: [CalendarComponent, DateTimeValidatorDirective],
})
export class KATTIModule implements DoBootstrap {
    ngDoBootstrap(appRef: ApplicationRef): void {}
}

const angularJsModule = createDowngradedModule((extraProviders) =>
    platformBrowserDynamic(extraProviders).bootstrapModule(KATTIModule)
);

doDowngrade(angularJsModule, "timCalendar", CalendarComponent);

export const moduleDefs = [angularJsModule];<|MERGE_RESOLUTION|>--- conflicted
+++ resolved
@@ -152,14 +152,10 @@
 export type TIMEventMeta = {
     tmpEvent: boolean;
     deleted?: boolean;
-<<<<<<< HEAD
     editEnabled: boolean;
-=======
-    editEnabled?: boolean;
     signup_before: Date;
     location: string;
     description: string;
->>>>>>> 2a8a47ba
     enrollments: number;
     maxSize: number;
     booker_groups: {
@@ -717,11 +713,8 @@
                     maxSize: event.meta!.maxSize,
                     location: event.meta!.location,
                     booker_groups: event.meta!.booker_groups,
-<<<<<<< HEAD
                     editEnabled: this.editEnabled,
-=======
                     signup_before: new Date(event.meta!.signup_before),
->>>>>>> 2a8a47ba
                 };
                 event.resizable = {
                     beforeStart: this.editEnabled,
