--- conflicted
+++ resolved
@@ -2,8 +2,11 @@
 import $ from "jquery";
 import {timApp} from "tim/app";
 import {$compile, $http, $log, $timeout, $upload, $window} from "../ngimport";
-<<<<<<< HEAD
 import {IItem} from "../IItem";
+import {markAsUsed} from "../utils";
+import * as copyFolder from "./copyFolder";
+
+markAsUsed(copyFolder);
 
 export class PermCtrl implements IController {
     private static $inject = ["$scope", "$element"];
@@ -71,57 +74,6 @@
             this.fulltext = this.item.fulltext;
             if (this.item.rights.manage) {
                 this.aliases = this.getAliases();
-=======
-import {markAsUsed} from "../utils";
-import * as copyFolder from "./copyFolder";
-
-markAsUsed(copyFolder);
-
-timApp.controller("PermCtrl", [
-    "$scope",
-    function(sc) {
-        "use strict";
-        sc.wikiRoot = "https://trac.cc.jyu.fi/projects/ohj2/wiki/"; // Todo: replace something remembers users last choice
-
-        sc.showMoreChangelog = function() {
-            const newLength = sc.item.versions.length + 100;
-            sc.changelogLoading = true;
-            $http.get<{versions}>("/changelog/" + sc.item.id + "/" + (newLength)).then(function(response) {
-                sc.item.versions = response.data.versions;
-                sc.hasMoreChangelog = sc.item.versions.length === newLength;
-            }, function(response) {
-                $log.error("Failed to get more changelog.");
-            }).finally(function() {
-                sc.changelogLoading = false;
-            });
-        };
-
-        sc.getAliases = function() {
-            $http.get<Array<{path}>>("/alias/" + sc.item.id, {
-            }).then(function(response) {
-                const data = response.data;
-                if (sc.aliases.length > 0 &&
-                    data.length > 0 &&
-                    data[0].path !== sc.aliases[0].path) {
-                    // The first name has changed, reload to update the links
-                    $window.location.replace("/manage/" + data[0].path);
-                } else {
-                    sc.aliases = data;
-                }
-                // mark the form pristine; otherwise it will complain about required field unnecessarily
-                sc.newAliasForm.$setPristine();
-                sc.newAlias = {location: sc.item.location};
-            }, function(response) {
-                $window.alert("Error loading aliases: " + response.data.error);
-            });
-
-            return [];
-        };
-
-        sc.getTranslations = function() {
-            if (sc.isFolder) {
-                return [];
->>>>>>> 9f89598f
             }
             if (this.item.rights.manage) {
                 this.translations = this.getTranslations();
