--- conflicted
+++ resolved
@@ -189,37 +189,6 @@
         } else {
             initSlideView(this.item);
         }
-<<<<<<< HEAD
-=======
-        initCssPrint();
-
-        // from https://stackoverflow.com/a/7317311
-        $(() => {
-            this.questionHandler.processQuestions();
-            this.setHeaderLinks();
-            this.noBeginPageBreak();
-            this.document.rebuildSections();
-            window.addEventListener("beforeunload", (e) => {
-                saveCurrentScreenPar();
-                var unsavedTimComponents = false;
-                for (const t of this.timComponents.values()) {
-                    if (t.isUnSaved()) {
-                        unsavedTimComponents = true;
-                        break;
-                    }
-                }
-                if ((!this.editing && !unsavedTimComponents) || $window.IS_TESTING) {
-                    return undefined;
-                }
-
-                const msg = "You are currently editing something. Are you sure you want to leave the page?";
-
-                (e || $window.event).returnValue = msg; // Gecko + IE
-                return msg; // Gecko + Webkit, Safari, Chrome etc.
-            });
-        });
-
->>>>>>> 0db17359
         onClick("html", ($this, e) => {
             // Clicking anywhere
             const tagName = (e.target as Element).tagName.toLowerCase();
@@ -304,6 +273,16 @@
         // from https://stackoverflow.com/a/7317311
         window.addEventListener("beforeunload", (e) => {
             saveCurrentScreenPar();
+            let unsavedTimComponents = false;
+            for (const t of this.timComponents.values()) {
+                if (t.isUnSaved()) {
+                    unsavedTimComponents = true;
+                    break;
+                }
+            }
+            if ((!this.editing && !unsavedTimComponents) || $window.IS_TESTING) {
+                return undefined;
+            }
 
             if (!this.editing || $window.IS_TESTING) {
                 return undefined;
