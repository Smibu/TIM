--- conflicted
+++ resolved
@@ -100,13 +100,7 @@
     private velpMode: boolean;
 
     private timTables: {[parId: string]: TimTableController} = {};
-<<<<<<< HEAD
-    // private omapluginit: {[name: string]: OmapluginController} = {};
-    private timComponents: {[name: string]: ITimComponent | undefined} = {};
-    private timComponentsList:{[name: string]: [ITimComponent | undefined]} = {};
-=======
     private timComponents: Map<string, ITimComponent> = new Map();
->>>>>>> 31241fa3
 
     private pendingUpdates: PendingCollection;
     private document: Document;
@@ -447,32 +441,10 @@
      * Registers an ITimComponent to the view controller by its name attribute if it has one
      * @param {ITimComponent} component The component to be registered
      */
-<<<<<<< HEAD
-    public addTimComponent(component: ITimComponent, name: string) {
-        this.timComponents[name] = component;
-        //lisää yhden timcompon nimettynä listaan
-        //{d1: timcmp1, d2:timcmp...
-    }
-
-    //Kommentit siivotaan kun datan rakenne selkenee
-
-
-    public addTimComponentToList(component: ITimComponent, name: string) {
-        //lisää timcompin nimensä mukaiseen listaan
-        // {demot: [itimc1, imic2], harkat: [itimc...}
-        if(this.timComponentsList[name]) this.timComponentsList[name].push(component);
-        else this.timComponentsList[name] = [component];
-    }
-
-    public getTimComponentByList(name:string){
-        //palauttaa nimetyn listan
-        // {demot: [itimc1, imic2], harkat: [itimc...}
-        return this.timComponentsList[name];
-=======
     public addTimComponent(component: ITimComponent) {
         let name = component.getName();
         if (name) this.timComponents.set(name, component);
->>>>>>> 31241fa3
+
     }
 
     /**
@@ -480,12 +452,6 @@
      * @param {string} name The register ID of the ITimComponent
      * @returns {ITimComponent | undefined} Matching component if there was one
      */
-<<<<<<< HEAD
-    public getTimComponent(name: string) {
-        //palauttaa nimetyn timcompin
-        //{d1: timcmp1, d2:timcmp...
-        return this.timComponents[name];
-=======
     public getTimComponentByName(name: string): ITimComponent | undefined {
         return this.timComponents.get(name);
     }
@@ -517,32 +483,31 @@
             if (reg.test(k)) returnList.push(v);
         }
         return returnList;
->>>>>>> 31241fa3
-    }
-
-    public getTimComponents(list: string[]){
-        //ottaa listan nimistä ja palauttaa listan nimetyistä timcompeista
-        //input: [d1,d2,d3]
-        //out: [timcp1,timcmp2..
-        let returnList = new Array;
-        for(let i in list){
-            if(list[i].endsWith("*")){
-                for(let j in this.timComponents){
-                    //if(j.startsWith(list[i].slice(0,-1))){alert(list[i] + " " + list[i].slice(0,-1) + " " + j)}
-                    //alert ("EI listassa?" + !(returnList.indexOf(this.getTimComponent(j))>-1));
-                    if(j.startsWith(list[i].slice(0,-1)) && !(returnList.indexOf(this.getTimComponent(j))>-1)){
-                        returnList.push(this.getTimComponent(j));
-                    }
-                //var j = 0; j < Object.keys(this.timComponents).length; j++
-                }
-            }
-            else returnList.push(this.getTimComponent(list[i]));
-            //returnList[list[i]] = this.getTimComponent();
-            //const tim = this.getTimComponent(list[i])
-            //if (tim) alert(tim.getContent);
-        }
-        return returnList;
-    }
+    }
+
+    // public getTimComponents(list: string[]){
+    //     //ottaa listan nimistä ja palauttaa listan nimetyistä timcompeista
+    //     //input: [d1,d2,d3]
+    //     //out: [timcp1,timcmp2..
+    //     let returnList = new Array;
+    //     for(let i in list){
+    //         if(list[i].endsWith("*")){
+    //             for(let j in this.timComponents){
+    //                 //if(j.startsWith(list[i].slice(0,-1))){alert(list[i] + " " + list[i].slice(0,-1) + " " + j)}
+    //                 //alert ("EI listassa?" + !(returnList.indexOf(this.getTimComponent(j))>-1));
+    //                 if(j.startsWith(list[i].slice(0,-1)) && !(returnList.indexOf(this.getTimComponent(j))>-1)){
+    //                     returnList.push(this.getTimComponent(j));
+    //                 }
+    //             //var j = 0; j < Object.keys(this.timComponents).length; j++
+    //             }
+    //         }
+    //         else returnList.push(this.getTimComponent(list[i]));
+    //         //returnList[list[i]] = this.getTimComponent();
+    //         //const tim = this.getTimComponent(list[i])
+    //         //if (tim) alert(tim.getContent);
+    //     }
+    //     return returnList;
+    // }
 
     /**
      *TODO
