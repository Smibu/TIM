import {IController, IRootElementService, IScope} from "angular";
import $ from "jquery";
import {timApp} from "tim/app";
import * as allanswersctrl from "tim/controllers/allAnswersController";
import {timLogTime} from "tim/timTiming";
import {showAllAnswers} from "../controllers/allAnswersController";
import {ReviewController} from "../controllers/reviewController";
import {dereferencePar, getParId} from "../controllers/view/parhelpers";
import {ViewCtrl} from "../controllers/view/viewctrl";
import {IAnswer} from "../IAnswer";
import {IUser} from "../IUser";
import {$compile, $filter, $http, $timeout, $window} from "../ngimport";
import {ParCompiler} from "../services/parCompiler";
import {Users} from "../services/userService";
import {markAsUsed} from "../utils";

markAsUsed(allanswersctrl);

timLogTime("answerbrowser3 load", "answ");

const LAZYWORD = "lazylazylazy";
const LAZYSTART = "<!--lazy ";
const LAZYEND = " lazy-->";
const RLAZYSTART = new RegExp(LAZYSTART, "g");
const RLAZYEND = new RegExp(LAZYEND, "g");

function makeNotLazy(html: string) {
    let s = html.replace(RLAZYSTART, "");
    const i = s.lastIndexOf(LAZYEND);
    if (i >= 0) s = s.substring(0, i);
    s = s.replace(RLAZYEND, "");
    s = s.replace(/-LAZY->/g, "-->");
    s = s.replace(/<!-LAZY-/g, "<!--");
    return s;
}

function loadPlugin(html: string, $par: JQuery, scope: IScope) {
    const newhtml = makeNotLazy(html);
    const plugin = $par.find(".parContent");

    // Set explicit height for the plugin temporarily.
    // Without this fix, if the plugin is at the bottom of the screen,
    // the browser's scroll position would jump inconveniently because
    // the plugin's height goes to zero until Angular has finished compiling it.
    const height = plugin.height() || 500;
    plugin.height(height);
    plugin.empty().append($compile(newhtml)(scope));
    plugin.css("opacity", "1.0");
    ParCompiler.processAllMathDelayed(plugin);
    $timeout(() => {
        plugin.css("height", "");
    }, 500);
}

<<<<<<< HEAD
class AnswerBrowserLazyController implements IController {
    private static $inject = ["$element", "$scope"];
    private compiled: boolean;
    private element: IRootElementService;
    private viewctrl: ViewCtrl;
    private taskId: string;
    private scope: IScope;

    constructor($element: IRootElementService, scope: IScope) {
        this.element = $element;
        this.scope = scope;
        timLogTime("answerbrowserlazy ctrl function", "answ", 1);
        this.compiled = false;
    }

    $onInit() {
    }

    $postLink() {
        this.element.parent().on("mouseenter touchstart", () => this.loadAnswerBrowser());
    }

    /**
     * Returns whether the given task id is valid.
     * A valid task id is of the form '1.taskname'.
     * @param taskId {string} The task id to validate.
     * @returns {boolean} True if the task id is valid, false otherwise.
     */
    isValidTaskId(taskId: string) {
        return taskId.slice(-1) !== ".";
    }

    loadAnswerBrowser() {
        if (this.compiled) {
            return;
        }
        const par: JQuery = this.element.parents(".par");
        let plugin = par.find(".parContent");
        this.compiled = true;
        if (!this.viewctrl.noBrowser && this.isValidTaskId(this.taskId)) {
            const newHtml = '<answerbrowser task-id="' + this.taskId + '"></answerbrowser>';
            const newElement = $compile(newHtml);
            par.prepend(newElement(this.scope)[0]);
        }
        // Next the inside of the plugin to non lazy
        const origHtml = plugin[0].innerHTML;
        if (origHtml.indexOf(LAZYSTART) < 0) {
        } else {
            loadPlugin(origHtml, par, this.scope);
        }
    }
}
=======
timApp.directive("answerbrowserlazy", [function() {
    "use strict";
    timLogTime("answerbrowserlazy directive function", "answ");
    return {
        restrict: "E",
        scope: {
            taskId: "@",
        },

        controller: ["$scope", function($scope) {
            timLogTime("answerbrowserlazy ctrl function", "answ", 1);
            $scope.compiled = false;

            /**
             * Returns whether the given task id is valid.
             * A valid task id is of the form '1.taskname'.
             * @param taskId {string} The task id to validate.
             * @returns {boolean} True if the task id is valid, false otherwise.
             */
            $scope.isValidTaskId = function(taskId) {
                return taskId.slice(-1) !== ".";
            };

            $scope.loadAnswerBrowser = function() {
                const $par = $scope.$element.parents(".par");
                let plugin = $par.find(".parContent");
                if ($scope.compiled) {
                    return;
                }
                $scope.compiled = true;
                if (!$scope.$parent.noBrowser && $scope.isValidTaskId($scope.taskId)) {
                    const newHtml = '<answerbrowser task-id="' + $scope.taskId + '"></answerbrowser>';
                    const newElement = $compile(newHtml);
                    const parent = $scope.$element.parents(".par")[0];
                    parent.replaceChild(newElement($scope.$parent)[0], $scope.$element[0]);
                    $scope.parentElement = parent;
                }
                // Next the inside of the plugin to non lazy
                const origHtml = plugin[0].innerHTML;
                if (origHtml.indexOf(LAZYSTART) < 0) {
                    plugin = null;
                }
                if (plugin) {
                    loadPlugin(origHtml, $par, $compile, $scope, $timeout);
                }
            };
        }],

        link($scope: any, $element, $attrs) {
            timLogTime("answerbrowserlazy link function", "answ", 1);
            $scope.$element = $element;
            $element.parent().on("mouseenter touchstart", $scope.loadAnswerBrowser);
        },
    };
}]);

timApp.directive("answerbrowser", [function() {
    "use strict";
    timLogTime("answerbrowser directive function", "answ");
    return {
        templateUrl: "/static/templates/answerBrowser.html",
        restrict: "E",
        scope: {
            taskId: "@",
        },
        controller: ["$scope", function($scope) {
        }],
        link($scope: any, $element, $attrs) {
            $scope.element = $element.parents(".par");
            $scope.parContent = $scope.element.find(".parContent");
            //$scope.$parent = $scope.$parent; // muutos koska scope on syntynyt tuon toisen lapseksi
            timLogTime("answerbrowser link", "answ");

            $scope.$watch("taskId", function(newValue, oldValue) {
                if (newValue === oldValue) {
                    return;
                }
                if ($scope.$parent.teacherMode) {
                    $scope.getAvailableUsers();
                }
                $scope.getAvailableAnswers();
            });

            $scope.savePoints = function() {
                $http.put("/savePoints/" + $scope.user.id + "/" + $scope.selectedAnswer.id,
                    {points: $scope.points}).then(function(response) {
                        $scope.selectedAnswer.points = $scope.points;
                    }, function(response) {
                        $scope.showError(response);
                    }).finally(function() {
                        $scope.shouldFocus = true;
                    });
            };

            $scope.updatePoints = function() {
                $scope.points = $scope.selectedAnswer.points;
                if ($scope.points !== null) {
                    $scope.giveCustomPoints = $scope.selectedAnswer.last_points_modifier !== null;
                } else {
                    $scope.giveCustomPoints = false;
                }
            };

            $scope.loading = 0;
            $scope.setFocus = function() {
                $scope.element.focus();
            };

            $scope.changeAnswer = function() {
                if ($scope.selectedAnswer == null) {
                    return;
                }
                $scope.parContent.css("opacity", "1.0");
                $scope.updatePoints();
                const $par = $scope.element;
                const ids = dereferencePar($par);
                $scope.loading++;
                $http.get<{html: string, reviewHtml: string}>("/getState", {
                    params: {
                        ref_from_doc_id: $scope.$parent.docId,
                        ref_from_par_id: getParId($par),
                        doc_id: ids[0],
                        par_id: ids[1],
                        user_id: $scope.user.id,
                        answer_id: $scope.selectedAnswer.id,
                        review: $scope.review,
                    },
                }).then(function(response) {
                    loadPlugin(response.data.html, $par, $compile, $scope, $timeout);
                    if ($scope.review) {
                        $scope.element.find(".review").html(response.data.reviewHtml);
                    }
                    const lata = $scope.$parent.loadAnnotationsToAnswer;
                    if (lata) {
                        lata($scope.selectedAnswer.id, $par[0], $scope.review, $scope.setFocus);
                    }

                }, function(response) {
                    $scope.showError(response);
                }).finally(function() {
                    $scope.loading--;
                });
            };

            // Loads annotations to answer
            setTimeout($scope.changeAnswer, 500); //TODO: Don't use timeout

            $scope.nextAnswer = function() {
                let newIndex = $scope.findSelectedAnswerIndex() - 1;
                if (newIndex < 0) {
                    newIndex = $scope.filteredAnswers.length - 1;
                }
                $scope.selectedAnswer = $scope.filteredAnswers[newIndex];
                $scope.changeAnswer();
            };

            $scope.previousAnswer = function() {
                let newIndex = $scope.findSelectedAnswerIndex() + 1;
                if (newIndex >= $scope.filteredAnswers.length) {
                    newIndex = 0;
                }
                $scope.selectedAnswer = $scope.filteredAnswers[newIndex];
                $scope.changeAnswer();
            };

            if ($scope.$parent.teacherMode) {
                $scope.findSelectedUserIndex = function() {
                    if ($scope.users === null) {
                        return -1;
                    }
                    for (let i = 0; i < $scope.users.length; i++) {
                        if ($scope.users[i].id === $scope.user.id) {
                            return i;
                        }
                    }
                    return -1;
                };

                $scope.checkKeyPress = function(e) {
                    if ($scope.loading > 0) {
                        return;
                    }
                    if (e.ctrlKey) {
                        // e.key does not work on IE but it is more readable, so let's use both
                        if ((e.key === "ArrowUp" || e.which === 38)) {
                            e.preventDefault();
                            $scope.changeStudent(-1);
                        } else if ((e.key === "ArrowDown" || e.which === 40)) {
                            e.preventDefault();
                            $scope.changeStudent(1);
                        } else if ((e.key === "ArrowLeft" || e.which === 37)) {
                            e.preventDefault();
                            $scope.previousAnswer();
                        } else if ((e.key === "ArrowRight" || e.which === 39)) {
                            e.preventDefault();
                            $scope.nextAnswer();
                        }
                    }
                };
                $scope.element.attr("tabindex", 1);
                $scope.element.css("outline", "none");

                // ng-keypress will not fire if the textbox has focus
                $scope.element[0].addEventListener("keydown", $scope.checkKeyPress);
>>>>>>> 3524e4e3

timApp.component("answerbrowserlazy", {
    bindings: {
        taskId: "@",
    },
    controller: AnswerBrowserLazyController,
    require: {
        viewctrl: "^timView",
    },
});

interface ITaskInfo {
    userMin: number;
    userMax: number;
    answerLimit: number;
}

export class AnswerBrowserController implements IController {
    private static $inject = ["$scope", "$element"];
    private element: JQuery;
    private taskId: string;
    private loading: number;
    private viewctrl: ViewCtrl;
    private rctrl: ReviewController;
    private parContent: JQuery;
    private user: IUser | undefined;
    private fetchedUser: IUser | undefined;
    private firstLoad: boolean;
    private shouldUpdateHtml: boolean;
    private saveTeacher: boolean;
    private users: IUser[] | null;
    private answers: IAnswer[];
    private filteredAnswers: IAnswer[];
    private onlyValid: boolean;
    public selectedAnswer: IAnswer | undefined;
    private anyInvalid: boolean;
    private giveCustomPoints: boolean;
    private review: boolean;
    private shouldFocus: boolean;
    private alerts: {}[];
    private taskInfo: ITaskInfo | undefined;
    private points: number | undefined;
    private scope: IScope;
    private skipAnswerUpdateForId: number | undefined;

    constructor(scope: IScope, element: IRootElementService) {
        this.scope = scope;
        this.element = element.parents(".par");
        this.parContent = this.element.find(".parContent");
        this.loading = 0;
    }

    $onInit() {
        this.scope.$watch(() => this.taskId, (newValue, oldValue) => {
            if (newValue === oldValue) {
                return;
            }
            if (this.viewctrl.teacherMode) {
                this.getAvailableUsers();
            }
            this.getAvailableAnswers();
        });

        // Loads annotations to answer
        setTimeout(() => this.changeAnswer(), 500); // TODO: Don't use timeout

        if (this.viewctrl.teacherMode) {
            this.element.attr("tabindex", 1);
            this.element.css("outline", "none");

            // ng-keypress will not fire if the textbox has focus
            this.element[0].addEventListener("keydown", this.checkKeyPress);
        }

        this.scope.$on("answerSaved", (event, args) => {
            if (args.taskId === this.taskId) {
                this.getAvailableAnswers(false);
                // HACK: for some reason the math mode is lost because of the above call, so we restore it here
                ParCompiler.processAllMathDelayed(this.element.find(".parContent"));
                if (args.error) {
                    this.alerts.push({msg: args.error, type: "warning"});
                }
            }
        });

        if (this.viewctrl.selectedUser) {
            this.user = this.viewctrl.selectedUser;
        } else if (this.viewctrl.users && this.viewctrl.users.length > 0) {
            this.user = this.viewctrl.users[0];
        } else {
            this.user = Users.getCurrent();
        }

        this.firstLoad = true;
        this.shouldUpdateHtml = this.viewctrl.users.length > 0 && this.user !== this.viewctrl.users[0];
        if (this.shouldUpdateHtml) {
            this.dimPlugin();
        }
        this.saveTeacher = false;
        this.users = null;
        this.answers = [];
        this.filteredAnswers = [];
        this.onlyValid = true;
        this.anyInvalid = false;
        this.giveCustomPoints = false;
        this.review = false;
        this.shouldFocus = false;
        this.alerts = [];

        this.scope.$watch(() => this.review, () => this.changeAnswer());
        this.scope.$watchGroup([
            () => this.onlyValid,
        ], (newValues, oldValues, scope) => this.updateFilteredAndSetNewest());

        // call checkUsers automatically for now; suitable only for lazy mode!
        this.checkUsers();
        this.element.on("mouseenter touchstart", () => {
            this.checkUsers();
        });

        this.scope.$on("userChanged", (event, args) => {
                this.user = args.user;
                this.firstLoad = false;
                this.shouldUpdateHtml = true;
                if (args.updateAll) {
                    this.loadIfChanged();
                } else if (this.hasUserChanged()) {
                    this.dimPlugin();
                } else {
                    this.parContent.css("opacity", "1.0");
                }
            },
        );
    }

    savePoints() {
        if (!this.selectedAnswer || !this.user) {
            return;
        }
        $http.put("/savePoints/" + this.user.id + "/" + this.selectedAnswer.id,
            {points: this.points}).then((response) => {
            if (!this.selectedAnswer) {
                return;
            }
            this.selectedAnswer.points = this.points;
        }, (response) => {
            this.showError(response);
        }).finally(() => {
            this.shouldFocus = true;
        });
    }

    updatePoints() {
        if (!this.selectedAnswer) {
            return;
        }
        this.points = this.selectedAnswer.points;
        if (this.points != null) {
            this.giveCustomPoints = this.selectedAnswer.last_points_modifier != null;
        } else {
            this.giveCustomPoints = false;
        }
    }

    setFocus() {
        this.element.focus();
    }

    changeAnswer(forceUpdate = false) {
        if (this.selectedAnswer == null || !this.user) {
            return;
        }
        if (!forceUpdate && this.skipAnswerUpdateForId === this.selectedAnswer.id) {
            this.skipAnswerUpdateForId = undefined;
            return;
        }
        this.skipAnswerUpdateForId = undefined;
        this.updatePoints();
        const $par = this.element;
        const ids = dereferencePar($par);
        if (!ids) {
            return;
        }
        this.loading++;
        $http.get<{html: string, reviewHtml: string}>("/getState", {
            params: {
                ref_from_doc_id: this.viewctrl.docId,
                ref_from_par_id: getParId($par),
                doc_id: ids[0],
                par_id: ids[1],
                user_id: this.user.id,
                answer_id: this.selectedAnswer.id,
                review: this.review,
            },
        }).then((response) => {
            if (!this.selectedAnswer) {
                return;
            }
            loadPlugin(response.data.html, $par, this.scope);
            if (this.review) {
                this.element.find(".review").html(response.data.reviewHtml);
            }
            this.rctrl.loadAnnotationsToAnswer(this.selectedAnswer.id, $par[0], this.review);

        }, (response) => {
            this.showError(response);
        }).finally(() => {
            this.loading--;
        });
    }

    nextAnswer() {
        let newIndex = this.findSelectedAnswerIndex() - 1;
        if (newIndex < 0) {
            newIndex = this.filteredAnswers.length - 1;
        }
        this.selectedAnswer = this.filteredAnswers[newIndex];
        this.changeAnswer(true);
    }

    previousAnswer() {
        let newIndex = this.findSelectedAnswerIndex() + 1;
        if (newIndex >= this.filteredAnswers.length) {
            newIndex = 0;
        }
        this.selectedAnswer = this.filteredAnswers[newIndex];
        this.changeAnswer(true);
    }

    findSelectedUserIndex() {
        if (!this.users || !this.user) {
            return -1;
        }
        for (let i = 0; i < this.users.length; i++) {
            if (this.users[i].id === this.user.id) {
                return i;
            }
        }
        return -1;
    }

    checkKeyPress(e: KeyboardEvent) {
        if (this.loading > 0) {
            return;
        }
        if (e.ctrlKey) {
            // e.key does not work on IE but it is more readable, so let's use both
            if ((e.key === "ArrowUp" || e.which === 38)) {
                e.preventDefault();
                this.changeStudent(-1);
            } else if ((e.key === "ArrowDown" || e.which === 40)) {
                e.preventDefault();
                this.changeStudent(1);
            } else if ((e.key === "ArrowLeft" || e.which === 37)) {
                e.preventDefault();
                this.previousAnswer();
            } else if ((e.key === "ArrowRight" || e.which === 39)) {
                e.preventDefault();
                this.nextAnswer();
            }
        }
    }

    changeStudentToIndex(newIndex: number) {
        if (!this.users) {
            return;
        }
        if (this.users.length <= 0) {
            return;
        }
        const shouldRefocusPoints = this.shouldFocus;
        if (newIndex >= this.users.length) {
            newIndex = 0;
        }
        if (newIndex < 0) {
            newIndex = this.users.length - 1;
        }
        if (newIndex < 0) {
            return;
        }
        this.user = this.users[newIndex];
        this.getAvailableAnswers();

        // Be careful when modifying the following code. All browsers (IE/Chrome/FF)
        // behave slightly differently when it comes to (de-)focusing something.
        $timeout(() => {
            if (shouldRefocusPoints) {
                this.shouldFocus = shouldRefocusPoints;
            } else {
                this.setFocus();
            }
        }, 200);
    }

    changeStudent(dir: 1 | -1) {
        let newIndex = this.findSelectedUserIndex() + dir;
        this.changeStudentToIndex(newIndex);
    }

    randomStudent() {
        if (!this.users) {
            return;
        }
        let newIndex = Math.floor(Math.random() * this.users.length);
        this.changeStudentToIndex(newIndex);
    }

    setNewest() {
        if (this.filteredAnswers.length > 0) {
            this.selectedAnswer = this.filteredAnswers[0];
            this.changeAnswer();
        }
    }

    setAnswerById(id: number) {
        for (let i = 0; i < this.filteredAnswers.length; i++) {
            if (this.filteredAnswers[i].id === id) {
                this.selectedAnswer = this.filteredAnswers[i];
                this.changeAnswer();
                break;
            }
        }
    }

    getBrowserData() {
        if (this.answers.length > 0 && this.selectedAnswer && this.user) {
            return {
                answer_id: this.selectedAnswer.id,
                saveTeacher: this.saveTeacher,
                teacher: this.viewctrl.teacherMode,
                points: this.points,
                giveCustomPoints: this.giveCustomPoints,
                userId: this.user.id,
                saveAnswer: !this.viewctrl.noBrowser,
            };
<<<<<<< HEAD
        } else {
            return {
                saveTeacher: false,
                teacher: this.viewctrl.teacherMode,
                saveAnswer: !this.viewctrl.noBrowser,
=======

            $scope.getAvailableUsers = function() {
                $scope.loading++;
                $http.get("/getTaskUsers/" + $scope.taskId, {params: {group: $scope.$parent.group}})
                    .then(function(response) {
                        $scope.users = response.data;
                    }, function(response) {
                        $scope.showError(response);
                    }).finally(function() {
                        $scope.loading--;
                    });
            };

            $scope.showError = function(response) {
                $scope.alerts.push({msg: "Error: " + response.data.error, type: "danger"});
            };

            $scope.getAvailableAnswers = function(updateHtml) {
                updateHtml = (typeof updateHtml === "undefined") ? true : updateHtml;
                if (!$scope.$parent.item.rights || !$scope.$parent.item.rights.browse_own_answers) {
                    return;
                }
                if ($scope.user === null) {
                    return;
                }
                $scope.loading++;
                $http.get<Array<{}>>("/answers/" + $scope.taskId + "/" + $scope.user.id)
                    .then(function(response) {
                        const data = response.data;
                        if (data.length > 0 && ($scope.hasUserChanged() || data.length !== ($scope.answers || []).length)) {
                            $scope.answers = data;
                            $scope.updateFiltered();
                            $scope.selectedAnswer = $scope.filteredAnswers[0];
                            if (!$scope.selectedAnswer) {
                                $scope.dimPlugin();
                            } else {
                                $scope.parContent.css("opacity", "1.0");
                                $scope.updatePoints();
                                if (updateHtml) {
                                    $scope.changeAnswer();
                                }
                            }
                        } else {
                            $scope.answers = data;
                            if ($scope.answers.length === 0 && $scope.$parent.teacherMode) {
                                $scope.dimPlugin();
                            }
                            $scope.updateFilteredAndSetNewest();
                            const i = $scope.findSelectedAnswerIndex();
                            if (i >= 0) {
                                $scope.selectedAnswer = $scope.filteredAnswers[i];
                                $scope.updatePoints();
                            }
                        }
                        $scope.fetchedUser = $scope.user;
                    }, function(response) {
                        $scope.showError(response);
                    }).finally(function() {
                        $scope.loading--;
                    });
>>>>>>> 3524e4e3
            };
        }
    }

    getAvailableUsers() {
        this.loading++;
        $http.get<IUser[]>("/getTaskUsers/" + this.taskId, {params: {group: this.viewctrl.group}})
            .then((response) => {
                this.users = response.data;
            }, (response) => {
                this.showError(response);
            }).finally(() => {
            this.loading--;
        });
    }

    showError(response: {data: {error: string}}) {
        this.alerts.push({msg: "Error: " + response.data.error, type: "danger"});
    }

    getAvailableAnswers(updateHtml = true) {
        if (!this.viewctrl.item.rights || !this.viewctrl.item.rights.browse_own_answers) {
            return;
        }
        if (!this.user) {
            return;
        }
        this.loading++;
        $http.get<IAnswer[]>("/answers/" + this.taskId + "/" + this.user.id)
            .then((response) => {
                const data = response.data;
                if (data.length > 0 && (this.hasUserChanged() || data.length !== (this.answers || []).length)) {
                    this.answers = data;
                    this.updateFiltered();
                    this.selectedAnswer = this.filteredAnswers[0];
                    this.updatePoints();
                    if (!updateHtml) {
                        // The selectedAnswer assignment causes changeAnswer to be called (by Angular),
                        // but we don't want to update it again because it was already updated.
                        this.skipAnswerUpdateForId = this.selectedAnswer.id;
                    } else if (this.fetchedUser && this.user && this.user.id !== this.fetchedUser.id) {
                        // If user was changed, apparently changeAnswer isn't called by Angular (because the whole
                        // collection is modified).
                        this.changeAnswer();
                    }
                } else {
                    this.answers = data;
                    if (this.answers.length === 0 && this.viewctrl.teacherMode) {
                        this.dimPlugin();
                    }
<<<<<<< HEAD
                    this.updateFilteredAndSetNewest();
                    const i = this.findSelectedAnswerIndex();
                    if (i >= 0) {
                        this.selectedAnswer = this.filteredAnswers[i];
                        this.updatePoints();
=======
                }
            };

            $scope.getAllAnswers = function() {
                $uibModal.open({
                    animation: false,
                    ariaLabelledBy: "modal-title",
                    ariaDescribedBy: "modal-body",
                    templateUrl: "/static/templates/allAnswersOptions.html",
                    controller: "AllAnswersCtrl",
                    controllerAs: "$ctrl",
                    size: "md",
                    resolve: {
                        options() {
                            return {
                                url: "/allAnswersPlain/" + $scope.taskId,
                                identifier: $scope.taskId,
                                allTasks: false,
                            };
                        },
                    },
                });
            };

            $scope.findSelectedAnswerIndex = function() {
                if ($scope.filteredAnswers === null || !$scope.selectedAnswer) {
                    return -1;
                }
                for (let i = 0; i < $scope.filteredAnswers.length; i++) {
                    if ($scope.filteredAnswers[i].id === $scope.selectedAnswer.id) {
                        return i;
>>>>>>> 3524e4e3
                    }
                }
                this.fetchedUser = this.user;
            }, (response) => {
                this.showError(response);
            }).finally(() => {
            this.loading--;
        });
    }

    hasUserChanged() {
        return (this.user || {id: null}).id !== (this.fetchedUser || {id: null}).id;
    }

    dimPlugin() {
        this.parContent.css("opacity", "0.3");
    }

    allowCustomPoints() {
        if (this.taskInfo == null) {
            return false;
        }
        return this.taskInfo.userMin != null && this.taskInfo.userMax != null;
    }

    loadIfChanged() {
        if (this.hasUserChanged()) {
            this.getAvailableAnswers(this.shouldUpdateHtml);
            this.loadInfo();
            this.firstLoad = false;
            this.shouldUpdateHtml = false;
        }
    }

    showTeacher() {
        return this.viewctrl.teacherMode && this.viewctrl.item.rights.teacher;
    }

    showVelpsCheckBox() {
        // return this.$parent.teacherMode || $window.velpMode; // && this.$parent.item.rights.teacher;
        return $window.velpMode || ($(this.element).attr("class") || "").indexOf("has-annotation") >= 0;
    }

    getTriesLeft() {
        if (this.taskInfo == null) {
            return null;
        }
        return Math.max(this.taskInfo.answerLimit - this.answers.length, 0);
    }

    loadInfo() {
        if (this.taskInfo != null) {
            return;
        }
        this.loading++;
        $http.get<ITaskInfo>("/taskinfo/" + this.taskId)
            .then((response) => {
                this.taskInfo = response.data;
            }, (response) => {
                this.showError(response);
            }).finally(() => {
            this.loading--;
        });
    }

    checkUsers() {
        if (this.loading > 0) {
            return;
        }
        this.loadIfChanged();
        if (this.viewctrl.teacherMode && this.users == null) {
            this.users = [];
            if (this.viewctrl.users.length > 0) {
                this.getAvailableUsers();
            }
        }
    }

    async getAllAnswers() {
        await showAllAnswers({
            url: "/allAnswersPlain/" + this.taskId,
            identifier: this.taskId,
            allTasks: false,
        });
    }

    findSelectedAnswerIndex() {
        if (this.filteredAnswers == null || this.selectedAnswer == null) {
            return -1;
        }
        for (let i = 0; i < this.filteredAnswers.length; i++) {
            if (this.filteredAnswers[i].id === this.selectedAnswer.id) {
                return i;
            }
        }
        return -1;
    }

    updateFiltered() {
        this.anyInvalid = false;
        this.filteredAnswers = $filter("filter")<IAnswer>(this.answers, (value, index, array) => {
            if (value.valid) {
                return true;
            }
            this.anyInvalid = true;
            return !this.onlyValid;
        });
    }

    updateFilteredAndSetNewest() {
        this.updateFiltered();
        if (this.findSelectedAnswerIndex() < 0) {
            this.setNewest();
        }
    }

    closeAlert(index: number) {
        this.alerts.splice(index, 1);
    }
}

timApp.component("answerbrowser", {
    bindings: {
        taskId: "@",
    },
    controller: AnswerBrowserController,
    require: {
        rctrl: "^timReview",
        viewctrl: "^timView",
    },
    templateUrl: "/static/templates/answerBrowser.html",
});<|MERGE_RESOLUTION|>--- conflicted
+++ resolved
@@ -52,8 +52,7 @@
     }, 500);
 }
 
-<<<<<<< HEAD
-class AnswerBrowserLazyController implements IController {
+export class AnswerBrowserLazyController implements IController {
     private static $inject = ["$element", "$scope"];
     private compiled: boolean;
     private element: IRootElementService;
@@ -105,212 +104,6 @@
         }
     }
 }
-=======
-timApp.directive("answerbrowserlazy", [function() {
-    "use strict";
-    timLogTime("answerbrowserlazy directive function", "answ");
-    return {
-        restrict: "E",
-        scope: {
-            taskId: "@",
-        },
-
-        controller: ["$scope", function($scope) {
-            timLogTime("answerbrowserlazy ctrl function", "answ", 1);
-            $scope.compiled = false;
-
-            /**
-             * Returns whether the given task id is valid.
-             * A valid task id is of the form '1.taskname'.
-             * @param taskId {string} The task id to validate.
-             * @returns {boolean} True if the task id is valid, false otherwise.
-             */
-            $scope.isValidTaskId = function(taskId) {
-                return taskId.slice(-1) !== ".";
-            };
-
-            $scope.loadAnswerBrowser = function() {
-                const $par = $scope.$element.parents(".par");
-                let plugin = $par.find(".parContent");
-                if ($scope.compiled) {
-                    return;
-                }
-                $scope.compiled = true;
-                if (!$scope.$parent.noBrowser && $scope.isValidTaskId($scope.taskId)) {
-                    const newHtml = '<answerbrowser task-id="' + $scope.taskId + '"></answerbrowser>';
-                    const newElement = $compile(newHtml);
-                    const parent = $scope.$element.parents(".par")[0];
-                    parent.replaceChild(newElement($scope.$parent)[0], $scope.$element[0]);
-                    $scope.parentElement = parent;
-                }
-                // Next the inside of the plugin to non lazy
-                const origHtml = plugin[0].innerHTML;
-                if (origHtml.indexOf(LAZYSTART) < 0) {
-                    plugin = null;
-                }
-                if (plugin) {
-                    loadPlugin(origHtml, $par, $compile, $scope, $timeout);
-                }
-            };
-        }],
-
-        link($scope: any, $element, $attrs) {
-            timLogTime("answerbrowserlazy link function", "answ", 1);
-            $scope.$element = $element;
-            $element.parent().on("mouseenter touchstart", $scope.loadAnswerBrowser);
-        },
-    };
-}]);
-
-timApp.directive("answerbrowser", [function() {
-    "use strict";
-    timLogTime("answerbrowser directive function", "answ");
-    return {
-        templateUrl: "/static/templates/answerBrowser.html",
-        restrict: "E",
-        scope: {
-            taskId: "@",
-        },
-        controller: ["$scope", function($scope) {
-        }],
-        link($scope: any, $element, $attrs) {
-            $scope.element = $element.parents(".par");
-            $scope.parContent = $scope.element.find(".parContent");
-            //$scope.$parent = $scope.$parent; // muutos koska scope on syntynyt tuon toisen lapseksi
-            timLogTime("answerbrowser link", "answ");
-
-            $scope.$watch("taskId", function(newValue, oldValue) {
-                if (newValue === oldValue) {
-                    return;
-                }
-                if ($scope.$parent.teacherMode) {
-                    $scope.getAvailableUsers();
-                }
-                $scope.getAvailableAnswers();
-            });
-
-            $scope.savePoints = function() {
-                $http.put("/savePoints/" + $scope.user.id + "/" + $scope.selectedAnswer.id,
-                    {points: $scope.points}).then(function(response) {
-                        $scope.selectedAnswer.points = $scope.points;
-                    }, function(response) {
-                        $scope.showError(response);
-                    }).finally(function() {
-                        $scope.shouldFocus = true;
-                    });
-            };
-
-            $scope.updatePoints = function() {
-                $scope.points = $scope.selectedAnswer.points;
-                if ($scope.points !== null) {
-                    $scope.giveCustomPoints = $scope.selectedAnswer.last_points_modifier !== null;
-                } else {
-                    $scope.giveCustomPoints = false;
-                }
-            };
-
-            $scope.loading = 0;
-            $scope.setFocus = function() {
-                $scope.element.focus();
-            };
-
-            $scope.changeAnswer = function() {
-                if ($scope.selectedAnswer == null) {
-                    return;
-                }
-                $scope.parContent.css("opacity", "1.0");
-                $scope.updatePoints();
-                const $par = $scope.element;
-                const ids = dereferencePar($par);
-                $scope.loading++;
-                $http.get<{html: string, reviewHtml: string}>("/getState", {
-                    params: {
-                        ref_from_doc_id: $scope.$parent.docId,
-                        ref_from_par_id: getParId($par),
-                        doc_id: ids[0],
-                        par_id: ids[1],
-                        user_id: $scope.user.id,
-                        answer_id: $scope.selectedAnswer.id,
-                        review: $scope.review,
-                    },
-                }).then(function(response) {
-                    loadPlugin(response.data.html, $par, $compile, $scope, $timeout);
-                    if ($scope.review) {
-                        $scope.element.find(".review").html(response.data.reviewHtml);
-                    }
-                    const lata = $scope.$parent.loadAnnotationsToAnswer;
-                    if (lata) {
-                        lata($scope.selectedAnswer.id, $par[0], $scope.review, $scope.setFocus);
-                    }
-
-                }, function(response) {
-                    $scope.showError(response);
-                }).finally(function() {
-                    $scope.loading--;
-                });
-            };
-
-            // Loads annotations to answer
-            setTimeout($scope.changeAnswer, 500); //TODO: Don't use timeout
-
-            $scope.nextAnswer = function() {
-                let newIndex = $scope.findSelectedAnswerIndex() - 1;
-                if (newIndex < 0) {
-                    newIndex = $scope.filteredAnswers.length - 1;
-                }
-                $scope.selectedAnswer = $scope.filteredAnswers[newIndex];
-                $scope.changeAnswer();
-            };
-
-            $scope.previousAnswer = function() {
-                let newIndex = $scope.findSelectedAnswerIndex() + 1;
-                if (newIndex >= $scope.filteredAnswers.length) {
-                    newIndex = 0;
-                }
-                $scope.selectedAnswer = $scope.filteredAnswers[newIndex];
-                $scope.changeAnswer();
-            };
-
-            if ($scope.$parent.teacherMode) {
-                $scope.findSelectedUserIndex = function() {
-                    if ($scope.users === null) {
-                        return -1;
-                    }
-                    for (let i = 0; i < $scope.users.length; i++) {
-                        if ($scope.users[i].id === $scope.user.id) {
-                            return i;
-                        }
-                    }
-                    return -1;
-                };
-
-                $scope.checkKeyPress = function(e) {
-                    if ($scope.loading > 0) {
-                        return;
-                    }
-                    if (e.ctrlKey) {
-                        // e.key does not work on IE but it is more readable, so let's use both
-                        if ((e.key === "ArrowUp" || e.which === 38)) {
-                            e.preventDefault();
-                            $scope.changeStudent(-1);
-                        } else if ((e.key === "ArrowDown" || e.which === 40)) {
-                            e.preventDefault();
-                            $scope.changeStudent(1);
-                        } else if ((e.key === "ArrowLeft" || e.which === 37)) {
-                            e.preventDefault();
-                            $scope.previousAnswer();
-                        } else if ((e.key === "ArrowRight" || e.which === 39)) {
-                            e.preventDefault();
-                            $scope.nextAnswer();
-                        }
-                    }
-                };
-                $scope.element.attr("tabindex", 1);
-                $scope.element.css("outline", "none");
-
-                // ng-keypress will not fire if the textbox has focus
-                $scope.element[0].addEventListener("keydown", $scope.checkKeyPress);
->>>>>>> 3524e4e3
 
 timApp.component("answerbrowserlazy", {
     bindings: {
@@ -487,6 +280,7 @@
             this.skipAnswerUpdateForId = undefined;
             return;
         }
+        this.parContent.css("opacity", "1.0");
         this.skipAnswerUpdateForId = undefined;
         this.updatePoints();
         const $par = this.element;
@@ -646,74 +440,11 @@
                 userId: this.user.id,
                 saveAnswer: !this.viewctrl.noBrowser,
             };
-<<<<<<< HEAD
         } else {
             return {
                 saveTeacher: false,
                 teacher: this.viewctrl.teacherMode,
                 saveAnswer: !this.viewctrl.noBrowser,
-=======
-
-            $scope.getAvailableUsers = function() {
-                $scope.loading++;
-                $http.get("/getTaskUsers/" + $scope.taskId, {params: {group: $scope.$parent.group}})
-                    .then(function(response) {
-                        $scope.users = response.data;
-                    }, function(response) {
-                        $scope.showError(response);
-                    }).finally(function() {
-                        $scope.loading--;
-                    });
-            };
-
-            $scope.showError = function(response) {
-                $scope.alerts.push({msg: "Error: " + response.data.error, type: "danger"});
-            };
-
-            $scope.getAvailableAnswers = function(updateHtml) {
-                updateHtml = (typeof updateHtml === "undefined") ? true : updateHtml;
-                if (!$scope.$parent.item.rights || !$scope.$parent.item.rights.browse_own_answers) {
-                    return;
-                }
-                if ($scope.user === null) {
-                    return;
-                }
-                $scope.loading++;
-                $http.get<Array<{}>>("/answers/" + $scope.taskId + "/" + $scope.user.id)
-                    .then(function(response) {
-                        const data = response.data;
-                        if (data.length > 0 && ($scope.hasUserChanged() || data.length !== ($scope.answers || []).length)) {
-                            $scope.answers = data;
-                            $scope.updateFiltered();
-                            $scope.selectedAnswer = $scope.filteredAnswers[0];
-                            if (!$scope.selectedAnswer) {
-                                $scope.dimPlugin();
-                            } else {
-                                $scope.parContent.css("opacity", "1.0");
-                                $scope.updatePoints();
-                                if (updateHtml) {
-                                    $scope.changeAnswer();
-                                }
-                            }
-                        } else {
-                            $scope.answers = data;
-                            if ($scope.answers.length === 0 && $scope.$parent.teacherMode) {
-                                $scope.dimPlugin();
-                            }
-                            $scope.updateFilteredAndSetNewest();
-                            const i = $scope.findSelectedAnswerIndex();
-                            if (i >= 0) {
-                                $scope.selectedAnswer = $scope.filteredAnswers[i];
-                                $scope.updatePoints();
-                            }
-                        }
-                        $scope.fetchedUser = $scope.user;
-                    }, function(response) {
-                        $scope.showError(response);
-                    }).finally(function() {
-                        $scope.loading--;
-                    });
->>>>>>> 3524e4e3
             };
         }
     }
@@ -748,61 +479,31 @@
                 if (data.length > 0 && (this.hasUserChanged() || data.length !== (this.answers || []).length)) {
                     this.answers = data;
                     this.updateFiltered();
-                    this.selectedAnswer = this.filteredAnswers[0];
+                    this.selectedAnswer = this.filteredAnswers.length > 0 ? this.filteredAnswers[0] : undefined;
                     this.updatePoints();
-                    if (!updateHtml) {
-                        // The selectedAnswer assignment causes changeAnswer to be called (by Angular),
-                        // but we don't want to update it again because it was already updated.
-                        this.skipAnswerUpdateForId = this.selectedAnswer.id;
-                    } else if (this.fetchedUser && this.user && this.user.id !== this.fetchedUser.id) {
-                        // If user was changed, apparently changeAnswer isn't called by Angular (because the whole
-                        // collection is modified).
-                        this.changeAnswer();
+                    if (!this.selectedAnswer) {
+                        this.dimPlugin();
+                    } else {
+                        if (!updateHtml) {
+                            // The selectedAnswer assignment causes changeAnswer to be called (by Angular),
+                            // but we don't want to update it again because it was already updated.
+                            this.skipAnswerUpdateForId = this.selectedAnswer.id;
+                        } else if (this.fetchedUser && this.user && this.user.id !== this.fetchedUser.id) {
+                            // If user was changed, apparently changeAnswer isn't called by Angular (because the whole
+                            // collection is modified).
+                            this.changeAnswer();
+                        }
                     }
                 } else {
                     this.answers = data;
                     if (this.answers.length === 0 && this.viewctrl.teacherMode) {
                         this.dimPlugin();
                     }
-<<<<<<< HEAD
                     this.updateFilteredAndSetNewest();
                     const i = this.findSelectedAnswerIndex();
                     if (i >= 0) {
                         this.selectedAnswer = this.filteredAnswers[i];
                         this.updatePoints();
-=======
-                }
-            };
-
-            $scope.getAllAnswers = function() {
-                $uibModal.open({
-                    animation: false,
-                    ariaLabelledBy: "modal-title",
-                    ariaDescribedBy: "modal-body",
-                    templateUrl: "/static/templates/allAnswersOptions.html",
-                    controller: "AllAnswersCtrl",
-                    controllerAs: "$ctrl",
-                    size: "md",
-                    resolve: {
-                        options() {
-                            return {
-                                url: "/allAnswersPlain/" + $scope.taskId,
-                                identifier: $scope.taskId,
-                                allTasks: false,
-                            };
-                        },
-                    },
-                });
-            };
-
-            $scope.findSelectedAnswerIndex = function() {
-                if ($scope.filteredAnswers === null || !$scope.selectedAnswer) {
-                    return -1;
-                }
-                for (let i = 0; i < $scope.filteredAnswers.length; i++) {
-                    if ($scope.filteredAnswers[i].id === $scope.selectedAnswer.id) {
-                        return i;
->>>>>>> 3524e4e3
                     }
                 }
                 this.fetchedUser = this.user;
