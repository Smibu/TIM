--- conflicted
+++ resolved
@@ -20,13 +20,8 @@
         scope: {
             for: "=",
         },
-<<<<<<< HEAD
-        link($scope: IScope, $element: IRootElementService, $attrs: IAttributes) {
+        link($scope: any, $element: IRootElementService, $attrs: IAttributes) {
             $scope.$watch("for.$invalid", (newVal, oldVal) => {
-=======
-        link($scope: any, $element, $attrs) {
-            $scope.$watch("for.$invalid", function(newVal, oldVal) {
->>>>>>> 8d629a56
                 if (newVal && $scope.for.$dirty) {
                     $element.addClass("has-error");
                 } else {
