--- conflicted
+++ resolved
@@ -938,7 +938,6 @@
                     } else {
                         this.uploadedFile = "/files/" + response.data.file;
                     }
-<<<<<<< HEAD
                     if (isplugin) {
                         this.editor.insertTemplate(this.uploadedFile);
                     } else {
@@ -948,104 +947,6 @@
             }, (response) => {
                 if (response.status > 0) {
                     this.file.error = response.data.error;
-=======
-                };
-
-                $scope.getEditorText = function() {return "";}; // for first time use this
-
-                /**
-                 * Switched editor between ace and textarea
-                 */
-                $scope.changeEditor = async (newMode) => {
-                    const text = $scope.getEditorText();
-                    let oldeditor = null;
-                    if ($scope.isAce || newMode === "text") {
-                        oldeditor = $("#ace_editor");
-                        oldeditor.remove();
-                        $scope.setTextAreaControllerFunctions();
-                        $scope.setTextAreaFunctions();
-                        $scope.createTextArea(text);
-                        $scope.setInitialText();
-                        $scope.editor.focus();
-                    } else {
-                        oldeditor = $("#teksti");
-                        oldeditor.remove();
-                        const ace = (await lazyLoadTS<typeof acemodule>("tim/ace", __moduleName)).ace;
-                        $scope.ace = ace;
-                        $scope.setAceFunctions();
-                        const neweditorElem = $("<div>", {
-                            class: "editor",
-                            id: "ace_editor",
-                        });
-                        const editorContainer = $(".editorContainer");
-                        editorContainer.append(neweditorElem);
-                        editorContainer.addClass("editor-loading");
-                        const neweditor = ace.edit("ace_editor");
-                        $scope.aceLoaded(neweditor);
-                        $scope.editor = neweditor;
-                        $scope.editor.getSession().on("change", () => {
-                            $scope.editorChanged();
-                        });
-                        neweditor.setBehavioursEnabled($scope.getLocalBool("acebehaviours", false));
-                        neweditor.getSession().setUseWrapMode($scope.getLocalBool("acewrap", false));
-                        neweditor.setOptions({
-                            maxLines: 28,
-                            enableBasicAutocompletion: true,
-                            enableLiveAutocompletion: true,
-                        });
-                        $scope.setEditorText(text);
-
-                        const langTools = ace.require("ace/ext/language_tools");
-
-                        const wordListStr = (await $http.get<{word_list: string}>("/settings/get/word_list", {params: {_: Date.now()}})).data.word_list;
-                        const userWordList = wordListStr ? wordListStr.split("\n") : [];
-                        const createCompleter = (wordList: string[], context: string) => ({
-                            getCompletions(editor, session, pos, prefix, callback) {
-                                callback(null, wordList.map((word) => ({
-                                    caption: word,
-                                    meta: context,
-                                    value: word,
-                                })));
-                            },
-                        });
-                        langTools.setCompleters([
-                            langTools.snippetCompleter,
-                            langTools.textCompleter,
-                            langTools.keyWordCompleter,
-                            createCompleter($window.wordList, "document"),
-                            createCompleter(userWordList, "user"),
-                        ]);
-                        editorContainer.removeClass("editor-loading");
-                    }
-                    $scope.adjustPreview();
-                    if (!$scope.proeditor && $scope.lstag === "note") {
-                        const editor = $("pareditor");
-                        editor.css("max-width", "40em");
-                    }
-                };
-
-                const oldMode = $window.localStorage.getItem("oldMode" + $scope.options.localSaveTag) || ($scope.options.touchDevice ? "text" : "ace");
-                $scope.changeEditor(oldMode);
-
-                if ($scope.options.touchDevice) {
-                    if (!$scope.options.metaset) {
-                        const $meta = $("meta[name='viewport']");
-                        $scope.oldmeta = $meta[0] as HTMLMetaElement;
-                        $meta.remove();
-                        $("head").prepend('<meta name="viewport" content="width=device-width, height=device-height, initial-scale=1, maximum-scale=1, user-scalable=0">');
-                    }
-                    $scope.options.metaset = true;
-                }
-
-                const viewport: any = {};
-                viewport.top = $(window).scrollTop();
-                viewport.bottom = viewport.top + $(window).height();
-                const bounds: any = {};
-                bounds.top = $element.offset().top;
-                bounds.bottom = bounds.top + $element.outerHeight();
-                if (bounds.bottom > viewport.bottom || bounds.top < viewport.top) {
-                    $("html, body").scrollTop($element.offset().top);
->>>>>>> 9c7a7580
                 }
             }, (evt) => {
                 this.file.progress = Math.min(100, Math.floor(100.0 *
@@ -1223,17 +1124,21 @@
         let oldeditor = null;
         if (this.isAce(this.editor) || newMode === "text") {
             oldeditor = $("#ace_editor");
+            oldeditor.remove();
             this.saveOldMode("text");
             this.createTextArea(text);
         } else {
             oldeditor = $("#teksti");
+            oldeditor.remove();
             const ace = (await lazyLoadTS<typeof acemodule>("tim/ace", __moduleName)).ace;
             this.saveOldMode("ace");
             const neweditorElem = $("<div>", {
                 class: "editor",
                 id: "ace_editor",
             });
-            $(".editorContainer").append(neweditorElem);
+            const editorContainer = $(".editorContainer");
+            editorContainer.append(neweditorElem);
+            editorContainer.addClass("editor-loading");
             const neweditor = ace.edit("ace_editor");
 
             this.editor = new AceParEditor(ace, neweditor, {
@@ -1255,6 +1160,28 @@
             neweditor.getSession().setUseWrapMode(this.getLocalBool("acewrap", false));
             neweditor.setOptions({maxLines: 28});
             this.editor.setEditorText(text);
+
+            const langTools = ace.require("ace/ext/language_tools");
+
+            const wordListStr = (await $http.get<{word_list: string}>("/settings/get/word_list", {params: {_: Date.now()}})).data.word_list;
+            const userWordList = wordListStr ? wordListStr.split("\n") : [];
+            const createCompleter = (wordList: string[], context: string) => ({
+                getCompletions(editor, session, pos, prefix, callback) {
+                    callback(null, wordList.map((word) => ({
+                        caption: word,
+                        meta: context,
+                        value: word,
+                    })));
+                },
+            });
+            langTools.setCompleters([
+                langTools.snippetCompleter,
+                langTools.textCompleter,
+                langTools.keyWordCompleter,
+                createCompleter($window.wordList, "document"),
+                createCompleter(userWordList, "user"),
+            ]);
+            editorContainer.removeClass("editor-loading");
         }
         try {
             await this.setInitialText();
@@ -1275,9 +1202,6 @@
         }
         this.editorReady();
         setEditorScope(this.editor);
-        if (oldeditor) {
-            oldeditor.remove();
-        }
         this.adjustPreview();
         if (!this.proeditor && this.lstag === "note") {
             const editor = $("pareditor");
