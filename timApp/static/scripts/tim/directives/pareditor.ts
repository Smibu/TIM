--- conflicted
+++ resolved
@@ -351,15 +351,9 @@
                             const tempdata = (template.data || null);
                             let clickfn;
                             if (tempdata)
-<<<<<<< HEAD
-                                clickfn = "putTemplate('" + tempdata + "'); wrapFn()";
-                            else
-                                clickfn = "getTemplate('" + plugin + "','" + template.file + "', '" + j + "'); wrapFn()";
-=======
                                 clickfn = "$ctrl.putTemplate('" + tempdata + "')";
                             else
                                 clickfn = "$ctrl.getTemplate('" + plugin + "','" + template.file + "', '" + j + "')";
->>>>>>> 243fd5d5
                             this.pluginButtonList[tab].push(this.createMenuButton(text, template.expl, clickfn));
                         }
                     }
@@ -386,11 +380,7 @@
             "title": "Help for plugin attributes",
             "onclick": "window.open('https://tim.jyu.fi/view/tim/ohjeita/csPlugin', '_blank')"
         });
-<<<<<<< HEAD
-        this.plugintab.append($compile(help)(this.scope as any));
-=======
         this.plugintab.append($compile(help)(this.scope));
->>>>>>> 243fd5d5
     }
 
     async setInitialText() {
@@ -1029,11 +1019,7 @@
             "class": "timButton editMenuButton",
             "text": text,
             "title": title,
-<<<<<<< HEAD
-            "ng-click": clickfunction,
-=======
             "ng-click": clickfunction + "; $ctrl.closeMenu($event, true); $ctrl.wrapFn()",
->>>>>>> 243fd5d5
             // "width": button_width,
         }));
         return $span;
@@ -1049,20 +1035,12 @@
             $actionDiv.append(buttons[i]);
         }
 
-<<<<<<< HEAD
-        $actionDiv.append(this.createMenuButton("Close menu", "", "$ctrl.closeMenu(null, true); wrapFn()"));
-=======
         $actionDiv.append(this.createMenuButton("Close menu", "", ""));
->>>>>>> 243fd5d5
         $actionDiv.offset(coords);
         $actionDiv.css("position", "absolute"); // IE needs this
         $actionDiv = $compile($actionDiv)(this.scope);
         $button.parent().prepend($actionDiv);
-<<<<<<< HEAD
-        $(document).on("mouseup.closemenu", this.closeMenu);
-=======
         $(document).on("mouseup.closemenu", (e) => this.closeMenu(e, false));
->>>>>>> 243fd5d5
     }
 
     tableClicked($event) {
@@ -1070,11 +1048,7 @@
         for (const key in this.tables) {
             if (this.tables.hasOwnProperty(key)) {
                 const text = key.charAt(0).toUpperCase() + key.substring(1);
-<<<<<<< HEAD
-                const clickfn = "$ctrl.insertTemplate(tables['" + key + "']); $ctrl.closeMenu(); $ctrl.wrapFn()";
-=======
                 const clickfn = "$ctrl.insertTemplate(tables['" + key + "'])";
->>>>>>> 243fd5d5
                 buttons.push(this.createMenuButton(text, "", clickfn));
             }
         }
@@ -1083,11 +1057,7 @@
 
     slideClicked($event) {
         const buttons = [];
-<<<<<<< HEAD
-        buttons.push(this.createMenuButton("Slide break", "Break text to start a new slide", "$ctrl.ruleClicked(); $ctrl.wrapFn()"));
-=======
         buttons.push(this.createMenuButton("Slide break", "Break text to start a new slide", "$ctrl.editor.ruleClicked()"));
->>>>>>> 243fd5d5
         buttons.push(this.createMenuButton("Slide fragment", "Content inside the fragment will be hidden and shown when next is clicked in slide view", "$ctrl.editor.surroundClicked('§§', '§§')"));
         buttons.push(this.createMenuButton("Fragment block", "Content inside will show as a fragment and may contain inner slide fragments", "$ctrl.editor.surroundClicked('<§', '§>')"));
         this.createMenu($event, buttons);
