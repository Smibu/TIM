// TODO: save cursor position when changing editor

import angular, {IPromise, IRootElementService, IScope} from "angular";
import $ from "jquery";
import rangyinputs from "rangyinputs";
import {setEditorScope} from "tim/editorScope";
import sessionsettings from "tim/session";
import {markAsUsed, setSetting} from "tim/utils";
import {IAceEditor} from "../ace-types";
import {DialogController, registerDialogComponent, showDialog, showMessageDialog} from "../dialog";
import {IExtraData} from "../edittypes";
import {$compile, $http, $localStorage, $log, $timeout, $upload, $window} from "../ngimport";
import {IPluginInfoResponse, ParCompiler} from "../services/parCompiler";
import {AceParEditor} from "./AceParEditor";
import {TextAreaParEditor} from "./TextAreaParEditor";

markAsUsed(rangyinputs);

const MENU_BUTTON_CLASS = "menuButtons";
const MENU_BUTTON_CLASS_DOT = "." + MENU_BUTTON_CLASS;
const CURSOR = "⁞";

export interface IPreviewResult {
    html: string;
}

export interface ITag {
    name: string;
    desc: string;
}

export interface IChoice {
    desc: string;
    name: string;
    opts: {desc: string, value: string}[];
}

export interface IEditorParams {
    initialText?: string;
    extraData: IExtraData;
    options: {
        caption: string,
        localSaveTag: string,
        showDelete: boolean,
        showPlugins: boolean,
        showSettings: boolean,
        showImageUpload: boolean,
        touchDevice: boolean,
        tags: ITag[],
        choices?: IChoice[],
    };
    previewCb: (text: string) => Promise<IPluginInfoResponse>;
    saveCb: (text: string, data: IExtraData) => Promise<{error?: string}>;
    deleteCb: () => Promise<{error?: string}>;
    unreadCb: () => Promise<void>;
}

export type IEditorResult = {type: "save", text: string} | {type: "delete"} | {type: "markunread"} | {type: "cancel"};

export class PareditorController extends DialogController<{params: IEditorParams}, IEditorResult, "pareditor"> {
    private static $inject = ["$scope", "$element"];
    private deleting: boolean;
    private editor: TextAreaParEditor | AceParEditor;
    private file: File & {progress?: number, error?: string};
    private isIE: boolean;
    private lstag: string;
    private minSizeSet: boolean;
    private oldmeta: HTMLMetaElement;
    private wrap: {n: number};
    private outofdate: boolean;
    private parCount: number;
    private pluginButtonList: {[tabName: string]: JQuery[]};
    private previewReleased: boolean;
    private proeditor: boolean;
    private saving: boolean;
    private scrollPos: number;
    private tables: {
        normal: string,
        example: string,
        noheaders: string,
        multiline: string,
        strokes: string,
        pipe: string,
    };
    private uploadedFile: string;
    private storage: Storage;
    private touchDevice: boolean;
    private plugintab: JQuery;
    private autocomplete: boolean;
    private citeText: string;
<<<<<<< HEAD
    private draggable: DraggableController | undefined;
    private docSettings: {macros: {dates: string[], knro: number, stampformat: string}};
=======
    private metaset = false;

    private getOptions() {
        return this.resolve.params.options;
    }

    private getExtraData() {
        return this.resolve.params.extraData;
    }

    protected getTitle(): string {
        return this.resolve.params.options.caption;
    }
>>>>>>> 701f0b0f

    constructor(private scope: IScope, private element: IRootElementService) {
        super();
        this.lstag = this.getOptions().localSaveTag || ""; // par/note/addAbove
        this.storage = localStorage;

        const sn = this.storage.getItem("wrap" + this.lstag);
        let n = parseInt(sn || "-90");
        if (isNaN(n)) {
            n = -90;
        }

        this.wrap = {n: n};

        this.proeditor = this.getLocalBool("proeditor", this.lstag === "par");
        this.autocomplete = this.getLocalBool("autocomplete", false);

        this.pluginButtonList = {};

        if ((navigator.userAgent.match(/Trident/i))) {
            this.isIE = true;
        }

        this.element.find(".editorContainer").on("resize", () => this.adjustPreview());

        this.citeText = this.getCiteText();

        this.tables = {

            normal: "Otsikko1 Otsikko2 Otsikko3 Otsikko4\n" +
            "-------- -------- -------- --------\n" +
            "1.rivi   x        x        x       \n" +
            "2.rivi   x        x        x       ",

            example: "Table:  Otsikko taulukolle\n\n" +
            "Otsikko    Vasen laita    Keskitetty    Oikea laita\n" +
            "---------- ------------- ------------ -------------\n" +
            "1. rivi      2                  3         4\n" +
            "2. rivi        1000      2000             30000",

            noheaders: ":  Otsikko taulukolle\n\n" +
            "---------- ------------- ------------ -------------\n" +
            "1. rivi      2                  3         4\n" +
            "2. rivi        1000      2000             30000\n" +
            "---------- ------------- ------------ -------------\n",

            multiline: "Table:  Otsikko taulukolle voi\n" +
            "jakaantua usealle riville\n\n" +
            "-----------------------------------------------------\n" +
            "Ekan       Toisen\         kolmas\            neljäs\\\n" +
            "sarkkeen   sarakkeen\     keskitettynä      oikeassa\\\n" +
            "otsikko    otsikko                           reunassa\n" +
            "---------- ------------- -------------- -------------\n" +
            "1. rivi     toki\              3         4\n" +
            "voi olla    sisältökin\n" +
            "useita        voi\\\n" +
            "rivejä      olla \n" +
            "            monella\\\n" +
            "            rivillä\n" +
            "            \n" +
            "2. rivi        1000      2000             30000\n" +
            "-----------------------------------------------------\n",
            strokes: ": Viivoilla tehty taulukko\n\n" +
            "+---------------+---------------+----------------------+\n" +
            "| Hedelmä       | Hinta         | Edut                 |\n" +
            "+===============+===============+======================+\n" +
            "| Banaani       |  1.34 €       | - valmis kääre       |\n" +
            "|               |               | - kirkas väri        |\n" +
            "+---------------+---------------+----------------------+\n" +
            "| Appelsiini    |  2.10 €       | - auttaa keripukkiin |\n" +
            "|               |               | - makea              |\n" +
            "+---------------+---------------+----------------------+\n",

            pipe: ": Taulukko, jossa tolpat määräävat sarkkeiden paikat.\n\n" +
            "|Oikea  | Vasen | Oletus | Keskitetty |\n" +
            "|------:|:-----|---------|:------:|\n" +
            "|   12  |  12  |    12   |    12  |\n" +
            "|  123  |  123 |   123   |   123  |\n" +
            "|    1  |    1 |     1   |     1  |\n",
        };

        $(document).on("webkitfullscreenchange mozfullscreenchange fullscreenchange MSFullscreenChange", (event) => {
            const editor = element[0];
            const doc: any = document;
            if (!doc.fullscreenElement &&    // alternative standard method
                !doc.mozFullScreenElement && !doc.webkitFullscreenElement && !doc.msFullscreenElement) {
                editor.removeAttribute("style");
            }
        });

        this.outofdate = false;
        this.parCount = 0;
        this.touchDevice = false;

        if (this.getOptions().touchDevice) {
            if (!this.metaset) {
                const $meta = $("meta[name='viewport']");
                this.oldmeta = $meta[0] as HTMLMetaElement;
                $meta.remove();
                $("head").prepend('<meta name="viewport" content="width=device-width, height=device-height, initial-scale=1, maximum-scale=1, user-scalable=0">');
            }
            this.metaset = true;
        }

        const scrollTop = $(window).scrollTop() || 0;
        const height = $(window).height() || 500;
        const viewport = {
            bottom: scrollTop + height,
            top: scrollTop,
        };
        const offset = element.offset() || {top: 0};
        const outerHeight = element.outerHeight() || 200;
        const bounds = {
            bottom: offset.top + outerHeight,
            top: offset.top,
        };
        if (bounds.bottom > viewport.bottom || bounds.top < viewport.top) {
            $("html, body").scrollTop(offset.top);
        }
    }

    $onInit() {
        super.$onInit();
        this.draggable.makeHeightAutomatic();
        const oldMode = $window.localStorage.getItem("oldMode" + this.getOptions().localSaveTag) || (this.getOptions().touchDevice ? "text" : "ace");
        this.changeEditor(oldMode);
        this.scope.$watch(() => this.autocomplete, () => {
            if (this.isAce(this.editor)) {
                this.setLocalValue("autocomplete", this.autocomplete.toString());
                this.editor.setAutoCompletion(this.autocomplete);
            }
        });
        this.docSettings = $window.docSettings;
    }

    $postLink() {
        this.plugintab = this.element.find("#pluginButtons");
        this.getPluginsInOrder();

        if (sessionsettings.editortab) {
            const tab = sessionsettings.editortab.substring(0, sessionsettings.editortab.lastIndexOf("Buttons"));
            const tabelement = this.element.find("#" + tab);
            if (tabelement.length) {
                this.setActiveTab(tabelement, sessionsettings.editortab);
            }
        }
    }

    $onDestroy() {
        setEditorScope(null);
    }

    getCiteText(): string {
        return `#- {rd="${this.getExtraData().docId}" rl="no" rp="${this.getExtraData().par}"}`;
    }

    selectAllText(evt: Event) {
        (evt.target as HTMLInputElement).select();
    }

    getLocalBool(name: string, def: boolean): boolean {
        let ret = def;
        if (!ret) {
            ret = false;
        }
        const val = this.storage.getItem(name + this.lstag);
        if (!val) {
            return ret;
        }
        return val === "true";
    }

    setLocalValue(name: string, val: string) {
        $window.localStorage.setItem(name + this.lstag, val);
    }

    setEditorMinSize() {
        const editor = this.element;
        this.previewReleased = false;

        const editorOffsetStr = this.storage.getItem("editorReleasedOffset" + this.lstag);
        if (editorOffsetStr) {
            const editorOffset = JSON.parse(editorOffsetStr);
            const offset = editor.offset();
            if (offset) {
                editor.css("left", editorOffset.left - offset.left);
            }
        }

        if (this.storage.getItem("previewIsReleased" + this.lstag) === "true") {
            this.releaseClicked();
        }
        this.minSizeSet = true;
    }

    /*
Template format is either the old plugin syntax:

    {
        'text' : ['my1', 'my2'],      // list of tabs firts
        'templates' : [               // and then array of arrays of items
            [
                {'data': 'cat', 'expl': 'Add cat', 'text': 'Cat'},
                {'data': 'dog', 'expl': 'Add dog'},
            ],
            [
                {'data': 'fox', 'expl': 'Add fox', 'text': 'Fox'},
            ]
        ]
    }

or newer one that is more familiar to write in YAML:

    {
        'templates' :
          { 'my1':  // list of objects where is the name of tab as a key
            [
                {'data': 'cat', 'expl': 'Add cat', 'text': 'Cat'},
                {'data': 'dog', 'expl': 'Add dog'},
            ]
           ,
           'my2':  // if only one, does not need to be array
                {'data': 'fox', 'expl': 'Add fox', 'text': 'Fox'},
          }
    }

 */
    getPluginsInOrder() {
        for (const plugin in $window.reqs) {
            if ($window.reqs.hasOwnProperty(plugin)) {
                const data = $window.reqs[plugin];
                if (data.templates) {
                    const isobj = !(data.templates instanceof Array);
                    let tabs = data.text || [plugin];
                    if (isobj) tabs = Object.keys(data.templates);
                    const len = tabs.length;
                    for (let j = 0; j < len; j++) {
                        const tab = tabs[j];
                        let templs = null;
                        if (isobj) {
                            templs = data.templates[tab];
                        } else {
                            templs = data.templates[j];
                        }
                        if (!(templs instanceof Array)) templs = [templs];
                        if (!this.pluginButtonList[tab]) {
                            this.pluginButtonList[tab] = [];
                        }
                        for (let k = 0; k < templs.length; k++) {
                            let template = templs[k];
                            if (!(template instanceof Object))
                                template = {text: template, data: template};
                            const text = (template.text || template.file || template.data);
                            const tempdata = (template.data || null);
                            let clickfn;
                            if (tempdata)
                                clickfn = `$ctrl.putTemplate('${tempdata}')`;
                            else
                                clickfn = `$ctrl.getTemplate('${plugin}','${template.file}', '${j}')`;
                            this.pluginButtonList[tab].push(this.createMenuButton(text, template.expl, clickfn));
                        }
                    }
                }
            }
        }

        for (const key in this.pluginButtonList) {
            if (this.pluginButtonList.hasOwnProperty(key)) {
                const clickfunction = "$ctrl.pluginClicked($event, '" + key + "')";
                const button = $("<button>", {
                    "class": "editorButton",
                    "text": key,
                    "title": key,
                    "ng-click": clickfunction,
                });
                this.plugintab.append($compile(button)(this.scope));
            }
        }

        const help = $("<a>", {
            "class": "helpButton",
            "text": "[?]",
            "title": "Help for plugin attributes",
            "onclick": "window.open('https://tim.jyu.fi/view/tim/ohjeita/csPlugin', '_blank')"
        });
        this.plugintab.append($compile(help)(this.scope));
    }

    getInitialText() {
        return this.resolve.params.initialText;
    }

    async setInitialText() {
        let initialText = this.getInitialText();
        if (initialText) {
            const pos = initialText.indexOf(CURSOR);
            if (pos >= 0) initialText = initialText.replace(CURSOR, ""); // cursor pos
            this.editor.setEditorText(initialText);
            this.editorChanged();
            await $timeout(10);
            if (pos >= 0) this.editor.setPosition(pos);
        }
    }

    adjustPreview() {
        window.setTimeout(() => {
            const $editor = this.element;
            const $previewContent = this.element.find(".previewcontent");
            const previewDiv = this.element.find("#previewDiv");
            // If preview is released make sure that preview doesn't go out of bounds
            if (this.previewReleased) {
                const previewOffset = previewDiv.offset();
                if (!previewOffset) {
                    return;
                }
                const newOffset = previewOffset;
                if (previewOffset.top < 0 /*|| previewOffset.top > $window.innerHeight */) {
                    newOffset.top = 0;
                }
                if (previewOffset.left < 0 || previewOffset.left > $window.innerWidth) {
                    newOffset.left = 0;
                }
                previewDiv.offset(newOffset);
            }
            // Check that editor doesn't go out of bounds
            const editorOffset = $editor.offset();
            if (!editorOffset) {
                return;
            }
            const newOffset = editorOffset;
            if (editorOffset.top < 0) {
                newOffset.top = 0;
            }
            if (editorOffset.left < 0) {
                newOffset.left = 0;
            }
            $editor.offset(newOffset);
            $previewContent.scrollTop(this.scrollPos);
        }, 25);

    }

    createTextArea(text: string) {
        if (!this.minSizeSet) {
            this.setEditorMinSize();
        }
        const $textarea = $(`
<textarea rows="10"
      id="teksti"
      wrap="off">
</textarea>`);
        this.element.find(".editorContainer").append($textarea);
        this.editor = new TextAreaParEditor(this.element.find("#teksti"), {
            wrapFn: () => this.wrapFn(),
            saveClicked: () => this.saveClicked(),
            getWrapValue: () => this.wrap.n,
        });
        this.editor.setEditorText(text);
        $textarea.on("input", () => this.editorChanged());
    }

    editorReady() {
        this.editor.focus();
        this.editor.bottomClicked();
        this.element.find(".editorContainer").removeClass("editor-loading");
    }

    editorChanged() {
        this.scope.$evalAsync(async () => {
            this.outofdate = true;
            const text = this.editor.getEditorText();
            await $timeout(500);
            if (text !== this.editor.getEditorText()) {
                return;
            }
            this.scrollPos = this.element.find(".previewcontent").scrollTop() || this.scrollPos;
            this.outofdate = true;
            const data = await this.resolve.params.previewCb(text);
            const compiled = await ParCompiler.compile(data, this.scope);
            const $previewDiv = angular.element(".previewcontent");
            $previewDiv.empty().append(compiled);
            this.outofdate = false;
            this.parCount = $previewDiv.children().length;
            this.element.find(".editorContainer").resize();
        });
    }

    wrapFn(func: (() => void) | null = null) {
        if (!this.touchDevice) {
            // For some reason, on Chrome, re-focusing the editor messes up scroll position
            // when clicking a tab and moving mouse while clicking, so
            // we save and restore it manually.
            const s = $(window).scrollTop();
            this.editor.focus();
            $(window).scrollTop(s || this.scrollPos);
        }
        if (func != null) {
            func();
        }
        if (this.isIE) {
            this.editorChanged();
        }
    }

    changeMeta() {
        $("meta[name='viewport']").remove();
        const $meta = $(this.oldmeta);
        $("head").prepend($meta);
    }

    async deleteClicked() {
        if (!this.getOptions().showDelete) {
            this.cancelClicked(); // when empty and save clicked there is no par
            return;
        }
        if (this.deleting) {
            return;
        }
        if (!$window.confirm("Delete - are you sure?")) {
            return;
        }
        this.deleting = true;
        const result = await this.resolve.params.deleteCb();
        if (result.error) {
            await showMessageDialog(result.error);
            this.deleting = false;
            return;
        }
        this.close({type: "delete"});
    }

    showUnread() {
        return this.getExtraData().par !== "NEW_PAR" && this.element.parents(".par").find(".readline.read").length > 0;
    }

    async unreadClicked() {
        await this.resolve.params.unreadCb();
        if (this.resolve.params.initialText === this.editor.getEditorText()) {
            this.close({type: "markunread"});
        }
    }

    close(r: IEditorResult) {
        if (this.getOptions().touchDevice) {
            this.changeMeta();
        }
        super.close(r);
    }

    cancelClicked() {
        this.close({type: "cancel"});
    }

    releaseClicked() {
        const div = this.element.find("#previewDiv");
        const content = this.element.find(".previewcontent");
        const editor = this.element;
        this.previewReleased = !(this.previewReleased);
        const tag = this.getOptions().localSaveTag || "";
        const storage = $window.localStorage;

        const releaseBtn = document.getElementById("releaseButton");
        if (!releaseBtn) {
            showMessageDialog("Failed to release preview; button not found");
            return;
        }
        if (div.css("position") === "absolute") {
            // If preview has been clicked back in, save the preview position before making it static again
            if (this.minSizeSet) {
                this.savePreviewData(true);
            }
            div.css("position", "static");
            div.find(".draghandle").css("display", "none");
            content.css("max-width", "");
            div.css("display", "default");
            editor.css("overflow", "hidden");
            content.css("max-height", "40vh");
            content.css("overflow-x", "");
            content.css("width", "");
            div.css("padding", 0);
            releaseBtn.innerHTML = "&#8594;";
        } else {
            const currDivOffset = div.offset();
            const winWidth = $(window).width();
            const divWidth = div.width();
            const editorOffset = editor.offset();
            const editorWidth = editor.width();
            if (currDivOffset == null || winWidth == null || divWidth == null || editorOffset == null || editorWidth == null) {
                return;
            }
            // If preview has just been released or it was released last time editor was open
            if (this.minSizeSet || storage.getItem("previewIsReleased" + tag) === "true") {
                const storedOffset = storage.getItem("previewReleasedOffset" + tag);

                if (storedOffset) {
                    const savedOffset = JSON.parse(storedOffset);
                    currDivOffset.left = editorOffset.left + savedOffset.left;
                    currDivOffset.top = editorOffset.top + savedOffset.top;
                } else {

                    if (winWidth < editorWidth + divWidth) {
                        currDivOffset.top += 5;
                        currDivOffset.left += 5;
                    } else {
                        currDivOffset.top = editorOffset.top;
                        currDivOffset.left = editorOffset.left + editorWidth + 3;
                    }
                }
            }
            div.css("position", "absolute");
            editor.css("overflow", "visible");
            div.find(".draghandle").css("display", "block");
            div.css("display", "table");
            div.css("width", "100%");
            div.css("padding", 5);
            const height = window.innerHeight - 90;
            content.css("max-height", height);
            content.css("max-width", window.innerWidth - 90);
            content.css("overflow-x", "auto");
            releaseBtn.innerHTML = "&#8592;";
            div.offset(currDivOffset);
        }
        this.adjustPreview();
    }

    savePreviewData(savePreviewPosition: boolean) {
        const tag = this.getOptions().localSaveTag || "";
        const storage = $window.localStorage;
        const editorOffset = this.element.offset();
        storage.setItem("editorReleasedOffset" + tag, JSON.stringify(editorOffset));
        if (savePreviewPosition) {
            // Calculate distance from editor's top and left
            const previewOffset = this.element.find("#previewDiv").offset();
            if (previewOffset && editorOffset) {
                const left = previewOffset.left - editorOffset.left;
                const top = previewOffset.top - editorOffset.top;
                storage.setItem("previewReleasedOffset" + tag, JSON.stringify({left, top}));
            }
        }
        storage.setItem("previewIsReleased" + tag, this.previewReleased.toString());
    }

    async saveClicked() {
        if (this.saving) {
            return;
        }
        this.saving = true;
        // if ( $scope.wrap.n != -1) //  wrap -1 is not saved
        this.setLocalValue("wrap", "" + this.wrap.n);
        if (this.previewReleased) {
            this.savePreviewData(true);
        } else {
            this.savePreviewData(false);
        }
        const text = this.editor.getEditorText();
        if (text.trim() === "") {
            this.deleteClicked();
            this.saving = false;
            return;
        }
        const result = await this.resolve.params.saveCb(text, this.getExtraData());
        if (result.error) {
            await showMessageDialog(result.error);
            this.saving = false;
            return;
        } else {
            if (angular.isDefined(this.getExtraData().access)) {
                $localStorage.noteAccess = this.getExtraData().access;
            }
            if (angular.isDefined(this.getExtraData().tags.markread)) { // TODO: tee silmukassa
                $window.localStorage.setItem("markread", this.getExtraData().tags.markread.toString());
            }
            this.setLocalValue("proeditor", this.proeditor.toString());

            if (this.isAce(this.editor)) {
                this.setLocalValue("acewrap", this.editor.editor.getSession().getUseWrapMode().toString());
                this.setLocalValue("acebehaviours", this.editor.editor.getBehavioursEnabled().toString()); // some of these are in editor and some in session?
            }
            this.close({type: "save", text});
        }
    }

    aceEnabled(): boolean {
        return this.isAce(this.editor);
    }

    isAce(editor: AceParEditor | TextAreaParEditor): editor is AceParEditor {
        return editor && (editor.editor as IAceEditor).renderer != null;
    }

    saveOldMode(oldMode: string) {
        this.setLocalValue("oldMode", oldMode);
    }

    onFileSelect(file: File) {
        this.uploadedFile = "";
        this.editor.focus();
        this.file = file;
        const editorText = this.editor.getEditorText();
        let autostamp = false;
        let attachmentParams = undefined;

        // to identify attachment-macro
        let macroStringBegin = "%%liite(";
        let macroStringEnd = ")%%";

        // if there's an attachment macro in editor, assume need to stamp
        // also requires data from preamble to work correctly (dates and knro)
        // if there's no stampFormat set in preamble, uses hard coded default format
        if (editorText.length > 0 && editorText.lastIndexOf(macroStringBegin) > 0) {
            autostamp = true;
            const macroParams = editorText.substring(
                editorText.lastIndexOf(macroStringBegin) + macroStringBegin.length,
                editorText.lastIndexOf(macroStringEnd)).split(",");
            const knro = this.docSettings.macros.knro;
            const dates = this.docSettings.macros.dates;
            const kokousDate = dates[knro];
            const stampFormat = this.docSettings.macros.stampformat;
            attachmentParams = [kokousDate, stampFormat, ...macroParams, autostamp];
        }
        if (file) {
            this.file.progress = 0;
            this.file.error = undefined;
            const upload = $upload.upload<{image: string, file: string}>({
                data: {
                    file,
                    attachmentParams: JSON.stringify(attachmentParams),
                },
                method: "POST",
                url: "/upload/",
            });

            // TODO: better check for cases with multiple paragraphs
            upload.then((response) => {
                $timeout(() => {
                    var isplugin = (this.editor.editorStartsWith("``` {"));
                    var start = "[File](";
                    if (response.data.image) {
                        this.uploadedFile = "/images/" + response.data.image;
                        start = "![Image](";
                    } else {
                        this.uploadedFile = "/files/" + response.data.file;
                    }
                    if (isplugin) {
                        this.editor.insertTemplate(this.uploadedFile);
                    } else {
                        this.editor.insertTemplate(start + this.uploadedFile + ")");
                    }
                });
            }, (response) => {
                if (response.status > 0) {
                    this.file.error = response.data.error;
                }
            }, (evt) => {
                this.file.progress = Math.min(100, Math.floor(100.0 *
                    evt.loaded / evt.total));
            });

            upload.finally(() => {
            });
        }
    }

    closeMenu(e: JQueryEventObject | null, force: boolean) {
        const container = $(MENU_BUTTON_CLASS_DOT);
        if (force || (e != null && !container.is(e.target) && container.has(e.target as Element).length === 0)) {
            container.remove();
            $(document).off("mouseup.closemenu");
        }
    }

    createMenuButton(text: string, title: string, clickfunction: string) {
        const $span = $("<span>", {class: "actionButtonRow"});
        const button_width = 130;
        $span.append($("<button>", {
            "class": "timButton editMenuButton",
            "text": text,
            "title": title,
            "ng-click": clickfunction + "; $ctrl.closeMenu($event, true); $ctrl.wrapFn()",
            // "width": button_width,
        }));
        return $span;
    }

    createMenu($event: Event, buttons: JQuery[]) {
        this.closeMenu(null, true);
        const $button = $($event.target);
        const coords = {left: $button.position().left, top: $button.position().top};
        let $actionDiv = $("<div>", {class: MENU_BUTTON_CLASS});

        for (let i = 0; i < buttons.length; i++) {
            $actionDiv.append(buttons[i]);
        }

        $actionDiv.append(this.createMenuButton("Close menu", "", ""));
        $actionDiv.offset(coords);
        $actionDiv.css("position", "absolute"); // IE needs this
        $actionDiv = $compile($actionDiv)(this.scope);
        $button.parent().prepend($actionDiv);
        $(document).on("mouseup.closemenu", (e: JQueryEventObject) => this.closeMenu(e, false));
    }

    tableClicked($event: Event) {
        const buttons = [];
        for (const key in this.tables) {
            if (this.tables.hasOwnProperty(key)) {
                const text = key.charAt(0).toUpperCase() + key.substring(1);
                const clickfn = "$ctrl.editor.insertTemplate($ctrl.tables['" + key + "'])";
                buttons.push(this.createMenuButton(text, "", clickfn));
            }
        }
        this.createMenu($event, buttons);
    }

    slideClicked($event: Event) {
        const buttons = [];
        buttons.push(this.createMenuButton("Slide break", "Break text to start a new slide", "$ctrl.editor.ruleClicked()"));
        buttons.push(this.createMenuButton("Slide fragment", "Content inside the fragment will be hidden and shown when next is clicked in slide view", "$ctrl.editor.surroundClicked('§§', '§§')"));
        buttons.push(this.createMenuButton("Fragment block", "Content inside will show as a fragment and may contain inner slide fragments", "$ctrl.editor.surroundClicked('<§', '§>')"));
        this.createMenu($event, buttons);
    }

    pluginClicked($event: Event, key: string) {
        this.createMenu($event, this.pluginButtonList[key]);
    }

    putTemplate(data: string) {
        if (!this.touchDevice) {
            this.editor.focus();
        }
        this.editor.insertTemplate(data);
    }

    getTemplate(plugin: string, template: string, index: string) {
        $.ajax({
            type: "GET",
            url: "/" + plugin + "/template/" + template + "/" + index,
            dataType: "text",
            processData: false,
            success: (data) => {
                data = data.replace(/\\/g, "\\\\");
                this.editor.insertTemplate(data);
            },
            error() {
                $log.error("Error getting template");
            },
        });
        if (!this.touchDevice) {
            this.editor.focus();
        }
    }

    tabClicked($event: Event, area: string) {
        const active = $($event.target).parent();
        setSetting("editortab", area);
        this.setActiveTab(active, area);
        this.wrapFn();
    }

    /**
     * Sets active tab
     * @param active tab <li> element
     * @param area area to make visible
     */
    setActiveTab(active: JQuery, area: string) {
        const naviArea = this.element.find("#" + area);
        const buttons = this.element.find(".extraButtonArea");
        const tabs = this.element.find(".tab");
        for (let i = 0; i < buttons.length; i++) {
            $(buttons[i]).attr("class", "extraButtonArea hidden");
        }
        for (let j = 0; j < tabs.length; j++) {
            $(tabs[j]).removeClass("active");
        }
        $(active).attr("class", "tab active");
        $(naviArea).attr("class", "extraButtonArea");
    }

    /**
     * @returns {boolean} true if device supports fullscreen, otherwise false
     */
    fullscreenSupported() {
        const div: any = $(this.element).get(0);
        const requestMethod = div.requestFullScreen ||
            div.webkitRequestFullscreen ||
            div.webkitRequestFullScreen ||
            div.mozRequestFullScreen ||
            div.msRequestFullscreen;
        return (typeof (requestMethod) !== "undefined");
    }

    /**
     * Makes editor div fullscreen
     */
    goFullScreen() {
        const div: any = this.element[0];
        const doc: any = document;
        if (!doc.fullscreenElement &&    // alternative standard method
            !doc.mozFullScreenElement && !doc.webkitFullscreenElement && !doc.msFullscreenElement) {

            const requestMethod = div.requestFullScreen ||
                div.webkitRequestFullscreen ||
                div.webkitRequestFullScreen ||
                div.mozRequestFullScreen ||
                div.msRequestFullscreen;

            if (requestMethod) {
                requestMethod.apply(div);
                div.setAttribute("style", "width: 100%; height: 100%; position: absolute; top: 0px;" +
                    "padding: 2em 5px 5px 5px; background: rgb(224, 224, 224); -webkit-box-sizing: border-box;" +
                    "-moz-box-sizing: border-box; box-sizing: border-box;");
            }
        } else {
            if (doc.exitFullscreen) {
                doc.exitFullscreen();
            } else if (doc.msExitFullscreen) {
                doc.msExitFullscreen();
            } else if (doc.mozCancelFullScreen) {
                doc.mozCancelFullScreen();
            } else if (doc.webkitExitFullscreen) {
                doc.webkitExitFullscreen();
            }
        }
    }

    /**
     * Switches editor between Ace and textarea.
     */
    async changeEditor(newMode: string) {
        let text = "";
        const editorContainer = this.element.find(".editorContainer");
        editorContainer.addClass("editor-loading");
        if (this.editor) {
            text = this.editor.getEditorText();
        }
        let oldeditor = null;
        if (this.isAce(this.editor) || newMode === "text") {
            oldeditor = this.element.find("#ace_editor");
            oldeditor.remove();
            this.saveOldMode("text");
            this.createTextArea(text);
        } else {
            oldeditor = this.element.find("#teksti");
            oldeditor.remove();
            const ace = (await import("tim/ace")).ace;
            this.saveOldMode("ace");
            const neweditorElem = $("<div>", {
                class: "editor",
                id: "ace_editor",
            });
            editorContainer.append(neweditorElem);
            const neweditor = ace.edit(neweditorElem[0]);

            this.editor = new AceParEditor(ace, neweditor, {
                wrapFn: () => this.wrapFn(),
                saveClicked: () => this.saveClicked(),
                getWrapValue: () => this.wrap.n,
            }, (this.lstag === "addAbove" || this.lstag === "addBelow") ? "ace/mode/text" : "ace/mode/markdown");
            if (!this.minSizeSet) {
                this.setEditorMinSize();
            }
            this.editor.setAutoCompletion(this.autocomplete);
            this.editor.editor.renderer.$cursorLayer.setBlinking(!$window.IS_TESTING);
            /*iPad does not open the keyboard if not manually focused to editable area
             var iOS = /(iPad|iPhone|iPod)/g.test($window.navigator.platform);
             if (!iOS) editor.focus();*/

            neweditor.getSession().on("change", () => {
                this.editorChanged();
            });
            neweditor.setBehavioursEnabled(this.getLocalBool("acebehaviours", false));
            neweditor.getSession().setUseWrapMode(this.getLocalBool("acewrap", false));
            neweditor.setOptions({maxLines: 28});
            this.editor.setEditorText(text);

            const langTools = ace.require("ace/ext/language_tools");

            const wordListStr = (await $http.get<{word_list: string}>("/settings/get/word_list", {params: {_: Date.now()}})).data.word_list;
            const userWordList = wordListStr ? wordListStr.split("\n") : [];
            const createCompleter = (wordList: string[], context: string) => ({
                getCompletions(editor: any, session: any, pos: any, prefix: any, callback: any) {
                    callback(null, wordList.map((word) => ({
                        caption: word,
                        meta: context,
                        value: word,
                    })));
                },
            });
            langTools.setCompleters([
                langTools.snippetCompleter,
                langTools.textCompleter,
                langTools.keyWordCompleter,
                createCompleter($window.wordList, "document"),
                createCompleter(userWordList, "user"),
            ]);
        }
        await this.setInitialText();
        this.editorReady();
        setEditorScope(this.editor);
        this.adjustPreview();
    }
}

registerDialogComponent("pareditor",
    PareditorController,
    {templateUrl: "/static/templates/parEditor.html"});

export function openEditor(p: IEditorParams): IPromise<IEditorResult> {
    return showDialog<PareditorController>(
        "pareditor",
        {params: () => p},
        p.options.localSaveTag).result;
}

export function openEditorSimple(docId: number, text: string) {
    return openEditor({
        initialText: text,
        extraData: {docId, tags: {markread: false}, par: "nothing"}, options: {
            caption: "",
            choices: undefined,
            localSaveTag: "",
            showDelete: false,
            showImageUpload: false,
            showPlugins: false,
            showSettings: false,
            tags: [],
            touchDevice: false,
        }, previewCb: async (txt) => {
            const resp = await $http.post<IPluginInfoResponse>(`/preview/${docId}`, {txt, isComment: true});
            return resp.data;
        },
        saveCb: async (txt, data) => {
            return await {};
        },
        deleteCb: async () => {
            return await {};
        },
        unreadCb: async () => {

        },
    });
}<|MERGE_RESOLUTION|>--- conflicted
+++ resolved
@@ -88,10 +88,7 @@
     private plugintab: JQuery;
     private autocomplete: boolean;
     private citeText: string;
-<<<<<<< HEAD
-    private draggable: DraggableController | undefined;
     private docSettings: {macros: {dates: string[], knro: number, stampformat: string}};
-=======
     private metaset = false;
 
     private getOptions() {
@@ -105,7 +102,6 @@
     protected getTitle(): string {
         return this.resolve.params.options.caption;
     }
->>>>>>> 701f0b0f
 
     constructor(private scope: IScope, private element: IRootElementService) {
         super();
