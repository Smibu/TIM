--- conflicted
+++ resolved
@@ -3,6 +3,7 @@
 import {timApp} from "tim/app";
 import {watchEditMode} from "tim/editmode";
 import {$http, $window} from "../ngimport";
+import {ViewCtrl} from "../controllers/view/viewctrl";
 
 class PopupMenuController implements IController {
     private static $inject = ["$scope", "$element"];
@@ -18,6 +19,7 @@
     private colClass: string;
     private halfColClass: string;
     private storageAttribute: false; // TODO
+    private vctrl: ViewCtrl;
 
     constructor(scope: IScope, element: IRootElementService) {
         this.$pars = $(this.srcid);
@@ -74,7 +76,7 @@
             return;
         }
 
-        $http.get<{texts}>(contentUrl, {},
+        $http.get<{texts}>(contentUrl, {params: {doc_id: this.vctrl.docId}},
         ).then((response) => {
             //this.content = data.texts;
             $("#content").append(response.data.texts);
@@ -97,7 +99,6 @@
  * Requires a paragraph (element with class "par") or
  * an area (element with a class "area") as its ancestor.
  */
-<<<<<<< HEAD
 timApp.component("popupMenu", {
     bindings: {
         save: "@",
@@ -113,121 +114,4 @@
         vctrl: "^timView",
     },
     templateUrl: "/static/templates/popupMenu.html",
-});
-=======
-timApp.directive("popupMenu", [function() {
-    "use strict";
-    return {
-        restrict: "E",
-        scope: true, // we need functions from parent scope
-        templateUrl: "/static/templates/popupMenu.html",
-        replace: true,
-
-        link($scope: any, $element, $attrs) {
-            $scope.$pars = $($attrs.srcid);
-            $scope.actions = eval("$scope." + $attrs.actions);
-            $scope.actionsAttr = $attrs.actions;
-            $scope.editButton = false;
-            $scope.areaEditButton = false;
-            $scope.editContext = null;
-
-            $scope.getContent($attrs.contenturl);
-            if ($attrs.save) {
-                $scope.storageAttribute = "$scope.$storage." + $attrs.save;
-            }
-            if ($attrs.onclose) {
-                $scope.onClose = eval("$scope." + $attrs.onclose);
-            }
-
-            if ($attrs.editcontext) {
-                $scope.editContext = $attrs.editcontext;
-            }
-            if ($attrs.editbutton) {
-                $scope.editButton = eval($attrs.editbutton);
-            }
-            if ($attrs.areaeditbutton) {
-                $scope.areaEditButton = eval($attrs.areaeditbutton);
-            }
-
-            $scope.colClass = $scope.storageAttribute ? "col-xs-10" : "col-xs-12";
-            $scope.halfColClass = $scope.storageAttribute ? "col-xs-5" : "col-xs-6";
-        },
-
-        controller: ["$scope", "$element", function($scope, $element) {
-            $scope.$watchGroup(["getLatestActions()"], function(newValues, oldValues, scope) {
-                // Update the menu if its items are changed
-                $scope.actions = newValues[0];
-            });
-
-            $scope.getLatestActions = function() {
-                return eval("$scope." + $scope.actionsAttr);
-            };
-
-            $scope.closePopup = function() {
-                $scope.$destroy();
-                $element.remove();
-
-                if ($scope.onClose) {
-                    $scope.onClose($scope.$pars);
-                }
-            };
-
-            /**
-             * Angular expressions can't reference DOM elements, so we use a "proxy" function.
-             * @param e Event object
-             * @param f The function to call
-             */
-            $scope.callFunc = function(e, f) {
-                f.func(e, $scope.$pars);
-                $scope.closePopup();
-            };
-
-            $scope.getChecked = function(fDesc) {
-                if (fDesc === null || $scope.$storage.defaultAction === null) {
-                    return "";
-                }
-
-                return fDesc === $scope.$storage.defaultAction ? "checked" : "";
-            };
-
-            $scope.clicked = function(fDesc) {
-                if (eval($scope.storageAttribute) === fDesc) {
-                    eval($scope.storageAttribute + " = null;");
-                }
-                else {
-                    eval($scope.storageAttribute + " = fDesc;");
-                }
-            };
-
-            $scope.getContent = function(contentUrl) {
-                if (!contentUrl) {
-                    $("#content").remove();
-                    return;
-                }
-
-                $http.get<{texts}>(contentUrl, {params: {doc_id: $scope.docId}},
-                ).then(function(response) {
-                    //$scope.content = data.texts;
-                    $("#content").append(response.data.texts);
-                }, function() {
-                    $window.alert("Error occurred when getting contents.");
-                });
-            };
-
-            $scope.watchEditMode = function(newEditMode, oldEditMode) {
-                //console.log("Edit context set from " + oldEditMode + " to " + newEditMode);
-                if ($scope.editContext && newEditMode && newEditMode != $scope.editContext) {
-                    // We don't want to destroy our scope before returning from this function
-                    $window.setTimeout($scope.closePopup, 0.1);
-                }
-            };
-
-            $scope.model = {editState: $window.editMode};
-            $scope.$watch("model.editState", watchEditMode);
-            $scope.$watch("model.editState", $scope.watchEditMode);
-
-            $element.css("position", "absolute"); // IE needs this
-        }],
-    };
-}]);
->>>>>>> abfd32f0
+});