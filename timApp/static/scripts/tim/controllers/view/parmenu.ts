--- conflicted
+++ resolved
@@ -2,13 +2,10 @@
 import {$compile, $log, $timeout, $window} from "../../ngimport";
 import {dist} from "../../utils";
 import {onClick} from "./eventhandlers";
-<<<<<<< HEAD
 import {IScope} from "angular";
 import {ViewCtrl} from "./ViewCtrl";
-=======
 import {getPreambleDocId, isActionablePar, isPreamble} from "./parhelpers";
-import {showDialog} from "../../dialog";
->>>>>>> bea0b428
+import {showMessageDialog} from "../../dialog";
 
 export function closeOptionsWindow() {
     const $actionButtons = $(".actionButtons");
@@ -43,7 +40,7 @@
             const $target = $(e.target);
             const tag = $target.prop("tagName");
             const $par = $this.parents(".par");
-            if ($par.parents(".previewcontent").length > 0) {
+            if (!isActionablePar($par)) {
                 return;
             }
 
@@ -79,6 +76,14 @@
         onClick(".editline", ($this, e) => {
             closeOptionsWindow();
             const $par = $this.parent().filter(".par");
+            if (isPreamble($par)) {
+                showMessageDialog(`
+This paragraph is from a preamble document.
+To comment or edit this, go to the corresponding <a href="/view/${getPreambleDocId($par)}">preamble document</a>.`);
+            }
+            if (!isActionablePar($par)) {
+                return;
+            }
             if (this.viewctrl.selection.start !== null) {
                 this.viewctrl.extendSelection($par);
             }
@@ -140,46 +145,8 @@
         }, 500);
     }
 
-<<<<<<< HEAD
     toggleActionButtons(e, $par, toggle1, toggle2, coords) {
         if (!this.viewctrl.item.rights.editable && !this.viewctrl.item.rights.can_comment) {
-=======
-        const $target = $(e.target);
-        const tag = $target.prop("tagName");
-        const $par = $this.parents(".par");
-        if (!isActionablePar($par)) {
-            return;
-        }
-
-        // Don't show paragraph menu on these specific tags or classes
-        const ignoredTags = ["BUTTON", "INPUT", "TEXTAREA", "A", "QUESTIONADDEDNEW"];
-        const ignoredClasses = ["no-popup-menu", "ace_editor"];
-        const classSelector = ignoredClasses.map(function(c) {
-            return "." + c;
-        }).join(",");
-        if (ignoredTags.indexOf(tag) > -1 || $target.parents(classSelector).length > 0) {
-            return false;
-        }
-
-        if (sc.selection.start !== null) {
-            sc.extendSelection($par, true);
-        } else {
-            const coords = {left: e.pageX - $par.offset().left, top: e.pageY - $par.offset().top};
-            const toggle1 = $par.find(".actionButtons").length === 0;
-            const toggle2 = $par.hasClass("lightselect");
-
-            $(".par.selected").removeClass("selected");
-            $(".par.lightselect").removeClass("lightselect");
-            closeOptionsWindow();
-            sc.toggleActionButtons(e, $par, toggle1, toggle2, coords);
-        }
-        sc.$apply();
-        return true;
-    }, true);
-
-    sc.toggleActionButtons = function(e, $par, toggle1, toggle2, coords) {
-        if (!sc.item.rights.editable && !sc.item.rights.can_comment) {
->>>>>>> bea0b428
             return;
         }
 
@@ -232,36 +199,5 @@
             this.viewctrl.popupMenuAttrs.save = "defaultAction";
             this.viewctrl.popupMenuAttrs.editbutton = true;
         }
-<<<<<<< HEAD
-    }
-=======
-    };
-
-    onClick(".editline", function($this, e) {
-        closeOptionsWindow();
-        const $par = $this.parent().filter(".par");
-        if (isPreamble($par)) {
-            showDialog(`
-This paragraph is from a preamble document.
-To comment or edit this, go to the corresponding <a href="/view/${getPreambleDocId($par)}">preamble document</a>.`);
-        }
-        if (!isActionablePar($par)) {
-            return;
-        }
-        if (sc.selection.start !== null) {
-            sc.extendSelection($par);
-        }
-        const coords = {left: e.pageX - $par.offset().left, top: e.pageY - $par.offset().top};
-
-        // We need the timeout so we don't trigger the ng-clicks on the buttons
-        $timeout(function() {
-            sc.showOptionsWindow(e, $par, coords);
-        }, 80);
-        return false;
-    }, true);
-
-    sc.popupMenuAttrs = {actions: "editorFunctions", save: "defaultAction", onclose: "optionsWindowClosed"};
-    sc.updatePopupMenu();
-
->>>>>>> bea0b428
+    }
 }