--- conflicted
+++ resolved
@@ -180,9 +180,9 @@
         }
     }
 
-<<<<<<< HEAD
     showOptionsWindow(e, $par, coords) {
         this.viewctrl.updateClipboardStatus();
+        this.viewctrl.updatePopupMenu($par);
         $par.children(".editline").addClass("menuopen");
         this.viewctrl.showPopupMenu(e, $par, coords, this.viewctrl.popupMenuAttrs, null, "par");
     }
@@ -191,29 +191,11 @@
         optionsWindowClosed();
     }
 
-    updatePopupMenu() {
-        this.viewctrl.editorFunctions = this.viewctrl.getEditorFunctions();
+    updatePopupMenu($par?) {
+        this.viewctrl.editorFunctions = this.viewctrl.getEditorFunctions($par);
         if (this.viewctrl.selection.start !== null && $window.editMode) {
             this.viewctrl.popupMenuAttrs.save = null;
             this.viewctrl.popupMenuAttrs.editbutton = false;
-=======
-    sc.showOptionsWindow = function(e, $par, coords) {
-        sc.updateClipboardStatus();
-        sc.updatePopupMenu($par);
-        $par.children(".editline").addClass("menuopen");
-        sc.showPopupMenu(e, $par, coords, sc.popupMenuAttrs, null, "par");
-    };
-
-    sc.defaultAction = {func: sc.showOptionsWindow, desc: "Show options window"};
-
-    sc.optionsWindowClosed = optionsWindowClosed;
-
-    sc.updatePopupMenu = function($par?) {
-        sc.editorFunctions = sc.getEditorFunctions($par);
-        if (sc.selection.start !== null && $window.editMode) {
-            sc.popupMenuAttrs.save = null;
-            sc.popupMenuAttrs.editbutton = false;
->>>>>>> a39b1af8
         } else {
             this.viewctrl.popupMenuAttrs.save = "defaultAction";
             this.viewctrl.popupMenuAttrs.editbutton = true;
