--- conflicted
+++ resolved
@@ -24,13 +24,8 @@
                         if (taskName !== "") {
                             const ab = angular.element("answerbrowser[task-id='" + taskId + "']");
                             if (ab.isolateScope()) {
-<<<<<<< HEAD
-                                const browserScope = ab.isolateScope();
+                                const browserScope = ab.isolateScope<any>();
                                 angular.extend(config.data, {abData: browserScope.$ctrl.getBrowserData()});
-=======
-                                const browserScope = ab.isolateScope<any>();
-                                angular.extend(config.data, {abData: browserScope.getBrowserData()});
->>>>>>> 8d629a56
                             }
                         }
                         const par = angular.element(escapeId(taskIdFull)).parents(".par");
