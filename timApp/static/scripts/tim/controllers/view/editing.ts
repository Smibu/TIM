import angular, {IScope} from "angular";
import $ from "jquery";
import {$compile, $http, $timeout, $window} from "../../ngimport";
import {
    getPars, getParIndex, isReference, getElementByRefId, getElementByParId, getRefAttrs, getNextPar,
    getLastParId,
<<<<<<< HEAD
    getFirstPar, getParAttributes, getParId, EDITOR_CLASS_DOT, EDITOR_CLASS, createNewPar,
=======
    getFirstPar, getParAttributes, getParId, EDITOR_CLASS_DOT, EDITOR_CLASS, isPreamble,
>>>>>>> bea0b428
} from "./parhelpers";
import {markPageDirty} from "tim/utils";
import {onClick} from "./eventhandlers";
import {ParCompiler} from "../../services/parCompiler";
import {ViewCtrl} from "./ViewCtrl";

// Wrap given text to max n chars length lines spliting from space
export function wrapText(s, n)
{
    var lines = s.split("\n");
    var needJoin = false;
    for (var i = 0; i < lines.length; i++) {
        var line = lines[i];
        // lines[i] = "";
        var sep = "";
        if (line.length > n) {
            lines[i] = "";
            while (true) {
                var p = -1;
                if (line.length > n) {
                    p = line.lastIndexOf(" ", n);
                    if (p < 0) p = line.indexOf(" "); // long line
                }
                if (p < 0) {
                    lines[i] += sep + line;
                    break;
                }
                lines[i] += sep + line.substring(0, p);
                line = line.substring(p + 1);
                if ( i+1 < lines.length && (lines[i+1].length  > 0 && (" 0123456789-".indexOf(lines[i+1][0]) < 0 )  ) ) {
                    lines[i+1] = line + " " + lines[i+1];
                    needJoin = true;
                    break;
                }
                sep = "\n";
                needJoin = true;
            }
        }
    }
    if ( needJoin ) return {modified: true, s: lines.join("\n")};
    return {modified: false, s:s};
}

export class EditingHandler {
    public viewctrl: ViewCtrl;
    public sc: IScope;

    initEditing(sc: IScope, view: ViewCtrl) {
        this.sc = sc;
        this.viewctrl = view;
        this.viewctrl.editing = false;
        this.viewctrl.addParagraphFunctions = this.getAddParagraphFunctions();

        this.viewctrl.selection = {start: null, end: null, pars: null};

        sc.$watchGroup([
            () => this.viewctrl.selection.start,
            () => this.viewctrl.selection.end], (newValues, oldValues, scope) => {
            $(".par.lightselect").removeClass("lightselect");
            $(".par.selected").removeClass("selected");
            $(".par.marked").removeClass("marked");
            if (this.viewctrl.selection.start !== null) {
                const $start = this.viewctrl.selection.start;
                if (this.viewctrl.selection.end !== null &&
                    !this.viewctrl.selection.end.is(this.viewctrl.selection.start)) {
                    const $end = this.viewctrl.selection.end;
                    this.viewctrl.selection.pars = getPars($start, $end);
                } else {
                    this.viewctrl.selection.pars = $start;
                }
                this.viewctrl.selection.pars.addClass("marked");
            }
        });

        if (this.viewctrl.item.rights.editable) {
            onClick(".addBottom", ($this, e) => {
                $(".actionButtons").remove();
                //var $par = $('.par').last();
                //return this.showAddParagraphBelow(e, $par);
                return this.showAddParagraphAbove(e, $(".addBottomContainer"));
            });

            onClick(".addAbove", function($this, e) {
                $(".actionButtons").remove();
                // var $par = $('.par').last();
                // return sc.showAddParagraphBelow(e, $par);
                // return sc.showAddParagraphAbove(e, sc.$pars);
                var par = $($this).closest('.par');
                var text = par.find('pre').text();
                // text = text.replace('⁞', '');  // TODO: set cursor to | position
                var options = {
                    'localSaveTag': 'addAbove',
                    'texts': {
                        'beforeText': "alkuun",
                        'initialText': text,
                        'afterText': "loppuun"
                    }
                }
                return this.showAddParagraphAbove(e, par, options);
            });

            onClick(".pasteBottom", ($this, e) => {
                $(".actionButtons").remove();
                this.viewctrl.pasteAbove(e, $(".addBottomContainer"), false);
            });

            onClick(".pasteRefBottom", ($this, e) => {
                $(".actionButtons").remove();
                this.viewctrl.pasteAbove(e, $(".addBottomContainer"), true);
            });
        }
    }

    toggleParEditor($pars, options) {
        const $par = getFirstPar($pars);
        let areaStart;
        let areaEnd;
        let caption = "Add paragraph";
        const touch = typeof ("ontouchstart" in window || navigator.msMaxTouchPoints) !== "undefined";
        const mobile = touch && (window.screen.width < 1200);
        let url;
        const parId = getParId($par);
        let parNextId = getParId(getNextPar($par));
        if (parNextId === "HELP_PAR") {
            parNextId = null;
        }

        if ($pars.length > 1) {
            areaStart = getParId($par);
            areaEnd = getLastParId($pars);
            url = "/postParagraph/";
            options.showDelete = true;
        } else {
            // TODO: Use same route (postParagraph) for both cases, determine logic based on given parameters
            if (parId === "HELP_PAR" || $pars.hasClass("new")) {
                url = "/newParagraph/";
                options.showDelete = false;
            } else {
                url = "/postParagraph/";
                options.showDelete = true;
            }

            areaStart = options.area ? getParId(this.viewctrl.selection.start) : null;
            areaEnd = options.area ? getParId(this.viewctrl.selection.end) : null;
        }

        if (options.area) {
            areaEnd = getParId(this.viewctrl.selection.end);
            areaStart = getParId(this.viewctrl.selection.start);
        } else {
            areaStart = null;
            areaEnd = null;
        }

        const tags = {markread: false};
        const markread = $window.localStorage.getItem("markread") || false;
        tags.markread = markread === "true";

        const attrs = {
            "save-url": url,
            "extra-data": {
                docId: this.viewctrl.docId, // current document id
                par: parId, // the id of paragraph on which the editor was opened
                par_next: parNextId, // the id of the paragraph that follows par or null if par is the last one
                area_start: areaStart,
                area_end: areaEnd,
                tags,
            },
            "options": {
                localSaveTag: options.localSaveTag ? options.localSaveTag : "par" ,
                texts: options.texts,
                showDelete: options.showDelete,
                showImageUpload: true,
                showPlugins: true,
                destroyAfterSave: true,
                touchDevice: mobile,
                tags: [
                    {name: "markread", desc: "Mark as read"},
                ],
            },
            "after-save": "$ctrl.addSavedParToDom(saveData, extraData)",
            "after-cancel": "$ctrl.handleCancel(extraData)",
            "after-delete": "$ctrl.handleDelete(saveData, extraData)",
            "preview-url": "/preview/" + this.viewctrl.docId,
            "delete-url": "/deleteParagraph/" + this.viewctrl.docId,
            "unread-url": "/unread/" + this.viewctrl.docId,
        };
        if (options.showDelete) {
            caption = "Edit paragraph";
            if (parId !== "HELP_PAR") {
                attrs["initial-text-url"] = "/getBlock/" + this.viewctrl.docId + "/" + parId;
            }
        }
        this.toggleEditor($par, options, attrs, caption, "pareditor");
    }

    toggleEditor($par, options, attrs: object, caption, directive) {
        if (isReference($par)) {
            angular.extend(attrs["extra-data"], getRefAttrs($par));
        }
        Object.keys(attrs).forEach((key, index) => {
            if (typeof attrs[key] === "object" && attrs[key] !== null) {
                attrs[key] = JSON.stringify(attrs[key]);
            }
        });
        if ($par.children(EDITOR_CLASS_DOT).length) {
            $par.children().remove(EDITOR_CLASS_DOT);
            this.viewctrl.editing = false;
        } else {
            $(EDITOR_CLASS_DOT).remove();

            const createEditor = (attrs) => {
                const $div = $("<" + directive + ">", {class: EDITOR_CLASS});
                $div.attr(attrs);
                $div.attr("tim-draggable-fixed", "");
                if (caption) {
                    $div.attr("caption", caption);
                }
                $par.append($div);
                $compile($div[0])(this.sc);
                this.viewctrl.editing = true;
                $timeout(() => {
                    this.goToEditor();
                }, 0);
            };

            if (options.showDelete) {
                $(".par.new").remove();
            }
            createEditor(attrs);
        }
    }

    async editSettingsPars(recursiveCall) {
        const pars = [];
<<<<<<< HEAD
        $(".par").each((index, elem) => {
            if (getParAttributes($(elem)).hasOwnProperty("settings")) {
=======
        $(".par").each(function() {
            if (isPreamble($(this))) {
                return;
            }
            if (getParAttributes($(this)).hasOwnProperty("settings")) {
>>>>>>> bea0b428
                pars.push(this);
            }
        });
        if (pars.length === 0) {
            if (recursiveCall) {
                throw new Error("Faulty recursion stopped, there should be a settings paragraph already");
            }
            const $first = $(".par:not(.preamble):first");
            let parNext = getParId($first);
            if (parNext === "HELP_PAR") {
                parNext = null;
            }
            $first.before(createNewPar());
            const parToReplace = "NEW_PAR";
            try {
                var response = await
                    $http.post("/newParagraph/", {
                        text: '``` {settings=""}\nexample:\n```',
                        docId: this.viewctrl.docId,
                        par_next: parNext,
                    });
            } catch (e) {
                $window.alert(e.data.error);
                return;
            }
            this.addSavedParToDom(response.data, {par: parToReplace});
            this.editSettingsPars(true);
        } else if (pars.length === 1) {
            this.toggleParEditor($(pars[0]), {area: false});
        } else {
            const start = pars[0];
            const end = pars[pars.length - 1];
            this.viewctrl.selection.start = $(start);
            this.viewctrl.selection.end = $(end);
            $(pars).addClass("selected");
            this.toggleParEditor($(pars), {area: true});
            $(pars).removeClass("selected");
            this.viewctrl.cancelArea();
        }
    }

    showEditWindow(e, $par) {
        $(".par.new").remove();
        this.toggleParEditor($par, {area: false});
    }

    beginAreaEditing(e, $par) {
        $(".par.new").remove();
        this.toggleParEditor($par, {area: true});
    }

    handleCancel(extraData) {
        const $par = getElementByParId(extraData.par);
        if ($par.hasClass("new")) {
            $par.remove();
        }
        this.viewctrl.editing = false;
    }

    handleDelete(data, extraData) {
        let $par = getElementByParId(extraData.par);
        if (extraData.area_start !== null && extraData.area_end !== null) {
            $par = getElementByParId(extraData.area_start);
            const $endpar = getElementByParId(extraData.area_end);
            if (extraData.area_start !== extraData.area_end) {
                $par.nextUntil($endpar).add($endpar).remove();
            }
        }
        $par.remove();
        this.viewctrl.editing = false;
        this.viewctrl.cancelArea();
        this.viewctrl.beginUpdate();
    }

    showAddParagraphAbove(e, $par, options = null) {
        const $newpar = createNewPar();
        $par.before($newpar);
        if ( options == null ) options = {};
        options.area = false;
        this.toggleParEditor($newpar, options);
    }

    showAddParagraphBelow(e, $par) {
        const $newpar = createNewPar();
        $par.after($newpar);
        this.toggleParEditor($newpar, {area: false});
    }

    addSavedParToDom(data, extraData) {
        let $par: JQuery;
        if (angular.isDefined(extraData["ref-id"])) {
            $par = getElementByRefId(extraData["ref-id"]);
        } else {
            $par = getElementByParId(extraData.par);
        }

        // check if we were editing an area
        if (angular.isDefined(extraData.area_start) &&
            angular.isDefined(extraData.area_start) &&
            extraData.area_start !== null &&
            extraData.area_end !== null) {
            $par = getElementByParId(extraData.area_start);

            // remove all but the first element of the area because it'll be used
            // when replacing
            const $endpar = getElementByParId(extraData.area_end);
            $par.nextUntil($endpar).add($endpar).remove();
        }

        const $newPars = $($compile(data.texts)(this.viewctrl.reviewCtrlScope, undefined,
            {
                transcludeControllers: {
                    timReview: {instance: this.viewctrl.reviewCtrlScope.$ctrl},
                    timView: {instance: this.viewctrl},
                },
            }));
        // const $newPars = $($compile($par)(this.sc.$new(true, this.viewctrl.reviewCtrlScope)));
        if ($window.editMode === "area") {
            $newPars.find(".editline").removeClass("editline").addClass("editline-disabled");
        }

        $par.replaceWith($newPars);
        ParCompiler.processAllMathDelayed($newPars);
        this.viewctrl.docVersion = data.version;
        this.viewctrl.editing = false;
        this.viewctrl.cancelArea();
        this.removeDefaultPars();
        markPageDirty();
        this.viewctrl.beginUpdate();
    }

    goToEditor() {
        $("pareditor")[0].scrollIntoView();
    }

    closeAndSave(e, $par) {
        $("pareditor").isolateScope<any>().saveClicked();
        this.viewctrl.showOptionsWindow(e, $par);
    }

    closeWithoutSaving(e, $par) {
        $("pareditor").isolateScope<any>().cancelClicked();
        this.viewctrl.showOptionsWindow(e, $par);
    }

    getEditorFunctions() {
        if (this.viewctrl.editing) {
            return [
                {func: () => this.goToEditor(), desc: "Go to editor", show: true},
                {func: (e, par) => this.closeAndSave(e, par), desc: "Close editor and save", show: true},
                {func: (e, par) => this.closeWithoutSaving(e, par), desc: "Close editor and cancel", show: true},
                {func: () => this.viewctrl.nothing(), desc: "Close menu", show: true},
            ];
        } else if (this.viewctrl.selection.start !== null && $window.editMode) {
            return [
                {
                    func: (e, par) => this.beginAreaEditing(e, par),
                    desc: "Edit area",
                    show: true,
                },
                {func: (e, par) => this.viewctrl.nameArea(e, par), desc: "Name area", show: true},
                {func: (e, par) => this.viewctrl.cutArea(e, par), desc: "Cut area", show: true},
                {func: (e, par) => this.viewctrl.copyArea(e, par), desc: "Copy area", show: true},
                {func: (e, par) => this.viewctrl.cancelArea(), desc: "Cancel area", show: true},
                {func: (e, par) => this.viewctrl.nothing(), desc: "Close menu", show: true},
            ];
        } else {
            return [
                {
                    func: (e, par) => this.viewctrl.showNoteWindow(e, par),
                    desc: "Comment/note",
                    show: this.viewctrl.item.rights.can_comment,
                },
                {func: (e, par) => this.showEditWindow(e, par), desc: "Edit", show: this.viewctrl.item.rights.editable},
                {
                    func: (e, par) => this.viewctrl.cutPar(e, par),
                    desc: "Cut paragraph",
                    show: $window.editMode === "par",
                },
                {
                    func: (e, par) => this.viewctrl.copyPar(e, par),
                    desc: "Copy paragraph",
                    show: $window.editMode !== "area",
                },
                //{func: (e, par) => this.cutArea(e, par), desc: 'Cut area', show: $window.editMode === 'area'},
                //{func: (e, par) => this.copyArea(e, par), desc: 'Copy area', show: $window.editMode === 'area'},
                {
                    func: (e, par) => this.viewctrl.showPasteMenu(e, par),
                    desc: "Paste...",
                    show: $window.editMode && (this.viewctrl.allowPasteRef || this.viewctrl.allowPasteContent),
                },
                {func: (e, par) => this.viewctrl.showMoveMenu(e, par), desc: "Move here...", show: $window.allowMove},
                {
                    func: (e, par) => this.viewctrl.removeAreaMarking(e, par),
                    desc: "Remove area marking",
                    show: $window.editMode === "area",
                },
                {
                    func: (e, par) => this.showAddParagraphAbove(e, par),
                    desc: "Add paragraph above",
                    show: this.viewctrl.item.rights.editable,
                },
                {
                    func: (e, par) => this.viewctrl.addQuestionQst(e, par),
                    desc: "Add question above",
                    show: this.viewctrl.lectureMode && this.viewctrl.item.rights.editable,
                },
                {
                    func: (e, par) => this.viewctrl.editQst(e, par),
                    desc: "Edit question",
                    show: (e, par) => this.viewctrl.lectureMode && this.viewctrl.item.rights.editable,
                },
                {
                    func: (e, par) => this.viewctrl.addQuestion(e, par),
                    desc: "Create lecture question",
                    show: this.viewctrl.lectureMode && this.viewctrl.item.rights.editable,
                },
                {
                    func: (e, par) => this.viewctrl.startArea(e, par),
                    desc: "Start selecting area",
                    show: $window.editMode === "par" && this.viewctrl.selection.start === null,
                },
                {func: (e, par) => this.viewctrl.nothing(), desc: "Close menu", show: true},
            ];
        }
    }

    showAddParagraphMenu(e, $parOrArea, coords) {
        this.viewctrl.showPopupMenu(e, $parOrArea, coords, {actions: "$ctrl.addParagraphFunctions"});
    }

    getAddParagraphFunctions() {
        return [
            {func: (e, $par) => this.showAddParagraphAbove(e, $par), desc: "Above", show: true},
            {func: (e, $par) => this.showAddParagraphBelow(e, $par), desc: "Below", show: true},
            {func: (e, $par) => this.viewctrl.nothing(), desc: "Cancel", show: true},
        ];
    }

    removeDefaultPars() {
        getElementByParId("HELP_PAR").remove();
    }

    extendSelection($par, allowShrink) {
        if (this.viewctrl.selection.start === null) {
            this.viewctrl.selection.start = $par;
            this.viewctrl.selection.end = $par;
        } else {
            const n = this.viewctrl.selection.pars.length;
            const startIndex = getParIndex(this.viewctrl.selection.pars.eq(0));
            const endIndex = getParIndex(this.viewctrl.selection.pars.eq(n - 1));
            const areaLength = endIndex - startIndex + 1;
            const newIndex = getParIndex($par);

            if (newIndex < startIndex) {
                this.viewctrl.selection.start = $par;
            } else if (newIndex > endIndex) {
                this.viewctrl.selection.end = $par;
            } else if (allowShrink && areaLength > 1 && newIndex === startIndex) {
                this.viewctrl.selection.start = $(this.viewctrl.selection.pars[1]);
            } else if (allowShrink && areaLength > 1 && newIndex === endIndex) {
                this.viewctrl.selection.end = $(this.viewctrl.selection.pars[n - 2]);
            }
        }
    }
}<|MERGE_RESOLUTION|>--- conflicted
+++ resolved
@@ -4,11 +4,7 @@
 import {
     getPars, getParIndex, isReference, getElementByRefId, getElementByParId, getRefAttrs, getNextPar,
     getLastParId,
-<<<<<<< HEAD
-    getFirstPar, getParAttributes, getParId, EDITOR_CLASS_DOT, EDITOR_CLASS, createNewPar,
-=======
-    getFirstPar, getParAttributes, getParId, EDITOR_CLASS_DOT, EDITOR_CLASS, isPreamble,
->>>>>>> bea0b428
+    getFirstPar, getParAttributes, getParId, EDITOR_CLASS_DOT, EDITOR_CLASS, createNewPar, isPreamble,
 } from "./parhelpers";
 import {markPageDirty} from "tim/utils";
 import {onClick} from "./eventhandlers";
@@ -244,16 +240,11 @@
 
     async editSettingsPars(recursiveCall) {
         const pars = [];
-<<<<<<< HEAD
         $(".par").each((index, elem) => {
+            if (isPreamble($(elem))) {
+                return;
+            }
             if (getParAttributes($(elem)).hasOwnProperty("settings")) {
-=======
-        $(".par").each(function() {
-            if (isPreamble($(this))) {
-                return;
-            }
-            if (getParAttributes($(this)).hasOwnProperty("settings")) {
->>>>>>> bea0b428
                 pars.push(this);
             }
         });
