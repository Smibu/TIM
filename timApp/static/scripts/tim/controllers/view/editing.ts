--- conflicted
+++ resolved
@@ -318,27 +318,15 @@
         $("pareditor")[0].scrollIntoView();
     }
 
-<<<<<<< HEAD
     closeAndSave(e, $par) {
-        $("pareditor").isolateScope().saveClicked();
+        $("pareditor").isolateScope<any>().saveClicked();
         this.viewctrl.showOptionsWindow(e, $par);
     }
 
     closeWithoutSaving(e, $par) {
-        $("pareditor").isolateScope().cancelClicked();
+        $("pareditor").isolateScope<any>().cancelClicked();
         this.viewctrl.showOptionsWindow(e, $par);
     }
-=======
-    sc.closeAndSave = function(e, $par) {
-        $("pareditor").isolateScope<any>().saveClicked();
-        sc.showOptionsWindow(e, $par);
-    };
-
-    sc.closeWithoutSaving = function(e, $par) {
-        $("pareditor").isolateScope<any>().cancelClicked();
-        sc.showOptionsWindow(e, $par);
-    };
->>>>>>> 8d629a56
 
     getEditorFunctions() {
         if (this.viewctrl.editing) {
