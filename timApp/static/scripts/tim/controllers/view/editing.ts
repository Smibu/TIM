--- conflicted
+++ resolved
@@ -4,11 +4,7 @@
 import {
     getPars, getParIndex, isReference, getElementByRefId, getElementByParId, getRefAttrs, getNextPar,
     getLastParId,
-<<<<<<< HEAD
-    getFirstPar, getParAttributes, getParId, EDITOR_CLASS_DOT, EDITOR_CLASS, createNewPar, isPreamble,
-=======
-    getFirstPar, getParAttributes, getParId, EDITOR_CLASS_DOT, EDITOR_CLASS, isPreamble, canEditPar,
->>>>>>> a39b1af8
+    getFirstPar, getParAttributes, getParId, EDITOR_CLASS_DOT, EDITOR_CLASS, createNewPar, isPreamble, canEditPar,
 } from "./parhelpers";
 import {markPageDirty} from "tim/utils";
 import {onClick} from "./eventhandlers";
@@ -414,14 +410,9 @@
         this.viewctrl.showOptionsWindow(e, $par);
     }
 
-<<<<<<< HEAD
-    getEditorFunctions() {
+    getEditorFunctions($par?) {
+        const parEditable = (!$par || canEditPar(this.viewctrl.item, $par));
         if (this.viewctrl.editing) {
-=======
-    sc.getEditorFunctions = function($par?) {
-        const parEditable = (!$par || canEditPar(sc.item, $par));
-        if (sc.editing) {
->>>>>>> a39b1af8
             return [
                 {func: () => this.goToEditor(), desc: "Go to editor", show: true},
                 {func: (e, par) => this.closeAndSave(e, par), desc: "Close editor and save", show: true},
@@ -435,41 +426,24 @@
                     desc: "Edit area",
                     show: true,
                 },
-<<<<<<< HEAD
                 {func: (e, par) => this.viewctrl.nameArea(e, par), desc: "Name area", show: true},
-                {func: (e, par) => this.viewctrl.cutArea(e, par), desc: "Cut area", show: true},
+                {func: (e, par) => this.viewctrl.cutArea(e, par), desc: "Cut area", show: parEditable},
                 {func: (e, par) => this.viewctrl.copyArea(e, par), desc: "Copy area", show: true},
                 {func: (e, par) => this.viewctrl.cancelArea(), desc: "Cancel area", show: true},
                 {func: (e, par) => this.viewctrl.nothing(), desc: "Close menu", show: true},
             ];
         } else {
             return [
-=======
-                {func: sc.nameArea, desc: "Name area", show: true},
-                {func: sc.cutArea, desc: "Cut area", show: parEditable},
-                {func: sc.copyArea, desc: "Copy area", show: true},
-                {func: sc.cancelArea, desc: "Cancel area", show: true},
-                {func: sc.nothing, desc: "Close menu", show: true},
-            ];
-        } else {
-            return [
-                {func: sc.showNoteWindow, desc: "Comment/note", show: sc.item.rights.can_comment},
-                {func: sc.showEditWindow, desc: "Edit", show: sc.item.rights.editable && parEditable},
-                {func: sc.cutPar, desc: "Cut paragraph", show: $window.editMode === "par" && parEditable},
-                {func: sc.copyPar, desc: "Copy paragraph", show: $window.editMode !== "area"},
-                //{func: sc.cutArea, desc: 'Cut area', show: $window.editMode === 'area'},
-                //{func: sc.copyArea, desc: 'Copy area', show: $window.editMode === 'area'},
->>>>>>> a39b1af8
                 {
                     func: (e, par) => this.viewctrl.showNoteWindow(e, par),
                     desc: "Comment/note",
                     show: this.viewctrl.item.rights.can_comment,
                 },
-                {func: (e, par) => this.showEditWindow(e, par), desc: "Edit", show: this.viewctrl.item.rights.editable},
+                {func: (e, par) => this.showEditWindow(e, par), desc: "Edit", show: parEditable},
                 {
                     func: (e, par) => this.viewctrl.cutPar(e, par),
                     desc: "Cut paragraph",
-                    show: $window.editMode === "par",
+                    show: $window.editMode === "par" && parEditable,
                 },
                 {
                     func: (e, par) => this.viewctrl.copyPar(e, par),
@@ -499,18 +473,10 @@
                     desc: "Add question above",
                     show: this.viewctrl.lectureMode && this.viewctrl.item.rights.editable,
                 },
-<<<<<<< HEAD
-=======
-                {func: sc.showMoveMenu, desc: "Move here...", show: $window.allowMove},
-                {func: sc.removeAreaMarking, desc: "Remove area marking", show: $window.editMode === "area"},
-                {func: sc.showAddParagraphAbove, desc: "Add paragraph above", show: sc.item.rights.editable},
-                {func: sc.addQuestionQst, desc: "Add question above", show: sc.lectureMode && sc.item.rights.editable},
-                {func: sc.editQst, desc: "Edit question", show: sc.lectureMode && sc.item.rights.editable && parEditable},
->>>>>>> a39b1af8
                 {
                     func: (e, par) => this.viewctrl.editQst(e, par),
                     desc: "Edit question",
-                    show: this.viewctrl.lectureMode && this.viewctrl.item.rights.editable,
+                    show: this.viewctrl.lectureMode && parEditable,
                 },
                 {
                     func: (e, par) => this.viewctrl.addQuestion(e, par),
