import angular, {IScope} from "angular";
import $ from "jquery";
import {$compile, $http, $timeout, $window} from "../../ngimport";
import {
    getPars, getParIndex, isReference, getElementByRefId, getElementByParId, getRefAttrs, getNextPar,
    getLastParId,
    getFirstPar, getParAttributes, getParId, EDITOR_CLASS_DOT, EDITOR_CLASS, createNewPar, isPreamble,
} from "./parhelpers";
import {markPageDirty} from "tim/utils";
import {onClick} from "./eventhandlers";
import {ParCompiler} from "../../services/parCompiler";
import {ViewCtrl} from "./ViewCtrl";

function prepareOptions($this: Element, saveTag: string): [JQuery, {}] {
    $(".actionButtons").remove();
    // var $par = $('.par').last();
    // return sc.showAddParagraphBelow(e, $par);
    // return sc.showAddParagraphAbove(e, sc.$pars);
    var par = $($this).closest('.par');
    var text = par.find('pre').text();
    // text = text.replace('⁞', '');  // TODO: set cursor to | position
    let forcedClasses = [];
    const forceAttr = getParAttributes(par).forceclass;
    if (forceAttr) {
        forcedClasses = forceAttr.split(" ");
    }
    var options = {
        'localSaveTag': saveTag,
        'texts': {
            'beforeText': "alkuun",
            'initialText': text,
            'afterText': "loppuun",
        },
        forcedClasses: forcedClasses,
    };
    return [par, options];
}

// Wrap given text to max n chars length lines spliting from space
export function wrapText(s, n)
{
    var lines = s.split("\n");
    var needJoin = false;
    for (var i = 0; i < lines.length; i++) {
        var line = lines[i];
        // lines[i] = "";
        var sep = "";
        if (line.length > n) {
            lines[i] = "";
            while (true) {
                var p = -1;
                if (line.length > n) {
                    p = line.lastIndexOf(" ", n);
                    if (p < 0) p = line.indexOf(" "); // long line
                }
                if (p < 0) {
                    lines[i] += sep + line;
                    break;
                }
                lines[i] += sep + line.substring(0, p);
                line = line.substring(p + 1);
                if ( i+1 < lines.length && (lines[i+1].length  > 0 && (" 0123456789-".indexOf(lines[i+1][0]) < 0 )  ) ) {
                    lines[i+1] = line + " " + lines[i+1];
                    needJoin = true;
                    break;
                }
                sep = "\n";
                needJoin = true;
            }
        }
    }
    if ( needJoin ) return {modified: true, s: lines.join("\n")};
    return {modified: false, s:s};
}

export class EditingHandler {
    public viewctrl: ViewCtrl;
    public sc: IScope;

    initEditing(sc: IScope, view: ViewCtrl) {
        this.sc = sc;
        this.viewctrl = view;
        this.viewctrl.editing = false;
        this.viewctrl.addParagraphFunctions = this.getAddParagraphFunctions();

        this.viewctrl.selection = {start: null, end: null, pars: null};

        sc.$watchGroup([
            () => this.viewctrl.selection.start,
            () => this.viewctrl.selection.end], (newValues, oldValues, scope) => {
            $(".par.lightselect").removeClass("lightselect");
            $(".par.selected").removeClass("selected");
            $(".par.marked").removeClass("marked");
            if (this.viewctrl.selection.start !== null) {
                const $start = this.viewctrl.selection.start;
                if (this.viewctrl.selection.end !== null &&
                    !this.viewctrl.selection.end.is(this.viewctrl.selection.start)) {
                    const $end = this.viewctrl.selection.end;
                    this.viewctrl.selection.pars = getPars($start, $end);
                } else {
                    this.viewctrl.selection.pars = $start;
                }
                this.viewctrl.selection.pars.addClass("marked");
            }
        });

        if (this.viewctrl.item.rights.editable) {
            onClick(".addBottom", ($this, e) => {
                $(".actionButtons").remove();
                //var $par = $('.par').last();
                //return this.showAddParagraphBelow(e, $par);
                return this.showAddParagraphAbove(e, $(".addBottomContainer"));
            });

            onClick(".addAbove", function($this, e) {
                $(".actionButtons").remove();
                // var $par = $('.par').last();
                // return sc.showAddParagraphBelow(e, $par);
                // return sc.showAddParagraphAbove(e, sc.$pars);
                var par = $($this).closest('.par');
                var text = par.find('pre').text();
                // text = text.replace('⁞', '');  // TODO: set cursor to | position
                var options = {
                    'localSaveTag': 'addAbove',
                    'texts': {
                        'beforeText': "alkuun",
                        'initialText': text,
                        'afterText': "loppuun"
                    }
                }
                return this.showAddParagraphAbove(e, par, options);
            });

            onClick(".pasteBottom", ($this, e) => {
                $(".actionButtons").remove();
                this.viewctrl.pasteAbove(e, $(".addBottomContainer"), false);
            });

            onClick(".pasteRefBottom", ($this, e) => {
                $(".actionButtons").remove();
                this.viewctrl.pasteAbove(e, $(".addBottomContainer"), true);
            });
        }
    }

    toggleParEditor($pars, options) {
        const $par = getFirstPar($pars);
        let areaStart;
        let areaEnd;
        let caption = "Add paragraph";
        const touch = typeof ("ontouchstart" in window || navigator.msMaxTouchPoints) !== "undefined";
        const mobile = touch && (window.screen.width < 1200);
        let url;
        const parId = getParId($par);
        let parNextId = getParId(getNextPar($par));
        if (parNextId === "HELP_PAR") {
            parNextId = null;
        }

        if ($pars.length > 1) {
            areaStart = getParId($par);
            areaEnd = getLastParId($pars);
            url = "/postParagraph/";
            options.showDelete = true;
        } else {
            // TODO: Use same route (postParagraph) for both cases, determine logic based on given parameters
            if (parId === "HELP_PAR" || $pars.hasClass("new")) {
                url = "/newParagraph/";
                options.showDelete = false;
            } else {
                url = "/postParagraph/";
                options.showDelete = true;
            }

            areaStart = options.area ? getParId(this.viewctrl.selection.start) : null;
            areaEnd = options.area ? getParId(this.viewctrl.selection.end) : null;
        }

        if (options.area) {
            areaEnd = getParId(this.viewctrl.selection.end);
            areaStart = getParId(this.viewctrl.selection.start);
        } else {
            areaStart = null;
            areaEnd = null;
        }

        const tags = {markread: false};
        const markread = $window.localStorage.getItem("markread") || false;
        tags.markread = markread === "true";

        const attrs = {
            "save-url": url,
            "extra-data": {
                docId: this.viewctrl.docId, // current document id
                par: parId, // the id of paragraph on which the editor was opened
                par_next: parNextId, // the id of the paragraph that follows par or null if par is the last one
                area_start: areaStart,
                area_end: areaEnd,
                forced_classes: options.forcedClasses,
                tags,
            },
            "options": {
                localSaveTag: options.localSaveTag ? options.localSaveTag : "par" ,
                texts: options.texts,
                showDelete: options.showDelete,
                showImageUpload: true,
                showPlugins: true,
                destroyAfterSave: true,
                touchDevice: mobile,
                tags: [
                    {name: "markread", desc: "Mark as read"},
                ],
            },
            "after-save": "$ctrl.addSavedParToDom(saveData, extraData)",
            "after-cancel": "$ctrl.handleCancel(extraData)",
            "after-delete": "$ctrl.handleDelete(saveData, extraData)",
            "preview-url": "/preview/" + this.viewctrl.docId,
            "delete-url": "/deleteParagraph/" + this.viewctrl.docId,
            "unread-url": "/unread/" + this.viewctrl.docId,
        };
        if (options.showDelete) {
            caption = "Edit paragraph";
            if (parId !== "HELP_PAR") {
                attrs["initial-text-url"] = "/getBlock/" + this.viewctrl.docId + "/" + parId;
            }
        }
        this.toggleEditor($par, options, attrs, caption, "pareditor");
    }

    toggleEditor($par, options, attrs: object, caption, directive) {
        if (isReference($par)) {
            angular.extend(attrs["extra-data"], getRefAttrs($par));
        }
        Object.keys(attrs).forEach((key, index) => {
            if (typeof attrs[key] === "object" && attrs[key] !== null) {
                attrs[key] = JSON.stringify(attrs[key]);
            }
        });
        if ($par.children(EDITOR_CLASS_DOT).length) {
            $par.children().remove(EDITOR_CLASS_DOT);
            this.viewctrl.editing = false;
        } else {
            $(EDITOR_CLASS_DOT).remove();

            const createEditor = (attrs) => {
                const $div = $("<" + directive + ">", {class: EDITOR_CLASS});
                $div.attr(attrs);
                $div.attr("tim-draggable-fixed", "");
                if (caption) {
                    $div.attr("caption", caption);
                }
                $par.append($div);
                $compile($div[0])(this.sc);
                this.viewctrl.editing = true;
                $timeout(() => {
                    this.goToEditor();
                }, 0);
            };

            if (options.showDelete) {
                $(".par.new").remove();
            }
            createEditor(attrs);
        }
    }

    async editSettingsPars(recursiveCall) {
        const pars = [];
        $(".par").each((index, elem) => {
            if (isPreamble($(elem))) {
                return;
            }
            if (getParAttributes($(elem)).hasOwnProperty("settings")) {
                pars.push(this);
            }
        });
        if (pars.length === 0) {
            if (recursiveCall) {
                throw new Error("Faulty recursion stopped, there should be a settings paragraph already");
            }
            const $first = $(".par:not(.preamble):first");
            let parNext = getParId($first);
            if (parNext === "HELP_PAR") {
                parNext = null;
            }
            $first.before(createNewPar());
            const parToReplace = "NEW_PAR";
            try {
                var response = await
                    $http.post("/newParagraph/", {
                        text: '``` {settings=""}\nexample:\n```',
                        docId: this.viewctrl.docId,
                        par_next: parNext,
                    });
            } catch (e) {
                $window.alert(e.data.error);
                return;
            }
            this.addSavedParToDom(response.data, {par: parToReplace});
            this.editSettingsPars(true);
        } else if (pars.length === 1) {
            this.toggleParEditor($(pars[0]), {area: false});
        } else {
            const start = pars[0];
            const end = pars[pars.length - 1];
            this.viewctrl.selection.start = $(start);
            this.viewctrl.selection.end = $(end);
            $(pars).addClass("selected");
            this.toggleParEditor($(pars), {area: true});
            $(pars).removeClass("selected");
            this.viewctrl.cancelArea();
        }
    }

    showEditWindow(e, $par) {
        $(".par.new").remove();
        this.toggleParEditor($par, {area: false});
    }

    beginAreaEditing(e, $par) {
        $(".par.new").remove();
        this.toggleParEditor($par, {area: true});
    }

    handleCancel(extraData) {
        const $par = getElementByParId(extraData.par);
        if ($par.hasClass("new")) {
            $par.remove();
        }
        this.viewctrl.editing = false;
    }

    handleDelete(data, extraData) {
        let $par = getElementByParId(extraData.par);
        if (extraData.area_start !== null && extraData.area_end !== null) {
            $par = getElementByParId(extraData.area_start);
            const $endpar = getElementByParId(extraData.area_end);
            if (extraData.area_start !== extraData.area_end) {
                $par.nextUntil($endpar).add($endpar).remove();
            }
        }
        $par.remove();
        this.viewctrl.editing = false;
        this.viewctrl.cancelArea();
        this.viewctrl.beginUpdate();
    }

    showAddParagraphAbove(e, $par, options = null) {
        const $newpar = createNewPar();
        $par.before($newpar);
        if ( options == null ) options = {};
        options.area = false;
        this.toggleParEditor($newpar, options);
    }

<<<<<<< HEAD
    showAddParagraphBelow(e, $par) {
        const $newpar = createNewPar();
        $par.after($newpar);
        this.toggleParEditor($newpar, {area: false});
    }
=======
    sc.showAddParagraphBelow = function(e, $par, options) {
        const $newpar = sc.createNewPar();
        $par.after($newpar);
        if ( options == null ) options = {};
        options.area = false;
        sc.toggleParEditor($newpar, options);
    };
>>>>>>> 13dae5c2

    addSavedParToDom(data, extraData) {
        let $par: JQuery;
        if (angular.isDefined(extraData["ref-id"])) {
            $par = getElementByRefId(extraData["ref-id"]);
        } else {
            $par = getElementByParId(extraData.par);
        }

        // check if we were editing an area
        if (angular.isDefined(extraData.area_start) &&
            angular.isDefined(extraData.area_start) &&
            extraData.area_start !== null &&
            extraData.area_end !== null) {
            $par = getElementByParId(extraData.area_start);

            // remove all but the first element of the area because it'll be used
            // when replacing
            const $endpar = getElementByParId(extraData.area_end);
            $par.nextUntil($endpar).add($endpar).remove();
        }

        const $newPars = $($compile(data.texts)(this.viewctrl.reviewCtrlScope, undefined,
            {
                transcludeControllers: {
                    timReview: {instance: this.viewctrl.reviewCtrlScope.$ctrl},
                    timView: {instance: this.viewctrl},
                },
            }));
        // const $newPars = $($compile($par)(this.sc.$new(true, this.viewctrl.reviewCtrlScope)));
        if ($window.editMode === "area") {
            $newPars.find(".editline").removeClass("editline").addClass("editline-disabled");
        }

        $par.replaceWith($newPars);
        ParCompiler.processAllMathDelayed($newPars);
        this.viewctrl.docVersion = data.version;
        this.viewctrl.editing = false;
        this.viewctrl.cancelArea();
        this.removeDefaultPars();
        markPageDirty();
        this.viewctrl.beginUpdate();
    }

    goToEditor() {
        $("pareditor")[0].scrollIntoView();
    }

    closeAndSave(e, $par) {
        $("pareditor").isolateScope<any>().saveClicked();
        this.viewctrl.showOptionsWindow(e, $par);
    }

    closeWithoutSaving(e, $par) {
        $("pareditor").isolateScope<any>().cancelClicked();
        this.viewctrl.showOptionsWindow(e, $par);
    }

    getEditorFunctions() {
        if (this.viewctrl.editing) {
            return [
                {func: () => this.goToEditor(), desc: "Go to editor", show: true},
                {func: (e, par) => this.closeAndSave(e, par), desc: "Close editor and save", show: true},
                {func: (e, par) => this.closeWithoutSaving(e, par), desc: "Close editor and cancel", show: true},
                {func: () => this.viewctrl.nothing(), desc: "Close menu", show: true},
            ];
        } else if (this.viewctrl.selection.start !== null && $window.editMode) {
            return [
                {
                    func: (e, par) => this.beginAreaEditing(e, par),
                    desc: "Edit area",
                    show: true,
                },
                {func: (e, par) => this.viewctrl.nameArea(e, par), desc: "Name area", show: true},
                {func: (e, par) => this.viewctrl.cutArea(e, par), desc: "Cut area", show: true},
                {func: (e, par) => this.viewctrl.copyArea(e, par), desc: "Copy area", show: true},
                {func: (e, par) => this.viewctrl.cancelArea(), desc: "Cancel area", show: true},
                {func: (e, par) => this.viewctrl.nothing(), desc: "Close menu", show: true},
            ];
        } else {
            return [
                {
                    func: (e, par) => this.viewctrl.showNoteWindow(e, par),
                    desc: "Comment/note",
                    show: this.viewctrl.item.rights.can_comment,
                },
                {func: (e, par) => this.showEditWindow(e, par), desc: "Edit", show: this.viewctrl.item.rights.editable},
                {
                    func: (e, par) => this.viewctrl.cutPar(e, par),
                    desc: "Cut paragraph",
                    show: $window.editMode === "par",
                },
                {
                    func: (e, par) => this.viewctrl.copyPar(e, par),
                    desc: "Copy paragraph",
                    show: $window.editMode !== "area",
                },
                //{func: (e, par) => this.cutArea(e, par), desc: 'Cut area', show: $window.editMode === 'area'},
                //{func: (e, par) => this.copyArea(e, par), desc: 'Copy area', show: $window.editMode === 'area'},
                {
                    func: (e, par) => this.viewctrl.showPasteMenu(e, par),
                    desc: "Paste...",
                    show: $window.editMode && (this.viewctrl.allowPasteRef || this.viewctrl.allowPasteContent),
                },
                {func: (e, par) => this.viewctrl.showMoveMenu(e, par), desc: "Move here...", show: $window.allowMove},
                {
                    func: (e, par) => this.viewctrl.removeAreaMarking(e, par),
                    desc: "Remove area marking",
                    show: $window.editMode === "area",
                },
                {
                    func: (e, par) => this.showAddParagraphAbove(e, par),
                    desc: "Add paragraph above",
                    show: this.viewctrl.item.rights.editable,
                },
                {
                    func: (e, par) => this.viewctrl.addQuestionQst(e, par),
                    desc: "Add question above",
                    show: this.viewctrl.lectureMode && this.viewctrl.item.rights.editable,
                },
                {
                    func: (e, par) => this.viewctrl.editQst(e, par),
                    desc: "Edit question",
                    show: (e, par) => this.viewctrl.lectureMode && this.viewctrl.item.rights.editable,
                },
                {
                    func: (e, par) => this.viewctrl.addQuestion(e, par),
                    desc: "Create lecture question",
                    show: this.viewctrl.lectureMode && this.viewctrl.item.rights.editable,
                },
                {
                    func: (e, par) => this.viewctrl.startArea(e, par),
                    desc: "Start selecting area",
                    show: $window.editMode === "par" && this.viewctrl.selection.start === null,
                },
                {func: (e, par) => this.viewctrl.nothing(), desc: "Close menu", show: true},
            ];
        }
    }

    showAddParagraphMenu(e, $parOrArea, coords) {
        this.viewctrl.showPopupMenu(e, $parOrArea, coords, {actions: "$ctrl.addParagraphFunctions"});
    }

    getAddParagraphFunctions() {
        return [
            {func: (e, $par) => this.showAddParagraphAbove(e, $par), desc: "Above", show: true},
            {func: (e, $par) => this.showAddParagraphBelow(e, $par), desc: "Below", show: true},
            {func: (e, $par) => this.viewctrl.nothing(), desc: "Cancel", show: true},
        ];
    }

    removeDefaultPars() {
        getElementByParId("HELP_PAR").remove();
    }

    extendSelection($par, allowShrink) {
        if (this.viewctrl.selection.start === null) {
            this.viewctrl.selection.start = $par;
            this.viewctrl.selection.end = $par;
        } else {
            const n = this.viewctrl.selection.pars.length;
            const startIndex = getParIndex(this.viewctrl.selection.pars.eq(0));
            const endIndex = getParIndex(this.viewctrl.selection.pars.eq(n - 1));
            const areaLength = endIndex - startIndex + 1;
            const newIndex = getParIndex($par);

            if (newIndex < startIndex) {
                this.viewctrl.selection.start = $par;
            } else if (newIndex > endIndex) {
                this.viewctrl.selection.end = $par;
            } else if (allowShrink && areaLength > 1 && newIndex === startIndex) {
                this.viewctrl.selection.start = $(this.viewctrl.selection.pars[1]);
            } else if (allowShrink && areaLength > 1 && newIndex === endIndex) {
                this.viewctrl.selection.end = $(this.viewctrl.selection.pars[n - 2]);
            }
        }
<<<<<<< HEAD
=======
    };

    if (sc.item.rights.editable) {
        onClick(".addBottom", function($this, e) {
            $(".actionButtons").remove();
            //var $par = $('.par').last();
            //return sc.showAddParagraphBelow(e, $par);
            return sc.showAddParagraphAbove(e, $(".addBottomContainer"));
        });

        onClick(".addAbove", function($this, e) {
            const [par, options] = prepareOptions($this, "addAbove");
            return sc.showAddParagraphAbove(e, par, options);
        });

        onClick(".addBelow", function($this, e) {
            const [par, options] = prepareOptions($this, "addBelow");
            return sc.showAddParagraphBelow(e, par, options);
        });

        onClick(".pasteBottom", function($this, e) {
            $(".actionButtons").remove();
            sc.pasteAbove(e, $(".addBottomContainer"), false);
        });

        onClick(".pasteRefBottom", function($this, e) {
            $(".actionButtons").remove();
            sc.pasteAbove(e, $(".addBottomContainer"), true);
        });
>>>>>>> 13dae5c2
    }
}<|MERGE_RESOLUTION|>--- conflicted
+++ resolved
@@ -113,22 +113,13 @@
             });
 
             onClick(".addAbove", function($this, e) {
-                $(".actionButtons").remove();
-                // var $par = $('.par').last();
-                // return sc.showAddParagraphBelow(e, $par);
-                // return sc.showAddParagraphAbove(e, sc.$pars);
-                var par = $($this).closest('.par');
-                var text = par.find('pre').text();
-                // text = text.replace('⁞', '');  // TODO: set cursor to | position
-                var options = {
-                    'localSaveTag': 'addAbove',
-                    'texts': {
-                        'beforeText': "alkuun",
-                        'initialText': text,
-                        'afterText': "loppuun"
-                    }
-                }
+                const [par, options] = prepareOptions($this[0], "addAbove");
                 return this.showAddParagraphAbove(e, par, options);
+            });
+
+            onClick(".addBelow", function($this, e) {
+                const [par, options] = prepareOptions($this[0], "addBelow");
+                return this.showAddParagraphBelow(e, par, options);
             });
 
             onClick(".pasteBottom", ($this, e) => {
@@ -353,21 +344,13 @@
         this.toggleParEditor($newpar, options);
     }
 
-<<<<<<< HEAD
-    showAddParagraphBelow(e, $par) {
+    showAddParagraphBelow(e, $par, options = null) {
         const $newpar = createNewPar();
-        $par.after($newpar);
-        this.toggleParEditor($newpar, {area: false});
-    }
-=======
-    sc.showAddParagraphBelow = function(e, $par, options) {
-        const $newpar = sc.createNewPar();
         $par.after($newpar);
         if ( options == null ) options = {};
         options.area = false;
-        sc.toggleParEditor($newpar, options);
-    };
->>>>>>> 13dae5c2
+        this.toggleParEditor($newpar, options);
+    }
 
     addSavedParToDom(data, extraData) {
         let $par: JQuery;
@@ -545,37 +528,5 @@
                 this.viewctrl.selection.end = $(this.viewctrl.selection.pars[n - 2]);
             }
         }
-<<<<<<< HEAD
-=======
-    };
-
-    if (sc.item.rights.editable) {
-        onClick(".addBottom", function($this, e) {
-            $(".actionButtons").remove();
-            //var $par = $('.par').last();
-            //return sc.showAddParagraphBelow(e, $par);
-            return sc.showAddParagraphAbove(e, $(".addBottomContainer"));
-        });
-
-        onClick(".addAbove", function($this, e) {
-            const [par, options] = prepareOptions($this, "addAbove");
-            return sc.showAddParagraphAbove(e, par, options);
-        });
-
-        onClick(".addBelow", function($this, e) {
-            const [par, options] = prepareOptions($this, "addBelow");
-            return sc.showAddParagraphBelow(e, par, options);
-        });
-
-        onClick(".pasteBottom", function($this, e) {
-            $(".actionButtons").remove();
-            sc.pasteAbove(e, $(".addBottomContainer"), false);
-        });
-
-        onClick(".pasteRefBottom", function($this, e) {
-            $(".actionButtons").remove();
-            sc.pasteAbove(e, $(".addBottomContainer"), true);
-        });
->>>>>>> 13dae5c2
     }
 }