var angular;
var MENU_BUTTON_CLASS = 'menuButtons';
var timApp = angular.module('timApp');

timApp.directive("pareditor", ['$upload', '$http', '$sce', '$compile', '$window',
    function ($upload, $http, $sce, $compile, $window) {
        return {
            templateUrl: "/static/templates/parEditor.html",
            restrict: 'E',
            scope: {
                saveUrl: '@',
                deleteUrl: '@',
                previewUrl: '@',
                extraData: '=',
                afterSave: '&',
                afterCancel: '&',
                afterDelete: '&',
                options: '=',
                editorText: '@',
                initialTextUrl: '@'
            },
            controller: function ($scope) {


                if ((navigator.userAgent.match(/Trident/i))) {
                    $scope.isIE = true;
                }

                $scope.getEditorText = function () {
                    return "";
                };

                $scope.setEditorText = function () {
                    return;
                };

                $scope.setInitialText = function () {
                    $scope.setEditorText('Loading text...');
                    $http.get($scope.initialTextUrl, {
                        params: {"_": Date.now()}
                    }).success(function (data, status, headers, config) {
                        $scope.setEditorText(data.text);
                        $scope.aceChanged();
                    }).error(function (data, status, headers, config) {
                        $window.alert('Failed to get text: ' + data.error);
                    });
                };

                $scope.adjustPreview = function () {
                    window.setTimeout(function () {
                            var height = parseInt($('pareditor').css('max-height')) - 15;
                            var $preview = $('.previewcontent');
                            var offset = $($preview).position().top;
                            $($preview).css('max-height', (height - offset) + 'px');
                        }, 50
                    )
                };

                $('.editorContainer').on('resize', $scope.adjustPreview);

                $scope.aceChanged = function () {
                    $scope.outofdate = true;
                    if ($scope.timer) {
                        $window.clearTimeout($scope.timer);
                    }
                    $scope.timer = $window.setTimeout(function () {
                        var text = $scope.getEditorText();
                        $http.post($scope.previewUrl, {
                            "text": text
                        }).success(function (data, status, headers, config) {
                            var len = data.texts.length;

                            var $previewDiv = angular.element(".previewcontent");
                            $previewDiv.html("");

                            for (var i = 0; i < len; i++) {
                                var html = data.texts[i].html;
                                if ('task_id' in data.texts[i]) {
                                    html = $compile(html)($scope);
                                }
                                $previewDiv.append(angular.element("<div>", {class: "par"})
                                    .append(angular.element("<div>", {class: "parContent"})
                                        .html(html)));
                            }
                            $scope.$parent.processAllMath($previewDiv);
                            $scope.outofdate = false;
                            $scope.parCount = len;
                        }).error(function (data, status, headers, config) {
                            $window.alert("Failed to show preview: " + data.error);
                        });
                    }, 500);
                    $('.editorContainer').resize();
                };

                if ($scope.options.touchDevice) {
                    $scope.getEditorText = function () {
                        return $scope.editor.val();
                    };

                    $scope.setEditorText = function (text) {
                        $scope.editor.val(text);
                    };
                    var $container = ('.editorContainer');
                    var $textarea = $.parseHTML('<textarea rows="10" ng-model="editorText" ng-change="aceChanged()" ng-trim="false" id="teksti"></textarea>');
                    $compile($textarea)($scope);
                    $($container).append($textarea);

                    $scope.editor = $('#teksti');

                    if (!$scope.options.metaset) {
                        var $meta = $("meta[name='viewport']");
                        $scope.oldmeta = $meta[0];
                        $meta.remove();
                        $('head').append('<meta name="viewport" content="width=device-width, initial-scale=1, maximum-scale=1, user-scalable=0">');
                    }

                    $scope.options.metaset = true;

                    $scope.editor.keydown(function (e) {
                        if (e.keyCode === 9) {
                            var outdent = e.shiftKey;
                            $scope.indent(outdent);
                            e.preventDefault();
                        } else if (e.keyCode === 83 && e.ctrlKey) {
                            $scope.saveClicked();
                            e.preventDefault();
                        }
                    });

                    if ($scope.initialTextUrl) $scope.setInitialText();

                } else {
                    $scope.getEditorText = function () {
                        return $scope.editor.getSession().getValue();
                    };

                    $scope.setEditorText = function (text) {
                        $scope.editor.getSession().setValue(text);
                    };

                    $scope.aceLoaded = function (editor) {
                        $scope.editor = editor;

                        var max = 50;
                        var line = editor.renderer.lineHeight;
                        var containertop = $('.editorContainer').position().top;
                        var height = $(window).innerHeight() - containertop;
                        max = Math.floor((height / 2) / line);

                        editor.$blockScrolling = Infinity;
                        editor.renderer.setPadding(10, 10, 10, 10);
                        editor.getSession().setMode("markdown");
                        editor.getSession().setUseWrapMode(false);
                        editor.getSession().setWrapLimitRange(0, 79);
                        editor.setOptions({
                            maxLines: max,
                            minLines: 5,
                            autoScrollEditorIntoView: true,
                            vScrollBarAlwaysVisible: true
                        });

                        editor.commands.addCommand({
                            name: 'saveFile',
                            bindKey: {
                                win: 'Ctrl-S',
                                mac: 'Command-S',
                                sender: 'editor|cli'
                            },
                            exec: function (env, args, request) {
                                $scope.saveClicked();
                            }
                        });

                        if ($scope.initialTextUrl) $scope.setInitialText();

                        /* iPad does not open the keyboard if not manually focused to editable area
                         var iOS = /(iPad|iPhone|iPod)/g.test($window.navigator.platform);
                         if (!iOS) editor.focus();
                         */
                    };
                }
            },
            link: function ($scope, $element, $attrs) {

                $scope.tables = {};

                $scope.tables['normal'] = "Otsikko1 Otsikko2 Otsikko3 Otsikko4\n" +
                    "-------- -------- -------- --------\n" +
                    "1.rivi   x        x        x       \n" +
                    "2.rivi   x        x        x       ";

                $scope.tables['example'] = "Table:  Otsikko taulukolle\n\n" +
                    "Otsikko    Vasen laita    Keskitetty    Oikea laita\n" +
                    "---------- ------------- ------------ -------------\n" +
                    "1. rivi      2                  3         4\n" +
                    "2. rivi        1000      2000             30000";

                $scope.tables['noheaders'] = ":  Otsikko taulukolle\n\n" +
                    "---------- ------------- ------------ -------------\n" +
                    "1. rivi      2                  3         4\n" +
                    "2. rivi        1000      2000             30000\n" +
                    "---------- ------------- ------------ -------------\n";

                $scope.tables['multiline'] = "Table:  Otsikko taulukolle voi\n" +
                    "jakaantua usealle riville\n\n" +
                    "-----------------------------------------------------\n" +
                    "Ekan       Toisen\         kolmas\            neljäs\\\n" +
                    "sarkkeen   sarakkeen\     keskitettynä      oikeassa\\\n" +
                    "otsikko    otsikko                           reunassa\n" +
                    "---------- ------------- -------------- -------------\n" +
                    "1. rivi     toki\              3         4\n" +
                    "voi olla    sisältökin\n" +
                    "useita        voi\\\n" +
                    "rivejä      olla \n" +
                    "            monella\\\n" +
                    "            rivillä\n" +
                    "            \n" +
                    "2. rivi        1000      2000             30000\n" +
                    "-----------------------------------------------------\n";
                $scope.tables['strokes'] = ": Viivoilla tehty taulukko\n\n" +
                    "+---------------+---------------+----------------------+\n" +
                    "| Hedelmä       | Hinta         | Edut                 |\n" +
                    "+===============+===============+======================+\n" +
                    "| Banaani       |  1.34 €       | - valmis kääre       |\n" +
                    "|               |               | - kirkas väri        |\n" +
                    "+---------------+---------------+----------------------+\n" +
                    "| Appelsiini    |  2.10 €       | - auttaa keripukkiin |\n" +
                    "|               |               | - makea              |\n" +
                    "+---------------+---------------+----------------------+\n";

                $(document).on('webkitfullscreenchange mozfullscreenchange fullscreenchange MSFullscreenChange', function (event) {
                    var editor = $($element).find("#pareditor").get(0);
                    if (!document.fullscreenElement &&    // alternative standard method
                        !document.mozFullScreenElement && !document.webkitFullscreenElement && !document.msFullscreenElement) {
                        editor.removeAttribute('style');
                    }
                });

                $scope.timer = null;
                $scope.outofdate = false;
                $scope.parCount = 0;
<<<<<<< HEAD
                var snippetManager = ace.require("ace/snippets").snippetManager;

                /*
                 var langTools = ace.require("ace/ext/language_tools");
                 langTools.setCompleters([]);
                 $scope.editor.setOptions({enableBasicAutocompletion: true});
                 var pluginCompleter = {
                 getCompletions: function (editor, session, pos, prefix, callback) {
                 if (prefix.length === 0) {
                 callback(null, []);
                 return
                 }
                 $.getJSON(
                 //TODO: tähän json tiedoston osoite, josta halutaan täydennyksiä
                 "http://rhymebrain.com/talk?function=getRhymes&word=" + prefix,
                 function (wordList) {
                 // wordList like [{"word":"flow","freq":24,"score":300,"flags":"bc","syllables":"1"}]
                 callback(null, wordList.map(function (ea) {
                 return {name: ea.word, value: ea.word, score: ea.score, meta: "plugin"}
                 }));
                 })
                 }
                 };
                 langTools.addCompleter(pluginCompleter);
                 */

=======
>>>>>>> c59cb2af
                var touchDevice = false;

                $scope.wrapFn = function (func) {
                    if (!touchDevice) $scope.editor.focus();
                    if (typeof(func) !== 'undefined') (func());
                    if ($scope.isIE) $scope.aceChanged();
                };

                $scope.changeMeta = function () {
                    $("meta[name='viewport']").remove();
                    var $meta = $($scope.oldmeta);
                    $('head').append($meta);
                };

                $scope.deleteClicked = function () {
                    if (!$window.confirm("Delete - are you sure?")) {
                        return;
                    }
                    $http.post($scope.deleteUrl, $scope.extraData).
                        success(function (data, status, headers, config) {
                            $scope.afterDelete({
                                extraData: $scope.extraData,
                                saveData: data
                            });
                            if ($scope.options.destroyAfterSave) {
                                $element.remove();
                            }
                        }).
                        error(function (data, status, headers, config) {
                            $window.alert("Failed to delete: " + data.error);
                        });
                    if ($scope.options.touchDevide) $scope.changeMeta();
                };

                $scope.cancelClicked = function () {
                    if ($scope.options.touchDevide) $scope.changeMeta();
                    $element.remove();
                    $scope.afterCancel({
                        extraData: $scope.extraData
                    });
                };

                $scope.releaseClicked = function () {
                    var div = $("#previewDiv");
                    var content = $('.previewcontent');
                    var editor = $('.editorArea');

                    if (div.css("position") == "absolute") {
                        div.css("position", "static");
                        div.find(".draghandle").css("visibility", "hidden");
                        editor.css('overflow', '');
                        document.getElementById("releaseButton").innerHTML = "&#8594;";
                        $scope.adjustPreview();
                    }
                    else {
                        var height = window.innerHeight - 30 + 'px';
                        content.css('max-height', height);
                        div.css("position", "absolute");
                        editor.css('overflow', 'visible');
                        div.find(".draghandle").css("visibility", "visible");
                        document.getElementById("releaseButton").innerHTML = "&#8592;";
                    }
                };

                $scope.saveClicked = function () {
                    var text = $scope.getEditorText();
                    $http.post($scope.saveUrl, angular.extend({
                        text: text
                    }, $scope.extraData)).success(function (data, status, headers, config) {
                        $scope.afterSave({
                            extraData: $scope.extraData,
                            saveData: data
                        });
                        if ($scope.options.destroyAfterSave) {
                            $element.remove();
                        }
                    }).error(function (data, status, headers, config) {
                        $window.alert("Failed to save: " + data.error);
                    });
                    if ($scope.options.touchDevide) $scope.changeMeta();
                };

                if ($scope.options.touchDevice) {

                    $scope.wrapFn = function (func) {
                        if (!touchDevice) $scope.editor.focus();
                        if (typeof(func) !== 'undefined') (func());
                        $scope.aceChanged();
                    };

                    //Navigation
                    $scope.undoClicked = function () {
                        document.execCommand("undo", false, null);
                    };

                    $scope.redoClicked = function () {
                        document.execCommand("redo", false, null);
                    };

<<<<<<< HEAD
                $scope.downClicked = function () {
                    $scope.editor.navigateDown(1);
                };
                //Navigation
                //Style
                $scope.indentClicked = function () {
                    $scope.editor.indent();
                };

                $scope.outdentClicked = function () {
                    $scope.editor.blockOutdent();
                };
=======
                    $scope.scrollToCaret = function () {
                        var editor = $scope.editor.get(0);
                        var text = $scope.editor.val();
                        var lineHeight = parseInt($scope.editor.css('line-height'));
                        var height = $scope.editor.height();
                        var currentLine = text.substr(0, editor.selectionStart).split("\n").length;
                        var currentScroll = $scope.editor.scrollTop();
                        var currentLineY = currentLine * lineHeight;
                        if (currentLineY > currentScroll + height) {
                            $scope.editor.scrollTop(currentLineY - height);
                        } else if ((currentLineY - lineHeight) < currentScroll) {
                            $scope.editor.scrollTop(currentLineY - lineHeight);
                        }
                    };
>>>>>>> c59cb2af

                    $scope.leftClicked = function () {
                        var editor = $scope.editor.get(0);
                        editor.selectionStart = editor.selectionEnd -= 1;
                        $scope.scrollToCaret();
                    };

<<<<<<< HEAD
                $scope.selectWord = function () {
                    var cursor = $scope.editor.getCursorPosition();
                    var wordrange = $scope.editor.getSession().getAWordRange(cursor.row, cursor.column);
                    var word = ($scope.editor.session.getTextRange(wordrange));
                    if (/^\s*$/.test(word)) return false;
                    var wordtrim = word.trim();
                    var difference = word.length - wordtrim.length;
                    wordrange.end.column -= difference;
                    $scope.editor.selection.setRange(wordrange);
                    return true;
                }
=======
                    $scope.rightClicked = function () {
                        var editor = $scope.editor.get(0);
                        editor.selectionStart = editor.selectionEnd += 1;
                        $scope.scrollToCaret();
                    };
>>>>>>> c59cb2af

                    $scope.upClicked = function () {
                        var editor = $scope.editor.get(0);
                        var pos = editor.selectionEnd,
                            prevLine = editor.value.lastIndexOf('\n', pos),
                            TwoBLine = editor.value.lastIndexOf('\n', prevLine - 1);
                        if (prevLine === -1) return;
                        pos = pos - prevLine;
                        editor.selectionStart = editor.selectionEnd = TwoBLine + pos;
                        $scope.scrollToCaret();
                    };

                    $scope.downClicked = function () {
                        var editor = $scope.editor.get(0);
                        var pos = editor.selectionEnd,
                            prevLine = editor.value.lastIndexOf('\n', pos),
                            nextLine = editor.value.indexOf('\n', pos + 1);
                        if (nextLine === -1) return;
                        pos = pos - prevLine;
                        editor.selectionStart = editor.selectionEnd = nextLine + pos;
                        $scope.scrollToCaret();
                    };

<<<<<<< HEAD
                $scope.codeBlockClicked = function () {
                    snippetManager.insertSnippet($scope.editor, "```\n${0:$SELECTION}\n```");
                };

                $scope.headerClicked = function (head) {
                    var cursor = $scope.editor.getCursorPosition();
                    var line = $scope.editor.session.getLine(cursor.row);
                    var range = $scope.editor.getSelection().getRange();
                    range.start.column = 0;
                    range.end.column = line.length;
                    while (line.charAt(0) === '#')
                        line = line.substr(1);
                    line = line.trim();
                    $scope.editor.selection.setRange(range);
                    $scope.editor.insert(head + ' ' + line);
                    if (!touchDevice) $scope.editor.focus();
                };

                //Style
                //Insert
                /**
                 * @param descDefault Placeholder for description
                 * @param linkDefault Placeholder for link address
                 * @param isImage true, if link is an image
                 */
                $scope.linkClicked = function (descDefault, linkDefault, isImage) {
                    var image = "";
                    if (isImage) image = "!";
                    if (($scope.editor.session.getTextRange($scope.editor.getSelectionRange()) === "")) {
                        if ($scope.selectWord())
                            descDefault= $scope.editor.session.getTextRange($scope.editor.getSelectionRange());
                    } else
                        descDefault = $scope.editor.session.getTextRange($scope.editor.getSelectionRange());
                    snippetManager.insertSnippet($scope.editor, image + "[" + descDefault + "](${0:" + linkDefault + "})");
                };

                $scope.listClicked = function () {
                    snippetManager.insertSnippet($scope.editor, "- ${0:$SELECTION}");
                };

                $scope.ruleClicked = function () {
                    $scope.editor.navigateLineEnd();
                    snippetManager.insertSnippet($scope.editor, "\n---\n");
                };
                //Insert
                //Special characters
                $scope.charClicked = function ($event) {
                    var character = $($event.target).text();
                    $scope.editor.insert(character);
                    if (!touchDevice) $scope.editor.focus();
                };
                //Special characters
                //TEX
                $scope.texClicked = function () {
                    snippetManager.insertSnippet($scope.editor, "$${0:$SELECTION}$");
                };
=======
                    $scope.homeClicked = function () {
                        var editor = $scope.editor.get(0);
                        editor.selectionEnd = editor.selectionStart =
                            editor.value.lastIndexOf('\n', editor.selectionEnd - 1) + 1;
                        $scope.scrollToCaret();
                    };

                    $scope.endClicked = function () {
                        var editor = $scope.editor.get(0);
                        var pos = editor.selectionEnd,
                            i = editor.value.indexOf('\n', pos);
                        if (i === -1) i = editor.value.length;
                        editor.selectionStart = editor.selectionEnd = i;
                        $scope.scrollToCaret();
                    };

                    $scope.topClicked = function () {
                        var editor = $scope.editor.get(0);
                        editor.selectionStart = editor.selectionEnd = 0;
                        $scope.editor.scrollTop(0);
                    };

                    $scope.bottomClicked = function () {
                        var editor = $scope.editor.get(0);
                        editor.selectionStart = editor.selectionEnd = editor.value.length;
                        $scope.editor.scrollTop($scope.editor.prop('scrollHeight'));
                    };

                    $scope.insertClicked = function () {
                        var input = document.getElementById('teksti');
                        input.addEventListener('keypress', function (event) {
                            var s = this.selectionStart;
                            this.value = this.value.substr(0, s) + this.value.substr(s + 1);
                            this.selectionEnd = s;
                        }, false);
                    };
                    //Navigation
                    //Style
                    $scope.indentClicked = function () {
                        $scope.indent();
                    };

                    $scope.outdentClicked = function () {
                        $scope.indent(true);
                    };

                    $scope.indent = function (outdent) {
                        var tab = "    ";
                        var tablength = tab.length;
                        var selection = $scope.editor.getSelection();
                        var pos = selection.start;
                        var value = $scope.editor.val();

                        if (selection.text != "") {
                            var tempStart = selection.start;
                            while (tempStart--) {
                                if (value.charAt(tempStart) == "\n") {
                                    selection.start = tempStart + 1;
                                    break;
                                }
                            }

                            var toIndent = value.substring(selection.start, selection.end),
                                lines = toIndent.split("\n"),
                                i;

                            if (outdent) {
                                for (i = 0; i < lines.length; i++) {
                                    if (lines[i].substring(0, tablength) == tab) {
                                        lines[i] = lines[i].substring(tablength);
                                    }
                                }
                                toIndent = lines.join("\n");
                                $scope.editor.setSelection(selection.start, selection.end);
                                $scope.editor.replaceSelectedText(toIndent);
                                $scope.editor.setSelection(selection.start, selection.start + toIndent.length);
                            } else {
                                for (i in lines) {
                                    lines[i] = tab + lines[i];
                                }
                                toIndent = lines.join("\n");
                                $scope.editor.setSelection(selection.start, selection.end);
                                $scope.editor.replaceSelectedText(toIndent);
                                $scope.editor.setSelection(selection.start, selection.start + toIndent.length);
                            }

                        } else {
                            var left = value.substring(0, pos),
                                right = value.substring(pos),
                                edited = left + tab + right;

                            if (outdent) {
                                if (value.substring(pos - tablength, pos) == tab) {
                                    edited = value.substring(0, pos - tablength) + right;
                                    $scope.editor.val(edited);
                                    $scope.editor.setSelection(pos - tablength, pos - tablength);
                                }
                            } else {
                                $scope.editor.val(edited);
                                $scope.editor.setSelection(pos + tablength, pos + tablength);
                            }
                        }
                    };

                    $scope.surroundClicked = function (str, func) {
                        if ($scope.editor.getSelection().text == "") {
                            $scope.selectWord();
                        }
                        var surrounded = (func) ? func() : $scope.surroundedBy(str);
                        if (surrounded) {
                            var selection = $scope.editor.getSelection();
                            var word = selection.text;
                            var start = selection.start - str.length;
                            var end = selection.end + str.length;
                            $scope.editor.setSelection(start, end);
                            $scope.editor.replaceSelectedText(word, 'select');
                        } else {
                            $scope.editor.surroundSelectedText(str, str, 'select');
                        }
                    };

                    $scope.codeBlockClicked = function () {
                        $scope.editor.surroundSelectedText("```\n", "\n```", 'select');
                    };

                    $scope.headerClicked = function (head) {
                        var selection = $scope.selectLine(true);
                        var tempEnd = selection.end;
                        var line = $scope.editor.getSelection().text;
                        var original = 0;
                        while (line.charAt(0) === '#') {
                            original++;
                            line = line.substr(1);
                        }
                        line = line.substr(1);
                        line = line.trim();
                        $scope.editor.replaceSelectedText(head + ' ' + line);
                        $scope.editor.setSelection(tempEnd + (head.length - original), tempEnd + (head.length - original));
                        $scope.wrapFn();
                    };

                    $scope.selectLine = function (select) {
                        var selection = $scope.editor.getSelection();
                        var value = $scope.editor.val();
                        var tempStart = selection.start;
                        while (tempStart > 0) {
                            tempStart--;
                            if (value.charAt(tempStart) == "\n" || tempStart < 0) {
                                tempStart += 1;
                                break;
                            }
                        }
                        var tempEnd = selection.start;
                        while (tempEnd < value.length) {
                            if (value.charAt(tempEnd) == "\n" || tempEnd >= value.length) {
                                break;
                            }
                            tempEnd++;
                        }
                        if (select) $scope.editor.setSelection(tempStart, tempEnd);
                        return {start: tempStart, end: tempEnd};
                    };

                    $scope.selectWord = function () {
                        var nonASCIISingleCaseWordChar = /[\u00df\u0587\u0590-\u05f4\u0600-\u06ff\u3040-\u309f\u30a0-\u30ff\u3400-\u4db5\u4e00-\u9fcc\uac00-\ud7af]/;
                        var isWordCharBasic = function (ch) {
                            return /\w/.test(ch) || ch > "\x80" &&
                                (ch.toUpperCase() != ch.toLowerCase() || nonASCIISingleCaseWordChar.test(ch)) && !/\s/.test(ch);
                        };
                        var selection = $scope.editor.getSelection();
                        var doc = $scope.editor.val(), coords = $scope.selectLine(false);
                        var line = doc.substring(coords.start, coords.end);
                        var linestart = coords.start, lineend = coords.end;
                        if (line) {
                            var tempStart = selection.start;
                            while (tempStart > linestart && isWordCharBasic(doc.charAt(tempStart - 1))) {
                                tempStart--;
                            }
                            var tempEnd = selection.start;
                            while (tempEnd < lineend && isWordCharBasic(doc.charAt(tempEnd))) {
                                tempEnd++;
                            }
                            if (tempStart != tempEnd) {
                                $scope.editor.setSelection(tempStart, tempEnd);
                                return true;
                            }
                        }
                        return false;
                    };
>>>>>>> c59cb2af

                    $scope.surroundedBy = function (string) {
                        var value = $scope.editor.val();
                        var selection = $scope.editor.getSelection();
                        var word = value.substring(selection.start - string.length, selection.end + string.length);
                        return (word.indexOf(string) === 0 && word.lastIndexOf(string) === (word.length - string.length));
                    };
                    //Style
                    //Insert
                    /**
                     * @param descDefault Placeholder for description
                     * @param linkDefault Placeholder for link address
                     * @param isImage true, if link is an image
                     */
                    $scope.linkClicked = function (descDefault, linkDefault, isImage) {
                        var image = (isImage) ? '!' : '';
                        if ($scope.editor.getSelection().text === "") {
                            if ($scope.selectWord())
                                descDefault = $scope.editor.getSelection().text;
                        } else
                            descDefault = $scope.editor.getSelection().text;
                        $scope.editor.replaceSelectedText(image + "[" + descDefault + "](" + linkDefault + ")");
                    };

                    $scope.listClicked = function () {
                        $scope.selectLine(true);
                        $scope.editor.replaceSelectedText("- " + $scope.editor.getSelection().text);
                    };

                    $scope.insertTemplate = function (text) {
                        $scope.closeMenu(null, close);
                        $scope.editor.replaceSelectedText(text);
                        $scope.wrapFn();
                    };

                    $scope.ruleClicked = function () {
                        $scope.endClicked();
                        $scope.editor.replaceSelectedText("\n---\n");
                    };
                    //Insert
                    //Special characters
                    $scope.charClicked = function ($event) {
                        var character = $($event.target).text();
                        $scope.editor.replaceSelectedText(character);
                        $scope.wrapFn();
                    };
                    //Special characters
                    //TEX
                    $scope.indexClicked = function () {
                        $scope.editor.surroundSelectedText('_{', '}', 'select');
                    };

<<<<<<< HEAD
                $scope.rootClicked = function () {
                    snippetManager.insertSnippet($scope.editor, "\\sqrt[$0]{$SELECTION}");
                };
                //TEX
                //Plugins
                $scope.pluginClicked = function (plugin, template) {
                    // $scope.editor.setReadOnly(!$scope.editor.getReadOnly());
                    $.ajax({
                        type: 'GET',
                        url: '/' + plugin + '/template/' + template,
                        success: function (data) {
                            snippetManager.insertSnippet($scope.editor, data);
                        },
                        error: function () {
                            console.log("Virhe");
                        }
                    });
                    if (!touchDevice) $scope.editor.focus();
                };
                //Plugins
=======
                    $scope.powerClicked = function () {
                        $scope.editor.surroundSelectedText('^{', '}', 'select');
                    };

                    $scope.squareClicked = function () {
                        $scope.editor.surroundSelectedText('\\sqrt {', '}', 'select');
                    };
                    //TEX
                } else {
                    $scope.snippetManager = ace.require("ace/snippets").snippetManager;

                    /*
                     var langTools = ace.require("ace/ext/language_tools");
                     langTools.setCompleters([]);
                     $scope.editor.setOptions({enableBasicAutocompletion: true});
                     var pluginCompleter = {
                     getCompletions: function (editor, session, pos, prefix, callback) {
                     if (prefix.length === 0) {
                     callback(null, []);
                     return
                     }
                     $.getJSON(
                     //TODO: tähän json tiedoston osoite, josta halutaan tädennyksiä
                     "http://rhymebrain.com/talk?function=getRhymes&word=" + prefix,
                     function (wordList) {
                     // wordList like [{"word":"flow","freq":24,"score":300,"flags":"bc","syllables":"1"}]
                     callback(null, wordList.map(function (ea) {
                     return {name: ea.word, value: ea.word, score: ea.score, meta: "plugin"}
                     }));
                     })
                     }
                     };
                     langTools.addCompleter(pluginCompleter);
                     */

                    //Navigation
                    $scope.undoClicked = function () {
                        $scope.editor.undo();
                    };

                    $scope.redoClicked = function () {
                        $scope.editor.redo();
                    };

                    $scope.gotoCursor = function () {
                        var firstrow = $scope.editor.renderer.getFirstFullyVisibleRow();
                        var lastrow = $scope.editor.renderer.getLastFullyVisibleRow();
                        var cursor = $scope.editor.getCursorPosition();
                        if (cursor.row < firstrow) {
                            $scope.editor.renderer.scrollToLine(cursor.row, false, true, function () {
                            });
                        } else if (cursor.row > lastrow) {
                            $scope.editor.renderer.scrollToLine(cursor.row - (lastrow - firstrow), false, true, function () {
                            });
                        }
                    };

                    $scope.leftClicked = function () {
                        $scope.editor.navigateLeft(1);
                        $scope.gotoCursor();
                    };

                    $scope.rightClicked = function () {
                        $scope.editor.navigateRight(1);
                        $scope.gotoCursor();
                    };

                    $scope.upClicked = function () {
                        $scope.editor.navigateUp(1);
                        $scope.gotoCursor();
                    };

                    $scope.downClicked = function () {
                        $scope.editor.navigateDown(1);
                        $scope.gotoCursor();
                    };

                    $scope.homeClicked = function () {
                        $scope.editor.navigateLineStart();
                        $scope.gotoCursor();
                    };

                    $scope.endClicked = function () {
                        $scope.editor.navigateLineEnd();
                        $scope.gotoCursor();
                    };

                    $scope.topClicked = function () {
                        $scope.editor.navigateFileStart();
                        $scope.gotoCursor();
                    };

                    $scope.bottomClicked = function () {
                        $scope.editor.navigateFileEnd();
                        $scope.gotoCursor();
                    };

                    $scope.insertClicked = function () {
                        $scope.editor.setOverwrite(!$scope.editor.getOverwrite());
                    };
                    //Navigation
                    //Style
                    $scope.indentClicked = function () {
                        $scope.editor.indent();
                    };

                    $scope.outdentClicked = function () {
                        $scope.editor.blockOutdent();
                    };

                    $scope.surroundClicked = function (str, func) {
                        if (($scope.editor.session.getTextRange($scope.editor.getSelectionRange()) === "")) {
                            $scope.selectWord();
                        }
                        var text = $scope.editor.session.getTextRange($scope.editor.getSelectionRange());
                        var surrounded = (func) ? func() : $scope.surroundedBy(str);
                        if (surrounded) {
                            var range = $scope.editor.getSelectionRange();
                            range.start.column -= str.length;
                            range.end.column += str.length;
                            $scope.editor.selection.setRange(range);
                            $scope.snippetManager.insertSnippet($scope.editor, "${0:" + text + "}");
                        } else {
                            $scope.snippetManager.insertSnippet($scope.editor, str + "${0:$SELECTION}" + str);
                        }
                    };

                    $scope.selectWord = function () {
                        var cursor = $scope.editor.getCursorPosition();
                        var wordrange = $scope.editor.getSession().getAWordRange(cursor.row, cursor.column);
                        var word = ($scope.editor.session.getTextRange(wordrange));
                        if (/^\s*$/.test(word)) return false;
                        var wordtrim = word.trim();
                        var difference = word.length - wordtrim.length;
                        wordrange.end.column -= difference;
                        $scope.editor.selection.setRange(wordrange);
                        return true;
                    }

                    $scope.surroundedBy = function (string) {
                        var range = $scope.editor.getSelectionRange();
                        range.start.column -= string.length;
                        range.end.column += string.length;
                        var word = ($scope.editor.session.getTextRange(range));
                        return (word.indexOf(string) === 0 && word.lastIndexOf(string) === (word.length - string.length));
                    };

                    $scope.codeBlockClicked = function () {
                        $scope.snippetManager.insertSnippet($scope.editor, "```\n${0:$SELECTION}\n```");
                    };

                    $scope.headerClicked = function (head) {
                        var cursor = $scope.editor.getCursorPosition();
                        var line = $scope.editor.session.getLine(cursor.row);
                        var range = $scope.editor.getSelection().getRange();
                        range.start.column = 0;
                        range.end.column = line.length;
                        while (line.charAt(0) === '#')
                            line = line.substr(1);
                        line = line.trim();
                        $scope.editor.selection.setRange(range);
                        $scope.editor.insert(head + ' ' + line);
                        $scope.wrapFn();
                    };

                    //Style
                    //Insert
                    /**
                     * @param descDefault Placeholder for description
                     * @param linkDefault Placeholder for link address
                     * @param isImage true, if link is an image
                     */
                    $scope.linkClicked = function (descDefault, linkDefault, isImage) {
                        var image = (isImage) ? '!' : '';
                        if (($scope.editor.session.getTextRange($scope.editor.getSelectionRange()) === "")) {
                            if ($scope.selectWord())
                                descDefault = $scope.editor.session.getTextRange($scope.editor.getSelectionRange());
                        } else
                            descDefault = $scope.editor.session.getTextRange($scope.editor.getSelectionRange());
                        $scope.snippetManager.insertSnippet($scope.editor, image + "[" + descDefault + "](${0:" + linkDefault + "})");
                    };

                    $scope.listClicked = function () {
                        $scope.snippetManager.insertSnippet($scope.editor, "- ${0:$SELECTION}");
                    };

                    $scope.insertTemplate = function (text) {
                        $scope.closeMenu(null, close);
                        $scope.snippetManager.insertSnippet($scope.editor, text);
                        $scope.wrapFn();
                    };

                    $scope.ruleClicked = function () {
                        $scope.editor.navigateLineEnd();
                        $scope.snippetManager.insertSnippet($scope.editor, "\n---\n");
                    };
                    //Insert
                    //Special characters
                    $scope.charClicked = function ($event) {
                        var character = $($event.target).text();
                        $scope.editor.insert(character);
                        $scope.wrapFn();
                    };
                    //Special characters
                    //TEX
                    $scope.texClicked = function () {
                        $scope.snippetManager.insertSnippet($scope.editor, "$${0:$SELECTION}$");
                    };

                    $scope.texBlockClicked = function () {
                        $scope.snippetManager.insertSnippet($scope.editor, "$$${0:$SELECTION}$$");
                    };

                    $scope.indexClicked = function () {
                        $scope.snippetManager.insertSnippet($scope.editor, "_{${0:$SELECTION}}");
                    };

                    $scope.powerClicked = function () {
                        $scope.snippetManager.insertSnippet($scope.editor, "^{${0:$SELECTION}}");
                    };

                    $scope.squareClicked = function () {
                        $scope.snippetManager.insertSnippet($scope.editor, "\\sqrt{${0:$SELECTION}}");
                    };
                    //TEX
                }

                $scope.surroundedByItalic = function () {
                    return (($scope.surroundedBy('*') && !$scope.surroundedBy('**')) || $scope.surroundedBy('***'));
                };
>>>>>>> c59cb2af

                $scope.onFileSelect = function (url, $files) {
                    if (!touchDevice) $scope.editor.focus();
                    //$files: an array of files selected, each file has name, size, and type.
                    for (var i = 0; i < $files.length; i++) {
                        var file = $files[i];
                        $scope.upload = $upload.upload({
                            url: url,
                            method: 'POST',
                            file: file
                        }).progress(function (evt) {
                            $scope.progress = 'Uploading... ' + parseInt(100.0 * evt.loaded / evt.total) + '%';
                        }).success(function (data, status, headers, config) {
                            if (data.image) {
                                $scope.uploadedFile = '/images/' + data.image;
                                $scope.progress = 'Uploading... Done!';
                                $scope.insertTemplate("![Image](" + $scope.uploadedFile + ")");
                            } else {
                                $scope.uploadedFile = '/files/' + data.file;
                                $scope.progress = 'Uploading... Done!';
                                $scope.insertTemplate("[File](" + $scope.uploadedFile + ")");
                            }
                        }).error(function (data, status, headers, config) {
                            $scope.progress = 'Error while uploading: ' + data.error;
                        });
                    }
                };

                $scope.closeMenu = function (e, force) {
                    var container = $("." + MENU_BUTTON_CLASS);
                    if (force || (!container.is(e.target) && container.has(e.target).length === 0)) {
                        container.remove();
                        $(document).off("mouseup.closemenu");
                    }
                };

                $scope.createMenuButton = function (text, title, clickfunction) {
                    var $span = $("<span>", {class: 'actionButtonRow'});
                    var button_width = 130;
                    $span.append($("<button>", {
                        class: 'timButton',
                        text: text,
                        title: title,
                        'ng-click': clickfunction,
                        width: button_width
                    }));
                    return $span;
                };

                $scope.createMenu = function ($event, buttons) {
                    $scope.closeMenu(null, true);
                    var $button = $($event.target);
                    var coords = {left: $button.position().left, top: $button.position().top};
                    var $actionDiv = $("<div>", {class: MENU_BUTTON_CLASS});

                    for (var i = 0; i < buttons.length; i++) {
                        $actionDiv.append(buttons[i]);
                    }

                    $actionDiv.append($scope.createMenuButton('Close menu', '', 'closeMenu(null, true); wrapFn()'));
                    $actionDiv.offset(coords);
                    $actionDiv.css('position', 'absolute'); // IE needs this
                    $actionDiv = $compile($actionDiv)($scope);
                    $button.parent().prepend($actionDiv);
                    $(document).on('mouseup.closemenu', $scope.closeMenu);
                };

                $scope.tableClicked = function ($event) {
                    var buttons = [];
                    for (var key in $scope.tables) {
                        var text = key.charAt(0).toUpperCase() + key.substring(1);
                        var clickfn = 'insertTemplate(tables[\'' + key + '\']); wrapFn()';
                        buttons.push($scope.createMenuButton(text, '', clickfn));
                    }
                    $scope.createMenu($event, buttons);
                };

                $scope.pluginClicked = function ($event, plugin) {
                    $.ajax({
                        dataType: "json",
                        type: 'GET',
                        url: '/' + plugin + '/reqs/',
                        success: function (data) {
                            if (data.templates) {
                                var buttons = [];
                                for (var i = 0; i < data.templates.length; i++) {
                                    var template = data.templates[i];
                                    var text = (template.text || template.file);
                                    var file = template.file;
                                    var title = template.expl;
                                    var clickfn = 'getTemplate(\'' + plugin + '\',\'' + file + '\'); wrapFn()';
                                    buttons.push($scope.createMenuButton(text, title, clickfn));
                                }
                                $scope.createMenu($event, buttons);
                            }
                        },
                        error: function () {
                            console.log("Virhe");
                        }
                    });
                };

                $scope.getTemplate = function (plugin, template) {
                    // $scope.editor.setReadOnly(!$scope.editor.getReadOnly());
                    $.ajax({
                        type: 'GET',
                        url: '/' + plugin + '/template/' + template,
                        success: function (data) {
                            $scope.insertTemplate(data);
                        },
                        error: function () {
                            console.log("Virhe");
                        }
                    });
                    if (!touchDevice) $scope.editor.focus();
                };

                $scope.tabClicked = function ($event, area) {
                    var naviArea = $('#' + area);
                    var buttons = $('.extraButtonArea');
                    var tabs = $('.tab');
                    for (var i = 0; i < buttons.length; i++) {
                        $(buttons[i]).attr("class", 'extraButtonArea hidden');
                    }
                    for (var i = 0; i < tabs.length; i++) {
                        $(tabs[i]).removeClass('active');
                    }
                    var active = $($event.target).parent();
                    $(active).attr('class', 'tab active');
                    $(naviArea).attr('class', 'extraButtonArea');
                    $scope.wrapFn();
                };

                $scope.fullscreenSupported = function () {
                    var div = $($element).get(0);
                    var requestMethod = div.requestFullScreen ||
                        div.webkitRequestFullscreen ||
                        div.webkitRequestFullScreen ||
                        div.mozRequestFullScreen ||
                        div.msRequestFullscreen;
                    return (typeof(requestMethod) !== 'undefined');
                };

                $scope.goFullScreen = function () {
                    var div = $($element).find("#pareditor").get(0);
                    if (!document.fullscreenElement &&    // alternative standard method
                        !document.mozFullScreenElement && !document.webkitFullscreenElement && !document.msFullscreenElement) {

                        var requestMethod = div.requestFullScreen ||
                            div.webkitRequestFullscreen ||
                            div.webkitRequestFullScreen ||
                            div.mozRequestFullScreen ||
                            div.msRequestFullscreen;

                        if (requestMethod) {
                            requestMethod.apply(div);
                            div.setAttribute("style", "width: 100%; height: 100%; position: absolute; top: 0px;" +
                                "padding: 2em 5px 5px 5px; background: rgb(224, 224, 224); -webkit-box-sizing: border-box;" +
                                "-moz-box-sizing: border-box; box-sizing: border-box;");
                        }
                    } else {
                        if (document.exitFullscreen) {
                            document.exitFullscreen();
                        } else if (document.msExitFullscreen) {
                            document.msExitFullscreen();
                        } else if (document.mozCancelFullScreen) {
                            document.mozCancelFullScreen();
                        } else if (document.webkitExitFullscreen) {
                            document.webkitExitFullscreen();
                        }
                    }
                };

                var viewport = {};
                viewport.top = $(window).scrollTop();
                viewport.bottom = viewport.top + $(window).height();
                var bounds = {};
                bounds.top = $element.offset().top;
                bounds.bottom = bounds.top + $element.outerHeight();
                if (bounds.bottom > viewport.bottom || bounds.top < viewport.top) {
                    $('html, body').animate({
                        scrollTop: $element.offset().top
                    }, 2000);
                }

                var height = window.innerHeight - 15 + 'px';
                $($element).css('max-height', height);
            }
        };
    }]);<|MERGE_RESOLUTION|>--- conflicted
+++ resolved
@@ -239,35 +239,6 @@
                 $scope.timer = null;
                 $scope.outofdate = false;
                 $scope.parCount = 0;
-<<<<<<< HEAD
-                var snippetManager = ace.require("ace/snippets").snippetManager;
-
-                /*
-                 var langTools = ace.require("ace/ext/language_tools");
-                 langTools.setCompleters([]);
-                 $scope.editor.setOptions({enableBasicAutocompletion: true});
-                 var pluginCompleter = {
-                 getCompletions: function (editor, session, pos, prefix, callback) {
-                 if (prefix.length === 0) {
-                 callback(null, []);
-                 return
-                 }
-                 $.getJSON(
-                 //TODO: tähän json tiedoston osoite, josta halutaan täydennyksiä
-                 "http://rhymebrain.com/talk?function=getRhymes&word=" + prefix,
-                 function (wordList) {
-                 // wordList like [{"word":"flow","freq":24,"score":300,"flags":"bc","syllables":"1"}]
-                 callback(null, wordList.map(function (ea) {
-                 return {name: ea.word, value: ea.word, score: ea.score, meta: "plugin"}
-                 }));
-                 })
-                 }
-                 };
-                 langTools.addCompleter(pluginCompleter);
-                 */
-
-=======
->>>>>>> c59cb2af
                 var touchDevice = false;
 
                 $scope.wrapFn = function (func) {
@@ -367,20 +338,6 @@
                         document.execCommand("redo", false, null);
                     };
 
-<<<<<<< HEAD
-                $scope.downClicked = function () {
-                    $scope.editor.navigateDown(1);
-                };
-                //Navigation
-                //Style
-                $scope.indentClicked = function () {
-                    $scope.editor.indent();
-                };
-
-                $scope.outdentClicked = function () {
-                    $scope.editor.blockOutdent();
-                };
-=======
                     $scope.scrollToCaret = function () {
                         var editor = $scope.editor.get(0);
                         var text = $scope.editor.val();
@@ -395,7 +352,6 @@
                             $scope.editor.scrollTop(currentLineY - lineHeight);
                         }
                     };
->>>>>>> c59cb2af
 
                     $scope.leftClicked = function () {
                         var editor = $scope.editor.get(0);
@@ -403,25 +359,11 @@
                         $scope.scrollToCaret();
                     };
 
-<<<<<<< HEAD
-                $scope.selectWord = function () {
-                    var cursor = $scope.editor.getCursorPosition();
-                    var wordrange = $scope.editor.getSession().getAWordRange(cursor.row, cursor.column);
-                    var word = ($scope.editor.session.getTextRange(wordrange));
-                    if (/^\s*$/.test(word)) return false;
-                    var wordtrim = word.trim();
-                    var difference = word.length - wordtrim.length;
-                    wordrange.end.column -= difference;
-                    $scope.editor.selection.setRange(wordrange);
-                    return true;
-                }
-=======
                     $scope.rightClicked = function () {
                         var editor = $scope.editor.get(0);
                         editor.selectionStart = editor.selectionEnd += 1;
                         $scope.scrollToCaret();
                     };
->>>>>>> c59cb2af
 
                     $scope.upClicked = function () {
                         var editor = $scope.editor.get(0);
@@ -445,64 +387,6 @@
                         $scope.scrollToCaret();
                     };
 
-<<<<<<< HEAD
-                $scope.codeBlockClicked = function () {
-                    snippetManager.insertSnippet($scope.editor, "```\n${0:$SELECTION}\n```");
-                };
-
-                $scope.headerClicked = function (head) {
-                    var cursor = $scope.editor.getCursorPosition();
-                    var line = $scope.editor.session.getLine(cursor.row);
-                    var range = $scope.editor.getSelection().getRange();
-                    range.start.column = 0;
-                    range.end.column = line.length;
-                    while (line.charAt(0) === '#')
-                        line = line.substr(1);
-                    line = line.trim();
-                    $scope.editor.selection.setRange(range);
-                    $scope.editor.insert(head + ' ' + line);
-                    if (!touchDevice) $scope.editor.focus();
-                };
-
-                //Style
-                //Insert
-                /**
-                 * @param descDefault Placeholder for description
-                 * @param linkDefault Placeholder for link address
-                 * @param isImage true, if link is an image
-                 */
-                $scope.linkClicked = function (descDefault, linkDefault, isImage) {
-                    var image = "";
-                    if (isImage) image = "!";
-                    if (($scope.editor.session.getTextRange($scope.editor.getSelectionRange()) === "")) {
-                        if ($scope.selectWord())
-                            descDefault= $scope.editor.session.getTextRange($scope.editor.getSelectionRange());
-                    } else
-                        descDefault = $scope.editor.session.getTextRange($scope.editor.getSelectionRange());
-                    snippetManager.insertSnippet($scope.editor, image + "[" + descDefault + "](${0:" + linkDefault + "})");
-                };
-
-                $scope.listClicked = function () {
-                    snippetManager.insertSnippet($scope.editor, "- ${0:$SELECTION}");
-                };
-
-                $scope.ruleClicked = function () {
-                    $scope.editor.navigateLineEnd();
-                    snippetManager.insertSnippet($scope.editor, "\n---\n");
-                };
-                //Insert
-                //Special characters
-                $scope.charClicked = function ($event) {
-                    var character = $($event.target).text();
-                    $scope.editor.insert(character);
-                    if (!touchDevice) $scope.editor.focus();
-                };
-                //Special characters
-                //TEX
-                $scope.texClicked = function () {
-                    snippetManager.insertSnippet($scope.editor, "$${0:$SELECTION}$");
-                };
-=======
                     $scope.homeClicked = function () {
                         var editor = $scope.editor.get(0);
                         editor.selectionEnd = editor.selectionStart =
@@ -692,7 +576,6 @@
                         }
                         return false;
                     };
->>>>>>> c59cb2af
 
                     $scope.surroundedBy = function (string) {
                         var value = $scope.editor.val();
@@ -745,28 +628,6 @@
                         $scope.editor.surroundSelectedText('_{', '}', 'select');
                     };
 
-<<<<<<< HEAD
-                $scope.rootClicked = function () {
-                    snippetManager.insertSnippet($scope.editor, "\\sqrt[$0]{$SELECTION}");
-                };
-                //TEX
-                //Plugins
-                $scope.pluginClicked = function (plugin, template) {
-                    // $scope.editor.setReadOnly(!$scope.editor.getReadOnly());
-                    $.ajax({
-                        type: 'GET',
-                        url: '/' + plugin + '/template/' + template,
-                        success: function (data) {
-                            snippetManager.insertSnippet($scope.editor, data);
-                        },
-                        error: function () {
-                            console.log("Virhe");
-                        }
-                    });
-                    if (!touchDevice) $scope.editor.focus();
-                };
-                //Plugins
-=======
                     $scope.powerClicked = function () {
                         $scope.editor.surroundSelectedText('^{', '}', 'select');
                     };
@@ -997,7 +858,6 @@
                 $scope.surroundedByItalic = function () {
                     return (($scope.surroundedBy('*') && !$scope.surroundedBy('**')) || $scope.surroundedBy('***'));
                 };
->>>>>>> c59cb2af
 
                 $scope.onFileSelect = function (url, $files) {
                     if (!touchDevice) $scope.editor.focus();
