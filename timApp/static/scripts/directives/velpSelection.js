--- conflicted
+++ resolved
@@ -566,10 +566,10 @@
         $scope.velpGroups.forEach(function (g) {
             if ($scope.selectedElement !== null && $scope.groupAttachment.target_type === 1) {
                 g.show = $scope.isVelpGroupShownHere(g.id, $scope.selectedElement.id);
-                //g.default = false;
+                g.default = $scope.isVelpGroupDefaultHere(g.id, $scope.selectedElement.id);
             } else if ($scope.groupAttachment.target_type === 0){
                 g.show = $scope.isVelpGroupShownHere(g.id, 0);
-                //g.default = false;
+                g.default = $scope.isVelpGroupDefaultHere(g.id, $scope.selectedElement.id);
             }
 
             //if ($scope.selectedElement !== null && $scope.groupAttachment.target_type === 1){
@@ -585,18 +585,13 @@
         /*
         $scope.isVelpGroupShownHere(20, "cffRVcTQfdCt");
         $scope.checkCollectionForSelected(113, "f21134r", {
-<<<<<<< HEAD
+
                 tVASFsAF: [{id: 113, selected: true}, {id: 666, selected: false}],
                 f21r134r: [{id: 113, selected: false}],
                 0: [{id: 123, selected: true}]
             });
         */
-=======
-            tVASFsAF: [{id: 113, selected: true}, {id: 666, selected: false}],
-            f21r134r: [{id: 113, selected: false}],
-            0: [{id: 123, selected: true}]
-        });
->>>>>>> 514539d4
+
         // For testing ^^^
     };
 
@@ -624,12 +619,12 @@
             if (returnValue !== null)
                 return returnValue;
             // Found nothing, we try the defaults instead.
-            returnValue = $scope.isVelpGroupDefaultHere(groupId, paragraphId)
+            returnValue = $scope.isVelpGroupDefaultHere(groupId, paragraphId);
             if (returnValue !== null)
                 return returnValue;
         }
         // Ok, hard coded ones left:
-        return isVelpGroupDefaultFallBack(groupId);
+        return $scope.isVelpGroupDefaultFallBack(groupId);
     };
 
     /**
@@ -658,8 +653,8 @@
      * @returns {boolean}
      */
     $scope.isVelpGroupDefaultFallBack = function (groupId) {
-        return (groupId === default_personal_velp_group.id || groupId === deault_velp_group.id)
-    }
+        return (groupId === default_personal_velp_group.id || groupId === default_velp_group.id);
+    };
 
     /**
      * Despite the name, can check document selections as well.
