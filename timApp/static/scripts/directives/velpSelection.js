--- conflicted
+++ resolved
@@ -531,10 +531,6 @@
         return groups;
     };
 
-<<<<<<< HEAD
-    $scope.isSomeVelpGroupSelected=function(velp){
-        return velp.velp_groups.length !== 0;
-=======
     $scope.isSomeVelpGroupSelected = function(velp){
         if (typeof velp.velp_groups === UNDEFINED)
             return false;
@@ -545,7 +541,6 @@
         if (typeof velp.content === UNDEFINED)
             return false;
         return $scope.isSomeVelpGroupSelected(velp) && velp.content.length > 0;
->>>>>>> 2c238309
     };
 
     $scope.isGroupInVelp = function (velp, group) {
