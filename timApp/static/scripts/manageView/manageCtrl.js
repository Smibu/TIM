var angular, $;
var PermApp = angular.module('timApp');

PermApp.controller("PermCtrl", [
    '$scope',
    '$http',
    'Upload',
    '$window',
    '$timeout',
    '$compile',
    '$log',
    function (sc, $http, Upload, $window, $timeout, $compile, $log) {
        "use strict";
        sc.wikiRoot = "https://trac.cc.jyu.fi/projects/ohj2/wiki/"; // Todo: replace something remembers users last choice


        sc.showMoreChangelog = function () {
            var newLength = sc.item.versions.length + 100;
            sc.changelogLoading = true;
            $http.get('/changelog/' + sc.item.id + '/' + (newLength)).then(function (response) {
                sc.item.versions = response.data.versions;
                sc.hasMoreChangelog = sc.item.versions.length === newLength;
            }, function (response) {
                $log.error('Failed to get more changelog.');
            }).finally(function () {
                sc.changelogLoading = false;
            });
        };

        sc.getAliases = function() {
            $http.get('/alias/' + sc.item.id, {
            }).success(function (data, status, headers, config) {
                if (sc.aliases.length > 0 &&
                    data.length > 0 &&
                    data[0].path !== sc.aliases[0].path)
                        // The first name has changed, reload to update the links
                        $window.location.replace('/manage/' + data[0].path);
                else
                    sc.aliases = data;

            }).error(function (data, status, headers, config) {
                $window.alert("Error loading aliases: " + data.error);
            });

            return [];
        };

        sc.getTranslations = function() {
            if (sc.isFolder)
                return [];

            $http.get('/translations/' + sc.item.id, {
            }).success(function (data, status, headers, config) {
                sc.translations = [];

                for (var i = 0; i < data.length; i++) {
                    var tr = data[i];
                    var trnew = JSON.parse(JSON.stringify(tr));
                    trnew.old_langid = tr.lang_id;
                    trnew.old_title = tr.title;
                    sc.translations.push(trnew);
                }

                sc.old_title = sc.item.title;

            }).error(function (data, status, headers, config) {
                $window.alert("Error loading translations: " + data.error);
            });

            return [];
        };

        sc.trChanged = function(tr) {
            return tr.title !== tr.old_title || tr.lang_id !== tr.old_langid;
        };

        sc.updateTranslation = function(tr) {
            $http.post('/translation/' + tr.id, {
                'new_langid': tr.lang_id,
                'new_title': tr.title,
                'old_title': tr.old_title
            }).success(function (data, status, headers, config) {
                sc.getTranslations();
                if (tr.id === sc.item.id) {
                    sc.syncTitle(tr.title);
                }
            }).error(function (data, status, headers, config) {
                $window.alert(data.error);
            });
        };

<<<<<<< HEAD
        sc.changeOwner = function() {
            sc.ownerUpdating = true;
            $http.put('/changeOwner/' + sc.item.id + '/' + sc.newOwner, {}).success(
                function (data, status, headers, config) {
                     sc.item.owner.name = sc.newOwner;
                }).error(function (data, status, headers, config) {
                    $window.alert(data.error);
                }).finally(function () {
                    sc.ownerUpdating = false;
                });
        };

        sc.syncTitle = function (title) {
            sc.item.title = title;
            sc.newTitle = title;
            $window.document.title = title + ' - Manage - TIM';
            for (var i = 0; i < sc.translations.length; ++i) {
                if (sc.translations[i].id === sc.item.id) {
                    sc.translations[i].title = title;
                    sc.translations[i].old_title = title;
                }
            }
        };

        sc.changeTitle = function () {
            $http.put('/changeTitle/' + sc.item.id, {
                'new_title': sc.newTitle
            }).then(function (response) {
                sc.syncTitle(sc.newTitle);
            }, function (response) {
                $window.alert(response.data.error);
            });
        };

=======
>>>>>>> 4db6638c
        sc.renameFolder = function (newName) {
            $http.put('/rename/' + sc.item.id, {
                'new_name': sc.oldFolderName + '/' + newName
            }).success(function (data, status, headers, config) {
                // This is needed to update the breadcrumbs
                location.reload();
            }).error(function (data, status, headers, config) {
                $window.alert(data.error);
            });
        };

        sc.moveFolder = function (newLocation) {
            $http.put('/rename/' + sc.item.id, {
                'new_name': newLocation + '/' + sc.oldName
            }).success(function (data, status, headers, config) {
                // This is needed to update the breadcrumbs
                location.reload();
            }).error(function (data, status, headers, config) {
                $window.alert(data.error);
            });
        };

        sc.combine = function(folder, name) {
            return (folder + '/' + name).replace(/(^\/+)|(\/+$)/, '');
        };

        sc.aliasPublicClicked = function(alias) {
            alias.public = !alias.public;
            alias.publicChanged = !alias.publicChanged;
        };

        sc.aliasChanged = function(alias) {
            return alias.publicChanged || alias.path !== sc.combine(alias.location, alias.name);
        };

        sc.addAlias = function(newAlias) {
            $http.put('/alias/' + sc.item.id + '/' + $window.encodeURIComponent(sc.combine(newAlias.location || '', newAlias.name)), {
                'public': Boolean(newAlias.public)
            }).success(function (data, status, headers, config) {
                sc.getAliases();
            }).error(function (data, status, headers, config) {
                $window.alert(data.error);
            });

            sc.newAlias = {location: sc.oldFolderName};
        };

        sc.removeAlias = function(alias) {
            $http.delete('/alias/' + $window.encodeURIComponent(alias.path), {
            }).success(function (data, status, headers, config) {
                sc.getAliases();
            }).error(function (data, status, headers, config) {
                $window.alert(data.error);
            });
        };

        sc.updateAlias = function(alias, first) {
            var new_alias = sc.combine(alias.location, alias.name);
            $http.post('/alias/' + $window.encodeURIComponent(alias.path), {
                'public': Boolean(alias.public),
                'new_name': new_alias
            }).success(function (data, status, headers, config) {

                if (!first || new_alias === alias.path)
                    sc.getAliases();
                else
                    location.replace('/manage/' + new_alias);

            }).error(function (data, status, headers, config) {
                $window.alert(data.error);
            });
        };

        sc.deleteDocument = function (docId) {
            if ($window.confirm('Are you sure you want to delete this document?')) {
                $http.delete('/documents/' + docId)
                    .success(function (data, status, headers, config) {
                        location.replace('/view/');
                    }).error(function (data, status, headers, config) {
                        $window.alert(data.error);
                    });
            }
        };

        sc.deleteFolder = function (folderId) {
            if ($window.confirm('Are you sure you want to delete this folder?')) {
                $http.delete('/folders/' + folderId)
                    .success(function (data, status, headers, config) {
                        location.replace('/view/');
                    }).error(function (data, status, headers, config) {
                        $window.alert(data.error);
                    });
            }
        };

        sc.updateDocument = function (file) {
            sc.file = file;
            sc.fileUploadError = null;
            if (file) {
                sc.file.progress = 0;
                file.upload = Upload.upload({
                    url: '/update/' + sc.item.id,
                    data: {
                        file: file,
                        original: sc.item.fulltext,
                        version: sc.item.versions[0]
                    }
                });

                file.upload.then(function (response) {
                    $timeout(function () {
                        sc.file.result = response.data;
                        sc.item.versions = response.data.versions;
                        sc.item.fulltext = response.data.fulltext;
                        sc.fulltext = response.data.fulltext;
                    });
                }, function (response) {
                    if (response.status > 0)
                        sc.fileUploadError = 'Error: ' + response.data.error;
                }, function (evt) {
                    sc.file.progress = Math.min(100, parseInt(100.0 *
                        evt.loaded / evt.total));
                });

                file.upload.finally(function () {
                });
            }
        };

        sc.convertDocument = function (doc) {
            var text = sc.tracWikiText;
            var wikiSource = sc.wikiRoot.replace("wiki","browser");
            //var text = sc.fulltext;
            text = text.replace(/\[\[PageOutline\]\].*\n/g,"");  // remove contents
            text = text.replace(/ !([a-zA-Z])/g," $1");                   // remove cat !IsBig
            text = text.replace(/\r\n/g,"\n");                   // change windows nl's
            text = text.replace(/{{{(.*?)}}}/g, "`$1`");         // change verbatim 
            // text = text.replace(/{{{\n(.*?)\n}}}/, "```\n$1\n```"); // change code blocks
            text = text.replace(/\n{{{#!comment\n((.|\s|\S)*?)\n}}}\n/g, "\n#- {.comment}\n$1\n#-\n"); // comments
            text = text.replace(/\n{{{\n/g, "\n#-\n```\n"); // change code blocks
            text = text.replace(/\n}}}\n/g, "\n```\n"); // change code blocks
            text = text.replace(/\n====\s+(.*?)\s+====.*\n/g, '\n#-\n#### $1\n'); // headings
            text = text.replace(/\n===\s+(.*?)\s+===.*\n/g, '\n#-\n### $1\n');
            text = text.replace(/\n==\s+(.*?)\s+==.*\n/g, '\n#-\n## $1\n');
            text = text.replace(/\n=\s+(.*?)\s+=.*\n/g, '\n#-\n# $1\n');
            // text = text.replace(/^ \d+. ', r'1.'); 
            var lines = text.split("\n");
            for (var i=0; i<lines.length; i++) {
                var line = lines[i];
                if ( true || line.lastIndexOf('    ',0) !== 0 ) {
                    line = line.replace(/\[((https?|mms):\/\/[^\s\[\]]+)\s+([^\[\]]+)\]/g, '[$3]($1)'); // ordinary links
                    line = line.replace(/\[((https?|mms):\/\/[^\s\[\]]+)\s+(\[.*?\])\]/g, '[$3]($1)');   // links like [url [text]]
                    line = line.replace(/\[wiki:([^\s\[\]]+)\]/g, '[$1]('+(sc.wikiRoot || "")+'$1)'); // [wiki:local] -> [local](URL)
                    line = line.replace(/\[wiki:([^\s\[\]]+)\s+([^\[\]]+)\]/g, '[$2]('+(sc.wikiRoot || "")+'$1)'); // [wiki:local text] -> [text](URL)
                    line = line.replace(/\[source:([^\s\[\]]+)\s+([^\[\]]+)\]/g, '[$2]('+(wikiSource || "")+'$1)');
                    line = line.replace(/\!(([A-Z][a-z0-9]+){2,})/, '$1');
                    line = line.replace(/\'\'\'(.*?)\'\'\'/, '**$1**');  // bold
                    line = line.replace(/\'\'(.*?)\'\'/, '*$1*');   // italics
                }
                lines[i] = line;
            }
            text = lines.join("\n");

/*            

text = re.sub(r'(?m)^====\s+(.*?)\s+====.*$', r'#-\n#### \1', text)
text = re.sub(r'(?m)^===\s+(.*?)\s+===.*$', r'#-\n### \1', text)
text = re.sub(r'(?m)^==\s+(.*?)\s+==.*$', r'#-\n## \1', text)
text = re.sub(r'(?m)^=\s+(.*?)\s+=.*$', r'#-\n# \1', text)
#text = re.sub(r'^       * ', r'****', text)
#text = re.sub(r'^     * ', r'***', text)
#text = re.sub(r'^   * ', r'**', text)
#text = re.sub(r'^ * ', r'*', text)
text = re.sub(r'^ \d+. ', r'1.', text)

a = []
for line in text.split('\n'):
    if True or not line.startswith('    '):
        line = re.sub(r'\[(https?://[^\s\[\]]+)\s([^\[\]]+)\]', r'[\2](\1)', line)
        line = re.sub(r'\[(wiki:[^\s\[\]]+)\s([^\[\]]+)\]', r'[\2](/\1/)', line)
        line = re.sub(r'\!(([A-Z][a-z0-9]+){2,})', r'\1', line)
        line = re.sub(r'\'\'\'(.*?)\'\'\'', r'*\1*', line)
        line = re.sub(r'\'\'(.*?)\'\'', r'_\1_', line)
        line = re.sub(r'\(/wiki:', r'(https://trac.cc.jyu.fi/projects/ohj2/wiki/', line)
    a.append(line)
text = '\n'.join(a)
*/
            //sc.tracWikiText = text;
            sc.fulltext = text;
        };

        sc.cancelPluginRenameClicked = function () {
            $('#pluginRenameForm').remove();
            sc.renameFormShowing = false;
        };

        sc.renameTaskNamesClicked = function (duplicates, renameDuplicates) {
            // A list of duplicate task names and possible new names
            if (typeof renameDuplicates === 'undefined' || renameDuplicates === false) {
                $('#pluginRenameForm').remove();
                sc.renameFormShowing = false;
                //$element.find("#pluginRenameForm").get(0).remove();
                return;
            }
            var duplicateData = [];
            var duplicate;
            // use given names from the input fields
            for(var i = 0; i < duplicates.length; i++) {
                duplicate = [];
                duplicate.push(duplicates[i][0]);
                duplicate.push($('#'+duplicates[i][1]).prop('value'));
                duplicate.push(duplicates[i][1]);
                duplicateData.push(duplicate);
            }
            $http.post('/postNewTaskNames/', angular.extend({
                duplicates: duplicateData,
                renameDuplicates: renameDuplicates,
                manageView: true,
                docId: sc.item.id
            })).success(function (data, status, headers, config) {
                sc.renameFormShowing = false;
                sc.fulltext = data.fulltext;
                sc.item.fulltext = sc.fulltext;
                sc.item.versions = data.versions;
                $("#pluginRenameForm").remove();
                if(data.duplicates.length > 0) {
                    sc.createPluginRenameForm(data);
                }
            }).error(function (data, status, headers, config) {
                $window.alert("Failed to save: " + data.error);
            });
        };


        sc.createPluginRenameForm = function (data) {
            sc.renameFormShowing = true;
            sc.duplicates = data.duplicates;
            sc.data = data;
            var $editorTop = $('#documentEditorDiv');
            //var coords = {left: $editorTop.position().left, top: $editorTop.position().top};
            var $actionDiv = $("<div>", {class: "pluginRenameForm", id: "pluginRenameForm"});
            $actionDiv.css("position", "relative");
            var $innerTextDiv = $("<div>", {class: "pluginRenameInner"});
            $innerTextDiv.append($("<strong>", {
                text: 'Warning!'
            }));
            $innerTextDiv.append($("<p>", {
                text: 'There are multiple objects with the same task name in this document.'
            }));
            $innerTextDiv.append($("<p>", {
                text: 'Plugins with duplicate task names might not work properly.'
            }));
            $innerTextDiv.append($("<p>", {
                text: 'Rename the duplicates by writing new names in the field(s) below and click "Save",'
            }));
            $innerTextDiv.append($("<p>", {
                text: 'choose "Rename automatically" or "Ignore" to proceed without renaming.'
            }));
            $innerTextDiv.append($("<strong>", {
                text: 'Rename duplicates:'
            }));
            $actionDiv.append($innerTextDiv);
            var $form = $("<form>", {class: "pluginRenameInner"});
            sc.inputs = [];
            var input;
            var span;
            for(var i = 0; i < data.duplicates.length; i++) {
                span = $("<span>");
                span.css('display', 'block');
                var $warningSpan = $("<span>", {
                    class: "pluginRenameExclamation",
                    text: "!",
                    title: "There are answers related to this task. Those answers might be lost upon renaming this task."
                });
                if (data.duplicates[i][2] !== 'hasAnswers') {
                    $warningSpan.css('visibility', 'hidden');
                }
                span.append($warningSpan);
                span.append($("<label>", {
                    class: "pluginRenameObject",
                    text: data.duplicates[i][0],
                    for: "newName" + i
                }));
                input = $("<input>", {
                    class: "pluginRenameObject",
                    type: "text",
                    id: data.duplicates[i][1]
                });
                sc.inputs.push(input);
                span.append(input);
                $form.append(span);
            }
            var $buttonDiv = $("<div>", {class: "pluginRenameInner"});
            $buttonDiv.append($("<button>", {
                class: 'timButton, pluginRenameObject',
                text: "Save",
                title: "Rename task names with given names",
                'ng-click': "renameTaskNamesClicked(duplicates, true)"
            }));
            $buttonDiv.append($("<button>", {
                class: 'timButton, pluginRenameObject',
                text: "Rename Automatically",
                title: "Rename duplicate task names automatically",
                'ng-click': "renameTaskNamesClicked(duplicates, true)"
            }));
            $buttonDiv.append($("<button>", {
                class: 'timButton, pluginRenameObject',
                text: "Ignore",
                title: "Proceed without renaming",
                'ng-click': "renameTaskNamesClicked(undefined, false)"
            }));
            $buttonDiv.append($("<button>", {
                class: 'timButton, pluginRenameObject',
                text: "Cancel",
                title: "Return to editing document",
                'ng-click': "cancelPluginRenameClicked()"
            }));
            $actionDiv.append($form);
            $actionDiv.append($buttonDiv);
            $actionDiv = $compile($actionDiv)(sc);
            $editorTop.parent().prepend($actionDiv);
        };

        
        sc.saveDocument = function () {
            sc.saving = true;
            $http.post('/update/' + sc.item.id,
                {
                    'fulltext': sc.fulltext,
                    'original': sc.item.fulltext,
                    'version': sc.item.versions[0]
                }).success(
                function (data, status, headers, config) {
                    if(data.duplicates.length > 0) {
                        sc.createPluginRenameForm(data);
                    }
                    sc.fulltext = data.fulltext;
                    sc.item.fulltext = sc.fulltext;
                    sc.item.versions = data.versions;
                    sc.saving = false;
                }).error(function (data, status, headers, config) {
                    sc.saving = false;
                    if ('is_warning' in data && data.is_warning) {
                        if ( $window.confirm(data.error + "\n\nDo you still wish to save the document?") ) {
                            sc.saveDocumentWithWarnings();
                        }
                    }
                    else {
                        $window.alert(data.error);
                    }
                });
        };

        sc.saveDocumentWithWarnings = function () {
            sc.saving = true;
            $http.post('/update/' + sc.item.id,
                {
                    'fulltext': sc.fulltext,
                    'original': sc.item.fulltext,
                    'ignore_warnings': true,
                    'version': sc.item.versions[0]
                }).success(
                function (data, status, headers, config) {
                    sc.fulltext = data.fulltext;
                    sc.item.fulltext = sc.fulltext;
                    sc.item.versions = data.versions;
                }).error(function (data, status, headers, config) {
                    $window.alert(data.error);
                }).finally(function () {
                    sc.saving = false;
                });
        };

        sc.markAllAsRead = function() {
            sc.readUpdating = true;
            $http.put('/read/' + sc.item.id, {})
                .success(function (data, status, headers, config) {

                }).error(function (data, status, headers, config) {
                    $window.alert('Could not mark the document as read.');
                }).finally(function (data, status, headers, config) {
                    sc.readUpdating = false;
                });
        };

        sc.createTranslation = function() {
            $http.post('/translate/' + sc.item.id + "/" + sc.newTranslation.language, {
                'doc_title': sc.newTranslation.title
            }).success(function (data, status, headers, config) {
                location.href = "/view/" + data.path;
            }).error(function (data, status, headers, config) {
                $window.alert(data.error);
            });
        };

        sc.getNotifySettings = function() {
            sc.emailDocModify = false;
            sc.emailCommentAdd = false;
            sc.emailCommentModify = false;

            $http.get('/notify/' + sc.item.id)
                .success(function (data, status, headers, config) {
                    sc.emailDocModify = data.email_doc_modify;
                    sc.emailCommentAdd = data.email_comment_add;
                    sc.emailCommentModify = data.email_comment_modify;
                }).error(function (data, status, headers, config) {
                    $window.alert('Could not get notification settings. Error message is: ' + data.error);
                }).finally(function (data, status, headers, config) {
                });
        };

        sc.notifyChanged = function() {
            $http.post('/notify/' + sc.item.id, {
                'email_doc_modify': sc.emailDocModify,
                'email_comment_add': sc.emailCommentAdd,
                'email_comment_modify': sc.emailCommentModify
            }).success(function (data, status, headers, config) {
            }).error(function (data, status, headers, config) {
                $window.alert('Could not change notification settings. Error message is: ' + data.error);
            });
        };

        sc.accessTypes = $window.accessTypes;
        sc.item = $window.item;
        sc.hasMoreChangelog = true;
        sc.newFolderName = sc.item.location;
        sc.newTitle = sc.item.title;
        sc.newAlias = {location: sc.newFolderName};
<<<<<<< HEAD
        sc.newOwner = sc.item.owner.name;
        sc.copyParams = {copy: sc.item.id};
        sc.citeParams = {cite: sc.item.id};
=======
        sc.showCreateDiv = "";
>>>>>>> 4db6638c
        sc.getNotifySettings();
        sc.translations = [];
        sc.newTranslation = {};

        if (sc.item.isFolder) {
            sc.newName = sc.item.name;
            sc.newFolderName = sc.item.location;
            sc.oldName = sc.newName;
            sc.oldFolderName = sc.newFolderName;
        } else {
            sc.item.fulltext = sc.item.fulltext.trim();
            sc.fulltext = sc.item.fulltext;
            sc.aliases = sc.getAliases();
            sc.translations = sc.getTranslations();
        }
    }]);<|MERGE_RESOLUTION|>--- conflicted
+++ resolved
@@ -89,19 +89,6 @@
             });
         };
 
-<<<<<<< HEAD
-        sc.changeOwner = function() {
-            sc.ownerUpdating = true;
-            $http.put('/changeOwner/' + sc.item.id + '/' + sc.newOwner, {}).success(
-                function (data, status, headers, config) {
-                     sc.item.owner.name = sc.newOwner;
-                }).error(function (data, status, headers, config) {
-                    $window.alert(data.error);
-                }).finally(function () {
-                    sc.ownerUpdating = false;
-                });
-        };
-
         sc.syncTitle = function (title) {
             sc.item.title = title;
             sc.newTitle = title;
@@ -124,8 +111,6 @@
             });
         };
 
-=======
->>>>>>> 4db6638c
         sc.renameFolder = function (newName) {
             $http.put('/rename/' + sc.item.id, {
                 'new_name': sc.oldFolderName + '/' + newName
@@ -554,13 +539,8 @@
         sc.newFolderName = sc.item.location;
         sc.newTitle = sc.item.title;
         sc.newAlias = {location: sc.newFolderName};
-<<<<<<< HEAD
-        sc.newOwner = sc.item.owner.name;
         sc.copyParams = {copy: sc.item.id};
         sc.citeParams = {cite: sc.item.id};
-=======
-        sc.showCreateDiv = "";
->>>>>>> 4db6638c
         sc.getNotifySettings();
         sc.translations = [];
         sc.newTranslation = {};
