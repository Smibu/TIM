--- conflicted
+++ resolved
@@ -830,16 +830,10 @@
         sc.defaultAction = sc.showOptionsWindow;
     }]);
 
-<<<<<<< HEAD
 timApp.controller('ShowQuestionController', ['$scope', 'json', 'lectureId', 'qId', 'docId', '$http',
     function ($scope, json, lectureId, qId, docId, http) {
         //TODO parse json and set values from rows and columns to scope variables
         //TODO edit showQuestionTeacher.html to repeat rows and columns
-=======
-timApp.controller('ComplexModalController', ['$scope', 'json', '$controller',
-    function ($scope, json, controller) {
-
->>>>>>> ba9faf3b
         $scope.jsonRaw = json;
         $scope.docId = docId;
         $scope.qId = qId;
