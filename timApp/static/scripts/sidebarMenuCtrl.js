--- conflicted
+++ resolved
@@ -20,20 +20,6 @@
         $scope.pastLecturesList = [];
         $scope.lectureQuestions = [];
         $scope.materialQuestions = [];
-<<<<<<< HEAD
-        $scope.indexSidebarState = 'autohidden';
-        $scope.lecturesSidebarState = 'autohidden';
-        $scope.questionSidebarState = 'autohidden';
-        $scope.peopleSidebarState = 'autohidden';
-        $scope.settingsSidebarState = 'autohidden';
-		$scope.indexIconState = 'noClick';
-		$scope.lectureIconState = 'noClick';
-		$scope.questionIconState = 'noClick';
-		$scope.peopleIconState = 'noClick';
-		$scope.settingsIconState = 'noClick';
-        $scope.parEditIconState = $window.editMode === 'par' ? 'clicked': 'noClick';
-=======
->>>>>>> 9cf7d9c5
 
         $scope.active = null;
         if ($window.showIndex) {
@@ -105,67 +91,9 @@
                         $scope.lectureQuestions.push(question);
                     }
                 })
-<<<<<<< HEAD
-                    .success(function (questions) {
-                        for (var i = 0; i < questions.length; i++) {
-                            var question = {
-                                "questionId": questions[i].question_id,
-                                "questionTitle": (JSON.parse(questions[i].questionJson)).TITLE
-                            };
-                            $scope.lectureQuestions.push(question);
-                        }
-                    })
-                    .error(function () {
-                        console.log("Couldn't fetch the questions");
-                    })
-            }
-        };
-
-        /**
-         * FILL WITH SUITABLE TEXT
-         * @memberof module:sidebarMenuCtrl
-         */
-        $scope.togglePeople = function () {
-            var visible = angular.element('.people-sidebar').is(":visible");
-            if (visible) {
-                $scope.peopleSidebarState = 'hidden';
-				$scope.peopleIconState = 'noClick';
-
-            } else {
-                $scope.indexSidebarState = 'hidden';
-                $scope.lecturesSidebarState = 'hidden';
-                $scope.questionSidebarState = 'hidden';
-                $scope.peopleSidebarState = 'open';
-                $scope.settingsSidebarState = 'hidden';
-				$scope.indexIconState = 'noClick';
-				$scope.lectureIconState = 'noClick';
-				$scope.questionIconState = 'noClick';
-				$scope.peopleIconState = 'clicked';
-				$scope.settingsIconState = 'noClick';
-            }
-        };
-
-        /**
-         * FILL WITH SUITABLE TEXT
-         * @memberof module:sidebarMenuCtrl
-         */
-        $scope.toggleSettings = function () {
-            var visible = angular.element('.settings-sidebar').is(":visible");
-            if (visible) {
-                $scope.settingsSidebarState = 'hidden';
-				$scope.settingsIconState = 'noClick';
-            } else {
-                $scope.indexSidebarState = 'hidden';
-                $scope.lecturesSidebarState = 'hidden';
-                $scope.questionSidebarState = 'hidden';
-                $scope.peopleSidebarState = 'hidden';
-                $scope.settingsSidebarState = 'open';
-				$scope.indexIconState = 'noClick';
-				$scope.lectureIconState = 'noClick';
-				$scope.questionIconState = 'noClick';
-				$scope.peopleIconState = 'noClick';
-				$scope.settingsIconState = 'clicked';
-            }
+                .error(function () {
+                    console.log("Couldn't fetch the questions");
+                });
         };
 
         $scope.enable_par_edit = function () {
@@ -185,54 +113,30 @@
         $scope.disable_area_edit = function () {
         };
 
-        /**
-         * Changes into or out of paragraph edit mode.
-         * @memberof module:sidebarMenuCtrl
-         */
-        $scope.toggleParEditMode = function () {
-            $scope.enable_par_edit();
+        $scope.model = {editState: $window.editMode};
+
+        $scope.$watch('model.editState', function (newVal, oldVal, scope) {
+            $window.editMode = newVal;
             $('.editmode').removeClass('editmode');
 
-            if ($window.editMode === "par") {
-                $scope.parEditIconState = 'noClick';
-                $scope.areaEditIconState = 'noClick';
-                $window.editMode = null;
+            if (oldVal === "par" && newVal === null) {
+                $scope.enable_par_edit();
                 $scope.enable_area_edit_passive();
-            } else {
-                $scope.parEditIconState = 'clicked';
-                $scope.areaEditIconState = 'noClick';
-                $window.editMode = "par";
+            } else if (newVal === "par") {
+                $scope.enable_par_edit();
                 $scope.disable_area_edit();
                 $('.par').addClass('editmode');
+            } else if (newVal === "area") {
+                $('.editline').removeClass('editline').addClass('editline-disabled');
+                $scope.disable_par_edit();
+                $scope.enable_area_edit_active();
+                $('.area').addClass('editmode');
+            } else if (oldVal === "area" && newVal === null) {
+                $('.editline-disabled').removeClass('editline-disabled').addClass('editline');
+                $scope.enable_par_edit();
+                $scope.enable_area_edit_passive();
             }
-        };
-
-        /**
-         * FILL WITH SUITABLE TEXT
-         * @memberof module:sidebarMenuCtrl
-         */
-        $scope.autoHideSidebar = function () {
-            if ($scope.indexSidebarState === 'open') {
-                $scope.indexSidebarState = 'autohidden';
-            }
-            if ($scope.lecturesSidebarState === 'open') {
-                $scope.lecturesSidebarState = 'autohidden';
-            }
-            if ($scope.questionSidebarState === 'open') {
-                $scope.questionSidebarState = 'autohidden';
-            }
-            if ($scope.peopleSidebarState === 'open') {
-                $scope.peopleSidebarState = 'autohidden';
-            }
-            if ($scope.settingsSidebarState === 'open') {
-                $scope.settingsSidebarState = 'autohidden';
-            }
-=======
-                .error(function () {
-                    console.log("Couldn't fetch the questions");
-                });
->>>>>>> 9cf7d9c5
-        };
+        });
     }
 ])
 ;