<<<<<<< HEAD
.content { 
	text-align: justify;
}

.paragraph, .par  {
	max-width: 52em;
}

body {
	text-align: justify;
	margin: auto;  
	margin-left: 210px;
}

.correct {
    background-color: limegreen;
    padding: 0.5em;
}

.wrong { 
    background-color: red;
    padding: 0.5em;
}

.mcq table p {
    margin-left: 0;
	text-align: left;
}

.mcq table  {
    left: 2em;
}

.docEditor {
    width: 100%;
    height: 30em;
}

.flashes {
    padding: 0;
    margin: 0;
}

.flashes li {
	list-style-type: none;
	border: 1px solid black;
	border-radius: 3px;
	padding: 0.5em;
}

/*=============================================*/
/* Gather all colors here                      */
/*=============================================*/
.ansi_fore { color: #FFFFFF; }
.ansi_back { background-color: #000000; }
.ansi1 { font-weight: bold; }
.ansi3 { font-style: italic; }
.ansi4 { text-decoration: underline; }
.ansi9 { text-decoration: line-through; }
.ansi30 { color: #000000; }
.ansi31 { color: #FF0000; }
.ansi32 { color: #00FF00; }
.ansi33 { color: #FFFF00; }
.ansi34 { color: #0000FF; }
.ansi35 { color: #FF00FF; }
.ansi36 { color: #00FFFF; }
.ansi37 { color: #FFFFFF; }
.ansi40 { background-color: #000000; }
.ansi41 { background-color: #FF0000; }
.ansi42 { background-color: #00FF00; }
.ansi43 { background-color: #FFFF00; }
.ansi44 { background-color: #0000FF; }
.ansi45 { background-color: #FF00FF; }
.ansi46 { background-color: #00FFFF; }
.ansi47 { background-color: #FFFFFF; }

.noteButton, .addNoteButton,  .addParButton, .editButton, .cancelButton, .parSaveButton, .deleteButton {
    background-color: #f8f8f8;
	color: white;
	font-size: x-small; 
	text-align:center;
    border-radius: 12px;
	outline: none;
	float: left;
	
    border: 2px none;
	line-height: 0.8;
	width: 5em;
	height: 3em;
}

.viewLogin {
    font-size: 0.7em;
    color: #3cc;
    text-align: right;
}

.viewLogin a {
    font-size: 1.0em;
    color: #3cc;
    text-align: right;
}

.viewLogin a:hover {
    font-size: 1.0em;
    color: #4dd;
    text-align: right;
    text-decoration: none;
}

input[type="submit"], button, input[type="button"] { 
    background: #3CC;
    border: 0;
    border-radius: 3px;
    color: #FFF;
    display: inline-block;
    font-size: 11px;
    cursor: pointer;
    line-height: normal;
    padding: 5px 10px;
    font-family: "HelveticaNeue", "Helvetica Neue", Helvetica, Arial, sans-serif;
}




.viewLogin .loginButton:hover {
    width:auto;
} 
 
.viewLogin .loginButtonRow {
} 

.viewLogin .loginButtonDiv {
    width: auto;
    height: 2em;
    margin-top: 0.2em;
    margin-left: 7em;
    z-index: 300;
    font-size: 2em;
    text-align: left;
}

.viewLogin .loginwelcome {
    margin-top: 2em;
}

.viewLogin .loginFieldDiv {
    font-size: 12px;
    margin-top: 1.5em;
    margin-left: 3em;
    line-height: 20px;
    text-align: left;
}

.viewLogin .loginFieldLabel {
    float: left;
    width: 120px;
    text-align: right;
    margin-right: 20px;
}

.viewLogin .loginFieldInput {
    width: 200px;
}

.viewLogin .loginFieldStatic {
    width: 120px;
}
 
.viewLogin .loginButton {
    background: #3CC;
    border: 0;
    border-radius: 3px;
    color: #FFF;
    display: inline-block;
    font-size: 11px;
    font-weight: bold;
    cursor: pointer;
    line-height: normal;
    padding: 8px 10px;
    font-family: "HelveticaNeue", "Helvetica Neue", Helvetica, Arial, sans-serif;
}

.viewLogin form { 
    display: inline;
}
 
.material {
	background-color: white;
}

.editorArea {
    background-color: #B0B0B0;
}

table th {
	background-color: #dedede;
}

td p {
    margin-left: 0;
}
.readline {
	border-color: #F60; /* rgb(236,103,27); */
}
	
.readline:hover {
    opacity: 0.5;
	background: #F60; /* rgb(236,103,27); */
}

.editline:hover {
    opacity: 0.5;
	background: #3CC; /* rgb(236,103,27); */
}
	
.readline.read {
	display: none;
}

.readline.modified {
	border-color: yellow;
}

.readline.modified:hover {
	background: yellow;
}

.pluginError {
    border: 1px solid red;
    background-color: pink;
}

.note.private {
    border-color: red;
}

/*=============================================*/
li p {
    margin-left: 0; 
}

ul, ol {
    margin-left: 1.5em;  
}

ul ul, ol ol {
    margin-left: -1em; 
}

ul ul  ul, ol ol ol { 
    margin-left: -1em; 
}

.note p {
	margin-left : 0;
	margin-top: 0;
	margin-bottom: 5px;
}

.note p:last-child {
	margin-bottom : 0;
}

.paragraph, .par {
	position: relative;
	margin-left: 1em;
	padding-top: 0.25em;
    padding-bottom: 0.25em;
    margin-top: 0.25em;
    margin-bottom: 0.25em;
    border-bottom: 1px solid transparent;
    border-top: 1px solid transparent;
    border-right: 1px solid transparent;
}

.par.lightselect {
    background-color: #f7f7f7;
}

.par.selected {
    background-color: lightgray;
}

.material img {
  max-width: 95%;
  display:block; 
  margin: 0 auto;
}

.figure {
	text-align:center;
}

.notes, .speaker {
	position: absolute;
	left: 112%;
	width: 17em;
	top: 0em;
}

.note {
	font-size: 0.7em;
}

.noteButton {
	z-index: 3;
    height: 1.8em;
    top: 0em;
	float: left;
}

.addNoteButton {
    position: absolute;
    right:-8.2em;
    z-index: 3;
    top: 0em;
}

.actionButtons {
    position: absolute;
    padding: 1em;
    margin: 0;
    z-index: 100;
    top: -1px;
    right: -14em;
    min-height: 100%;
    background-color: lightgray;
}

.headerlink {
    position: absolute;
    right: 0;
    top: 0;
    display: none;
}

.par:hover .headerlink {
    display: inherit;
}

.parContent {
    position: relative;
}

.previewcontent {
    clear: both;
    border: 1px solid rgb(183, 183, 183);
    border-radius: 5px;
    padding-top: 0.0em;
    margin-top: 5px;
    background-color: #f8f8f8;
}

.timButton, .editorButton {
    display: block;
    margin: auto;
    min-width: 40px;
}

.draghandle {
    background-color: #3CC;
    position: initial;
    margin-bottom: 10px;
    margin-top: 0px;
}

.readline {
    position: absolute;
    right: -1.2em;
    z-index: 3;
    width: 10em;
    height: 100%;
    top: 0em;
    border-right: 0.5em solid;
    border-color: #F60; /* rgb(236,103,27); */
}

.editline {
    position: absolute;
    left: -1.2em;
    z-index: 3;
    width: 3em;
    height: 100%;
    top: 0em;
}

.addNoteButton:hover {
    background: #C0C0C0;
    color: black;
}

.noteButton:hover {
    background: #C0C0C0;
    color: black;
}

.edit{
    top: 0em;
}

.edit:before{
    content:"Edit";
}

.delete:before{
    content:"Delete"; 
}

.delete{
    top: 3em;
}

.editButton {
    z-index: 3;
	position: absolute;
	right:-8.2em;
}

.editButton:hover {
	visibility: visible;
	background: #C0C0C0;
	color: black;
}


.deleteButton{
    left:0em;
    z-index: 10;
	top: 6em;
	background: #FF0000;
}

.deleteButton:hover{
        color:black;
}
 
.parSaveButton {
	top: 0em;
	left: 0em;
    z-index:10;
	background: #19D119;
}

.parSaveButton:hover{
    color:black;
}

.parSaveButton:before{
    content:"Save";
}

.cancelButton:hover {
    background: #999966; 
	color: black;
}
.cancelButton:before{
        content:"Cancel";
}

.cancelButton {
    z-index: 10;
	left: 0em;
	top: 3em;
    background: #999966;	
}

.material {
	width: 90%;
}

#topBar{
    position:fixed;
    top:0;
    left:0;
    right:0;
    height:50px;
    z-index: 100;

}
.navigationBar{
    width: auto;
    background-color: #00CC00;
    
}

.flashEdit{
    position:absolute;
    background-color: #FF1919;
    left:45em;
    height:10em;
    width:40em;
}

.addParButton:before{
    content:"Add";
}

.addParButton:hover:before {
    content:"Add new paragraph here";
}

.addParButton{
    z-index: 2;
	right:-8.2em;
	bottom:-1.5em;
    height:1.5em;
    padding-top:0.5em;
    position: absolute;
}
 
.addParButton:hover{
	content:"Add new paragraph here";
    display:block;
    background-color:#C0C0C0;
    border: 1px dotted #338533;
    border-radius:25px;
    opacity: 1;
	width:110%;
	left:0em;
	color: black;
}
 
PRE {
    /* border-style: solid; */
	
    /* border-width: 1px; */
	
    /* border-radius: 5px; */
	
    padding: 4px;
	
    margin-left: 2.5em;
	margin-right: 0.00cm;
	line-height: 1;
	font-size: 1em;
	
    /* box-shadow: 10px 10px 5px #888888; */
}

.leveaPre {
    width: 100em;
    background-color:white;
}

p code {
    font-size: 1.2em;
}

pre code {
	margin-right: 0.00cm;
	line-height: 1;
	font-size: 1em;
}

PRE.esimerkki-western {
	font-size: 1em;
}

PRE.huonoesimerkki-western {
	font-size: 1em;
}

table {
	font-family: verdana,arial,sans-serif;
	font-size:0.8em;
	color:#333333;
	border-width: 1px;
	border-color: #666666;
	border-collapse: collapse;
	margin-left: auto;
	margin-right: auto;
}

table code {
    font-size: 1.2em;
}

table th {
	border-width: 1px;
	padding: 8px;
	border-style: solid;
	border-color: #666666;
}

table td {
	border-width: 1px;
	padding: 8px;
	border-style: solid;
	border-color: #666666;
}

P {
	margin-top: 0em;
	margin-bottom: 0.0cm;
	margin-left: 2em;
}

P.sananselitys-western {
	padding: 0.4cm;
	margin-left: 0;
	margin-right: 0;
}

p.kannentiedot-western {
	margin-top: 0.1cm;
	margin-bottom: 0.1cm;
}

p.kannentiedotoikea-western {
	margin-top: 0.1cm;
	margin-bottom: 0.1cm;
}

.caption {
	text-align: center;
	font-style: italic;
	margin-top: 1em;
    margin-left: 5em;
    margin-right: 5em;
}

h1 {
	text-align: center;
	margin-top: 3cm;
	/*margin-top: 0cm;*/
	margin-bottom: 1cm;
	color: navy;
	border-top: navy 2pt solid;
	border-bottom: navy 2pt solid;
	padding-top: 10pt;
	padding-bottom: 10pt;
	line-height: 1.3;
}

h2 {
	text-align: left;
	margin-top: 1.5cm;
	/*margin-top: 0cm;*/
	line-height: 1.2;
}

h3 {
	text-align: left;
	margin-top: 1cm;
	/*margin-top: 0cm;*/
	margin-bottom: 0.5cm;
}

h4 {
	text-align: left;
	margin-top: 2em;
	margin-bottom: 0.5cm;
}

blockquote {
	margin-left: 1.5cm;
	margin-right: 1.5cm;
}
/*Georgia, - huonot numerot pystysuunnassa*/
body {
/*	margin-left: 0.7cm; */
/*	margin-right: 0.7cm; */
	font-family: Verdana, Arial, sans-serif;
	font-size: 1em;
	line-height: 1.2;
}

a {
	text-decoration: none;
}

:link, a {
	color: navy;
	text-decoration: none;
	font-size: 0.8em;
}

:visited {
	color: blue;
}

a:active {
	color: navy;
	text-decoration: none;
}

a:hover {
	cursor: pointer;
	color: navy;
	text-decoration: underline;
}

answerbrowser a {
    font-size: inherit;
}

answerbrowser .firstanswer {
    float: right;
}

sub {
	font-size: 0.8em;
	/* gecko-pohjaisilla selaimilla sub nakyy liian ylhaalla, ellei fonttia pienenna */
}

br {
	margin: 0;
	padding: 0;
	line-height: 0.4; /* pienempi vali monisteen kansia varten */
}

/* lukujen #-linkit */
a.placeholder {
	font-size: 0.7em;
	color: #ccccff;
	text-decoration: none;
}

a.placeholder:visited {
	font-size: 0.7em;
	color: #ccccff;
	text-decoration: none;
}

a.placeholder:hover {
	font-size: 0.7em;
	color: #aaaaff;
	text-decoration: none;
}

p.links_h1 {
	float: right;
	margin-bottom: 0;
	padding-bottom: 0;
	margin-top: 0;
	padding-top: 1.55em;
	font-size: 1em;
}

p.links_h2 {
	float: right;
	margin-bottom: 0;
	padding-bottom: 0;
	margin-top: 0;
	padding-top: 0;
	font-size: 0.9em;
}

p.links {
	float: right;
	margin-bottom: 0;
	padding-bottom: 0;
	margin-top: 0;
	padding-top: 0;
	font-size: 0.8em;
}

div.header {
	margin: 0;
	/*padding: 1em 0 0.4em 0;*/
	padding: 0;
}

div.header:hover .anchor {
	visibility: visible;
}

/* uusi ankkurityyli, korvaa placeholderit.
influenced by trac anchors */
a.anchor:hover {
	border: none;
	font-weight: bold;
	color: #7777ff;
	text-decoration: none;
	vertical-align: text-bottom;
}

.anchor:link,.anchor:visited {
	border: none;
	color: #aaaaff;
	text-decoration: none;
	vertical-align: text-bottom;
}

*>.anchor:link,*>.anchor:visited {
	visibility: hidden;
}

.kaava {
    text-align: center;
    line-height: 1.7em;
    font-size: 1.2em;
    font-family: serif;
}

.huomautus {
	margin-left: 3em;
	margin-top: 0.4cm;
	background: #e6e6e6;
	border: 1.00pt solid #000000;
	padding: 0.25cm;
	font-family: Verdana, Arial, sans-serif;
	text-align: left;
}

/* pre-blokit, joissa sub/sup - spanit ymp�rill�, v�hennet��n paddingia */
/*pre.esimerkki-western-sub {
    font-size:1em;
    border: 1px solid #000000; padding: 0cm 0.1cm; so-language: zxx
}*/

/*body {font-family: Verdana, Arial, sans-serif}*/
.editor {
	width: 100%;
	padding: 5px 0px;
	text-align: left;
    resize: both;
    border-radius: 5px;
}

.editorContainer {
	border-radius: 5px;
    border: 1px solid rgb(183, 183, 183);
    -webkit-box-sizing: border-box;
    -moz-box-sizing: border-box;
    box-sizing: border-box;
}

.editorArea {
    z-index: 10;
    position: absolute;
    width: 100%;
    left: 0;
    top: 0;
    min-height:6.5em;
    border-radius: 15px;
    padding: 0.5em; 
}

.editButtonArea {
	float: left;
	padding-right: 1em;
	margin-bottom: 0em;
}

.editorButton {
    margin-bottom: 0 !important;
    font-size: 14px !important;
    height: 35px;
}

.extraButtonArea {
    margin: 0 0 0.2em 0;
	padding: 0.5em 1em;
    background: white;
    border-left: 1px solid rgb(183, 183, 183);
    border-right: 1px solid rgb(183, 183, 183);
    border-bottom-right-radius: 5px;
    border-bottom-left-radius: 5px;
}

.extraButtonArea.hidden {
	display: none;
}

.tabsarea, .extraButtonArea {
    overflow-x: auto;
    overflow-y: hidden;
    white-space: nowrap;
    border-bottom: 1px solid rgb(183, 183, 183);
}

.tabsarea {
    margin: 0;
    padding: 0;
}

.tabsarea li {
    height: 100%;
    display: inline-block;
    list-style: none;
    border: 1px solid rgb(183, 183, 183);
    border-bottom: none;
    border-top-right-radius: 5px;
    border-top-left-radius: 5px;
    margin: 0;
    background: rgb(246, 246, 246);
}


li.tab.active {
    background: #3CC;
}

li.tab.active a {
    color: white;
}

.tabsarea li > a {
    display: block;
    height: auto;
    margin: 0;
    color: rgb(96, 96, 96);
    padding: 0.5em 1em;
    text-decoration: none;
}

input[type="file"] {
    height: 34px;
    margin: 0;
    padding: 0;
    border: none;
}

.tabsarea li > a:hover {
    text-decoration: none;
}
	
video {
  display:block; 
  margin: 0 auto;
}

img.console {
  margin-left: 2em;
}

/* csRun-tyylit ================================================== */
.console {
    font-family: Courier, serif;
    color: #ccc;
    background: #000000;
    border: 3px double #ccc;
    padding: 10px;
    width: 95% !important;
}

p.stem {
  margin-bottom: 1em;
}

.csRunChanged {
    background-color: rgb(41, 255, 0);
    width: 0.5em;
    height: 100%;
    position: absolute;
    top: 0;
    left: -0.5em;
    /* margin-bottom: 2em; */
}

.csRunPre, .csRunPost {
	margin-left: 0em;
    border-style: none;
	box-shadow: none;
	padding: 0px;
	margin-bottom: 0em;
	margin-top: 0em;
	line-height: 1.1;

}

.csRunError {
    white-space: pre-wrap;
    text-align: left;
}

.csRunPre {
	margin-bottom: 0em;
}

.csRunPost {
	margin-top: 0em;
}


.csRunCode {
    font-family: Courier, serif;
	margin-left: 2em;
    /* border-style: solid; */
	
    border-width: 1px;
	
    /* border-radius: 5px; */
	padding: 4px;
	margin-right: 0em;
	line-height: 1;
	font-size: 1em;
	
    /* box-shadow: 10px 10px 5px #888888; */
	/* width: 98%; */
}

.csRunArea {
    font-family: Courier, serif;
	margin-top: 0em;
	margin-bottom: 0em;
    border-style: none;
	border-width: 0px;
	border-radius: 0px;
	padding: 1px;
	margin-left: 0em;
	margin-right: 0em;
	line-height: 1.1;
	font-size: 0.96em;
	box-shadow: none;
	width: 100% !important;
	min-width: 600px !important;
	white-space: pre;
	border-left: thin solid #0066FF;
}

.showVideo {
	display: block;
	margin: 0 auto;
}
 
.showVideoHolder { 
	text-align:center;
	display: block;
	margin: 0 auto;
}

.listVideoRunDiv {
    /* margin-left: 2em; */
    margin-top: -1em;
}

.listVideoRunDiv img {
    display: inline-block;
    width: 0.8em;
}

.smallVideoRunDiv img {
    display: inline-block;
    width: 0.8em;
}

.taunoOhje {
	font-size: 0.7em;
	margin-bottom: 1em;
}

.csRunArea:focus {
    border-style: solid;
	border-width: 1px;
	border-radius: 5px;
	width: 100% !important; 
}

.csRunMenu {
	margin-top: 0.9em;
}

.pluginHide {
	text-align: right;
}

.pluginShow {
	text-align: right;
}


.unitTestGreen {
    background: #00FF00;
    width: 30%;
    margin-top: 5pt;
    height: 1.5em;
}

.unitTestRed {
  background: #FF7777;
  /* width: 30%; */
  /* height: 1em; */
}

.smalllink {
    font-size: 50%;
    margin-top: -3em;
    margin-bottom: 3em;
    margin-right: 1em;
    text-align: right;
}

/* Tablettien ja pienempien laitteiden erikoistyylit =============================================*/
@media only screen and (max-width: 1200px) {
	.editor {
		/* height: 5em; */
	}
	.content { 
		/* max-width: 45em; */
		text-align: justify;
        margin-right: 0.5em;
	}
	.paragraph,  .par {
		position: relative;
		/* max-width: 43em; */
		margin-left: 0em;
		margin-top: 1em;
		margin-right: 1em;
	}
	.addNoteButton {
		position: absolute;
		top: 0em;
		left: 106%;
		outline: none;
	}
	.readline {
		position: absolute;
		top: 0em;
		/*left: 100%; */
        margin-left: 0.7em;
		right: -2em;
	}
	.notes, .speaker {
		position: absolute;
		left: 116%;
		width: 17em;
		top: 0em;
	}
	.editButton {
		position: absolute;
		top: 0em;
		left: 106%;
		outline: none;
	}
	.editorArea {
		position: relative;
		top: 0em;
		left: 0%;
	}
	
	.addParButton{
		left: 106%;
    } 
	
	
	body {
		/* max-width: 45em; */
		margin-left: 5px !important;
		/*margin-right: 10px; */
		font-family: Verdana, Arial, sans-serif;
		font-size: 1em;
		line-height: 1.2;
	}
	.material {
		background-color: white;
		display: inline-block;
		width: 100%;
        margin-left: 0em;
	}
	.noteeditor {
	/*
		position: absolute;
		top: 0em;
		left: 0em;
	*/	
	}
    .sidebar.autohidden {
        display: none;
    }
	
}

/* Kännyköiden erikoistyylit =============================================*/
@media only screen and (max-device-width: 500px) {

	P {
		margin-top: 0.0em;
		margin-bottom: 0.0em;
		margin-left: 1px; 
		margin-right: 5px;
	}
	.content { 
		text-align: left;
	}
	.material {
		display: inline-block;
		width: 100%;
	}
	body {
		text-align: left;
		max-width: 50em;
		margin-left: 0.0cm !important;
		margin-right: 0.0cm;
		font-family: Verdana, Arial, sans-serif;
		font-size: 1em;
		line-height: 1.2;
	}
	PRE {
		margin-left: 0.5em;
		margin-right: 0.00cm;
	}
    .csRunCode {
        margin-left: 1.1em;
        /*width: 98%;  */
    }
	.addNoteButton {
		position: absolute;
		line-height:0.8;
		top: 0em;
		left: 101%;
		outline: none;
	}

	.notes, .speaker {  
		position: absolute;
		left: 115%;
		width: 17em;
		top: 0em;
	}
    .readline {
		position: absolute;
		top: 0em;
        right: 0em;
        margin-left: -1.3em;
        border-right: 0.25em solid red;
    }
	
    .huomautus {
        margin-left: 0.1em;
        text-align: left;
    }
    blockquote {
        margin-left: 0.2em;
        margin-right: 0.2em;
    }
    
    ul, ol {
      margin-left: 0.1em;
    }
    .sidebar.autohidden {
        display: none;
    }
}
 
body {
 	line-height: 1.4;	
}

.defaultCheckbox {
    vertical-align: middle;
    margin-left: 2em;
}

task, .csRunDiv {
    border: solid 1px #3CC;
    border-radius: 5px;
    margin-bottom: 0.3em;
    margin-left: 2em;
    margin-right: 2em;
    margin-top: 0.3em;
    padding-bottom: 0.5em;
    width: 96.5%
}

.csRunDiv h4  {
    margin-top: 0.0em;
    padding-top: 1em;
    padding-left: 1em;
    padding-bottom: 1em;
    background-color: #3CC;
    color: #FFF;
    font-family: "Helvetica", Arial, sans-serif;

}




.note {
    border-top: 4px solid;
    width: 240px;
    padding-bottom: 5px;
    /*position: absolute;*/
    overflow-y: auto;
    border-color: #F60;
}

.note.private {
    border-color: #3CC;
}


pre {
    font-family: "Courier New", Courier, serif;
    font-weight: normal;
    border-left: 4px solid #3CC;
    padding: 0.5em 0 0.5em 1em; 
    /* margin: 0 0 1em 1em; */
    font-size: 0.95em;
}


.csRunPre, .csRunPost, .csRunArea {
    margin-left: -1.5em;
    box-shadow: none;
    word-wrap: initial;
}

.stem {
    margin-left: 0.3em;	
    margin-right:0.5em;
}

.csRunMenu {
    margin-left: 0.3em;	
}

.csRunMenu button {
    background: #3CC;
    border: 0;
    border-radius: 3px;
    color: #FFF;
    display: inline-block;
    font-size: 11px;
    font-weight: bold;
    cursor: pointer;
    line-height: normal;
    padding: 8px 10px;
    font-family: "HelveticaNeue", "Helvetica Neue", Helvetica, Arial, sans-serif;
}

.console {
	margin-left: 0.2em;
	/* max-width: 60em; */
}

img.console {
    margin-left: 0.2em;
}

.csRunMenu link,.csRunMenu :visited {
	color:  #3CC;
}

.notes:hover, .speaker:hover {
    background-color: white;
    display: block;
    z-index: 9;
}


/* Tablettien ja pienempien laitteiden erikoistyylit =============================================*/
@media only screen and (max-device-width: 1200px) {
    .readline {
        margin-left: -8.5em;
    }
}

/* Kännyköiden erikoistyylit =============================================*/
@media only screen and (max-device-width: 500px) {
    .readline {
        z-index: 30;
        border-right: 0.7em solid red;
        margin-left: -10.7em;
    }

    task, .csRunDiv {
        margin-left: 0.2em;
        margin-right: 0em;
    }
    
    .csrunEditorDiv  .csEditArea {
        /* margin-left: 1px;  */
    }
}


@media only screen and (max-width: 1600px) {
	.editorArea {
		position: relative;
		top: 0em;
		left: 0%;
	}

	.notes:hover, .speaker:hover {
        margin-left: -60%;
        width: 200em;
        background-color: white;

        display: block;
        z-index: 9;
        /* max-height: 100%; */
        padding-left: 2em;
    }

	
}

/* Opettajanäkymän käyttäjälistaa varten ================================*/

.userlist {
	position: fixed;
	top: 13px;
	right: 120px;
	padding: 5px;
	word-wrap:break-word;
	background-color: #e6e6e6;
	z-index: 501;
	overflow: auto;
	overflow-x: hidden;
        max-height: 90vh;
}

.userlist td, .userlist th {
    max-width: 50px;
}

.userlist td {
    padding: 1px;
}

.userlist td:first-child, .userlist th:first-child {
    max-width: 200px;
}

.userlist .input-filter {
    width: 95%;
}

.userlist .sortable.header {
    cursor: pointer;
}

.userlist li {
    list-style-type: none;
    display: inline;
}

.userentry {
     font-family: Verdana, serif;
     font-size: 12px;
     color: #a6b6f6;
}

/* Sisällysluetteloa varten =============================================*/

#contents {
    position: fixed;
    top: 0;
    left: 0;
    z-index: 5;
    /* bottom: 0; */
    overflow-y: auto;
}

.sidebar {
	width: 240px;
	word-wrap: break-word;
	background-color: #e6e6e6;
	transition: 200ms all ease-in-out;
	z-index: 501;
	overflow: auto;
	overflow-x: hidden;
}

.sidebar.hidden {
    display: none;
}

.sidebar-buttons{
	width: 100%;
	padding: 20px;
	padding-top: 50px;
	background: #e6e6e6;
	z-index: 502;
	position:fixed;
	border-bottom: solid 4px #CCC;
}

.sidebar ul {
    padding-left: 20px;
	text-align: left;
	font-family:"Helvetica", Arial, sans-serif;
	font-size: 0.85em;
}

.sidebar li {
    padding-left: 15px;
    list-style:none;
}

.sidebar li.exp {
    list-style-image:url("/static/images/minus.png");
    list-style-type:square;
}

.sidebar li.col {
    list-style-image:url("/static/images/plus.png");
    list-style-type:square;
}

.sidebar a {
	margin: 0 0px 0 -15px;
	text-align: left;  
	color: #2bb;
}

.sidebar a:hover {
	color: #3cc;
	text-decoration: none;
}

.sidebar a.a1 {
	font-size: 110%;
}

.sidebar a.a2 {
	font-size: 100%;
}

.sidebar a.a3 {
	font-size: 100%;
    padding-left: 5pt;
}

.sidebar h1 {
	font-size: 120%;
	margin-top: 1cm;
	margin-bottom: 0.5cm;
	border-top: none;
	border-bottom: none;
	padding-top: 10pt;
	padding-bottom: 10pt;
	line-height: 1.3;

    margin-left: 20px;
    margin-right: 20px;
	text-align: left;
	color: #2bb;
}

.menu {
	background:#e6e6e6;
    width: 45px;
    z-index: 501;
}
.menu-icon{
    z-index: 501;
	cursor:pointer;
	filter: brightness(1);
	-webkit-filter: brightness(1);
	-moz-filter: brightness(1);
}
.menu-icon:hover{
    z-index: 501;
	filter: brightness(1);
	-webkit-filter: brightness(1);
	-moz-filter: brightness(1);
}
.close{
	float: right;
	position:relative;
}

.runo {
    text-align: center;
    font-style: italic;
    margin-bottom: 2em;
    font-size: 0.9em;
}

.tehtava {
    margin-left: 2em;
    font-size: 0.9em;
}

/* =============================== Vesan lisäyksiä ==================================*/

.editorArea {
    z-index: 110;
    position: absolute;
    top: 0em;
    min-height: 6.5em;
    border-radius: 5px;
    background: #e0e0e0;
}

.ace_editor {
    position: relative;
    overflow: hidden;
    font-family: 'Courier','Monaco', 'Menlo', 'Ubuntu Mono', 'Consolas', 'source-code-pro', monospace;
    font-size: 14px;
    line-height: 1.1;
    direction: ltr;
}

.timButton, .editorButton {
    margin: auto;
    background: #3CC;
    border: 0;
    border-radius: 3px;
    color: #FFF;
    display: inline-block;
    font-size: 11px;
    font-weight: bold;
    cursor: pointer;
    line-height: normal;
    padding: 8px 10px;
    font-family: "HelveticaNeue", "Helvetica Neue", Helvetica, Arial, sans-serif;
    margin-bottom: 5px;
}

.actionButtons {
    display: table;
    position: absolute;
    white-space: nowrap;
    border-radius: 3px;
    padding: 1em;
    margin: 0;
    background-color: #f8f8ff;
    z-index: 100;
    min-height: 50px;
}

.actionButtonRow {
    display: table-row;
}

.par.selected {
    background-color: #f8f8f8;
}

.addNote, .editPar, .addPar .menuClose {
    width: 220px;
}

.defaultButton {
    margin: 0.2em;
    float: right;
}

.listVideoRunDiv {
  /* margin-left: 2em; */
  margin-top: -1.5em;
  margin-bottom: -1.2em; 
}

.csArgsArea {
  width: 90%;
  margin-top: 0em;
  margin-bottom: 0em;
  border-style: none;
  border-width: 0px;
  border-left: thin solid #0066FF;
}

.csArgsDiv {
  width: 100%;
}

.csArgsDiv span {
  display: block;
  overflow: hidden;
  padding: 0 5px;
}

.csArgsDiv label {
  margin-left: 0px;
  float: left;
  font-size: 0.96em;
  
}

.grconsole {
  margin-top: 0.8em !important;
  border: 1px double black;
}

@media print {
  p {
  font-size: 12pt;
  page-break-inside: avoid;
  }

  body {
  margin: 0px;
  max-width: 100%;
  }

  .material {
  width: 100%;
  }

  .readline {
  display: none;
  }

  .parContent {
  position: static;
  border: 0px;
  max-width: 100%;
  }

  .par {
  position: static;
  border: 0px;
  max-width: 100%;
  }

  .headerlink {
  display: none;
  }

  #header {
  display: none;
 }

  #contents {
      display: none;
  }
    /* Harmaa varjo dokumentilta pois */ 
    .material {
        box-shadow: none !important;
            border: none !important;
    }
}

.speaker {
  position: absolute;
  left: 105%;
  width: 400px;
}

.doctitle {
  font-size: 0.7em;
  color: #3cc;
  text-align: center;
  margin-bottom: -1.5em;
}

.mcq {
  padding-left: 2em;
}

.answerBrowser {
  padding-left: 2em;
}

.csRunChanged {
  background-color: rgb(41, 255, 0) !important;
  width: 0.2em;
  height: 100%;
  position: absolute;
  top: 0;
  left: -0.5em;
} 
 
.sagecell_editor {
  line-height: 13px;
  margin-bottom: 8px;
  font-size: 10pt;
}

pre.sagecell_pyout {
  border: none;
}

pre.sagecell_stdout {
  border: none;
}


button:disabled {
    background: #AAA;
    color: #CCC;
}

@media screen and (min-width: 60em) {
    .body {
        margin-left: 60em !important;
    }
}

.breadcrumb>li+li:before {
    padding: 0 0px  !important;
    color: #ccc  !important;
    content: "/"  !important;
}

.breadcrumb-div {
    margin-top: 3px !important;
    background-color: #fff !important;
}
.breadcrumb {
    font-size: 1.0em;
    background-color: #fff !important;
}

.breadcrumb.ol {
    background-color: #fff;
}

.breadcrumb a {
    /* Overrides the default TIM style for links */
    /*background-color: #fff;  */
    font-size: 1.0em;
    padding: 0px 0px !important;
    margin-bottom: 20px;
    border-radius: 4px;
}

.breadcrumb active {
    text-decoration: bold;
}

.breadcrumb>li {
    display: inline-block;
}
 
p.plgfooter {
  text-align: center;
}
=======
.content {
    max-width: 52em;
    text-align: justify;
    margin-right: 1em;
}

.paragraph, .par {
    max-width: 52em;
}

body {
    max-width: 60.2em;
    text-align: justify;
}

.correct {
    background-color: limegreen;
    padding: 0.5em;
}

.wrong {
    background-color: red;
    padding: 0.5em;
}

.mcq table p {
    margin-left: 0;
    text-align: left;
}

.mcq table {
    left: 2em;
}

.docEditor {
    width: 100%;
    height: 30em;
}

.flashes {
    padding: 0;
    margin: 0;
}

.flashes li {
    list-style-type: none;
    border: 1px solid black;
    border-radius: 3px;
    padding: 0.5em;
}

/*=============================================*/
/* Gather all colors here                      */
/*=============================================*/
.ansi_fore {
    color: #FFFFFF;
}

.ansi_back {
    background-color: #000000;
}

.ansi1 {
    font-weight: bold;
}

.ansi3 {
    font-style: italic;
}

.ansi4 {
    text-decoration: underline;
}

.ansi9 {
    text-decoration: line-through;
}

.ansi30 {
    color: #000000;
}

.ansi31 {
    color: #FF0000;
}

.ansi32 {
    color: #00FF00;
}

.ansi33 {
    color: #FFFF00;
}

.ansi34 {
    color: #0000FF;
}

.ansi35 {
    color: #FF00FF;
}

.ansi36 {
    color: #00FFFF;
}

.ansi37 {
    color: #FFFFFF;
}

.ansi40 {
    background-color: #000000;
}

.ansi41 {
    background-color: #FF0000;
}

.ansi42 {
    background-color: #00FF00;
}

.ansi43 {
    background-color: #FFFF00;
}

.ansi44 {
    background-color: #0000FF;
}

.ansi45 {
    background-color: #FF00FF;
}

.ansi46 {
    background-color: #00FFFF;
}

.ansi47 {
    background-color: #FFFFFF;
}

body {
    margin: 0 260px;
}

.noteButton, .addNoteButton, .addParButton, .editButton, .cancelButton, .parSaveButton, .deleteButton, .addQuestionButton {
    background-color: #f8f8f8;
    color: white;
    font-size: x-small;
    text-align: center;
    border-radius: 12px;
    outline: none;
    float: left;

    border: 2px none;
    line-height: 0.8;
    width: 5em;
    height: 3em;
}

.viewLogin {
    font-size: 0.7em;
    color: #3cc;
    text-align: right;
}

input[type="submit"], button, input[type="button"] {
    background: #3CC;
    border: 0;
    border-radius: 3px;
    color: #FFF;
    display: inline-block;
    font-size: 11px;
    cursor: pointer;
    line-height: normal;
    padding: 5px 10px;
    font-family: "HelveticaNeue", "Helvetica Neue", Helvetica, Arial, sans-serif;
}

.viewLogin .loginButton:hover {
    width: auto;
}

.viewLogin .loginButtonRow {
}

.viewLogin .loginButtonDiv {
    width: auto;
    height: 2em;
    margin-top: 0.2em;
    margin-left: 7em;
    z-index: 300;
    font-size: 2em;
    text-align: left;
}

.viewLogin .loginwelcome {
    margin-top: 2em;
}

.viewLogin .loginFieldDiv {
    font-size: 12px;
    margin-top: 1.5em;
    margin-left: 3em;
    line-height: 20px;
    text-align: left;
}

.viewLogin .loginFieldLabel {
    float: left;
    width: 120px;
    text-align: right;
    margin-right: 20px;
}

.viewLogin .loginFieldInput {
    width: 200px;
}

.viewLogin .loginFieldStatic {
    width: 120px;
}

.viewLogin .loginButton {
    background: #3CC;
    border: 0;
    border-radius: 3px;
    color: #FFF;
    display: inline-block;
    font-size: 11px;
    font-weight: bold;
    cursor: pointer;
    line-height: normal;
    padding: 8px 10px;
    font-family: "HelveticaNeue", "Helvetica Neue", Helvetica, Arial, sans-serif;
}

.viewLogin form {
    display: inline;
}

.material {
    background-color: white;
}

.editorArea {
    background-color: #B0B0B0;
}

table th {
    background-color: #dedede;
}

td p {
    margin-left: 0;
}

.readline {
    border-color: #F60; /* rgb(236,103,27); */
}

.readline:hover {
    opacity: 0.5;
    background: #F60; /* rgb(236,103,27); */
}

.readline.read {
    display: none;
}

.readline.modified {
    border-color: yellow;
}

.readline.modified:hover {
    background: yellow;
}

.pluginError {
    border: 1px solid red;
    background-color: pink;
}

.note.private {
    border-color: red;
}

/*=============================================*/
li p {
    margin-left: 0;
}

ul, ol {
    margin-left: 1.5em;
}

ul ul, ol ol {
    margin-left: -1em;
}

ul ul ul, ol ol ol {
    margin-left: -1em;
}

.note p {
    margin-left: 0;
    margin-top: 0;
    margin-bottom: 5px;
}

.note p:last-child {
    margin-bottom: 0;
}

.paragraph, .par {
    position: relative;
    margin-left: 1em;
    padding-top: 0.25em;
    padding-bottom: 1em;
    margin-top: 0.25em;
    margin-bottom: 0.25em;
    border-bottom: 1px solid transparent;
    border-top: 1px solid transparent;
    border-right: 1px solid transparent;
}

.par.lightselect {
    background-color: #f7f7f7;
}

.par.selected {
    background-color: lightgray;
}

.material img {
    max-width: 95%;
    display: block;
    margin: 0 auto;
}

.figure {
    text-align: center;
}

.notes, .speaker {
    position: absolute;
    left: 112%;
    width: 17em;
    top: 0em;
}

.note {
    font-size: 0.7em;
}

.noteButton {
    z-index: 3;
    height: 1.8em;
    top: 0em;
    float: left;
}

.addNoteButton {
    position: absolute;
    right: -8.2em;
    z-index: 3;
    top: 0em;
}

.actionButtons {
    position: absolute;
    padding: 1em;
    margin: 0;
    z-index: 100;
    top: -1px;
    right: -14em;
    min-height: 100%;
    background-color: lightgray;
}

.headerlink {
    position: absolute;
    right: 0;
    top: 0;
    display: none;
}

.par:hover .headerlink {
    display: inherit;
}

.parContent {
    position: relative;
}

.previewcontent {
    border: 1px solid black;
    border-radius: 5px;
    padding-top: 0.0em;
    margin-top: 5px;
    background-color: #f8f8f8;
}

.timButton {
    display: block;
    margin: auto;
}

.readline {
    position: absolute;
    right: -1.2em;
    z-index: 3;
    width: 10em;
    height: 100%;
    top: 0em;
    border-right: 0.5em solid;
    border-color: #F60; /* rgb(236,103,27); */
}

.addNoteButton:hover {
    background: #C0C0C0;
    color: black;
}

.noteButton:hover {
    background: #C0C0C0;
    color: black;
}

.edit {
    top: 0em;
}

.edit:before {
    content: "Edit";
}

.delete:before {
    content: "Delete";
}

.delete {
    top: 3em;
}

.editButton {
    z-index: 3;
    position: absolute;
    right: -8.2em;
}

.editButton:hover {
    visibility: visible;
    background: #C0C0C0;
    color: black;
}

.deleteButton {
    left: 0em;
    z-index: 10;
    top: 6em;
    background: #FF0000;
}

.deleteButton:hover {
    color: black;
}

.parSaveButton {
    top: 0em;
    left: 0em;
    z-index: 10;
    background: #19D119;
}

.parSaveButton:hover {
    color: black;
}

.parSaveButton:before {
    content: "Save";
}

.cancelButton:hover {
    background: #999966;
    color: black;
}

.cancelButton:before {
    content: "Cancel";
}

.cancelButton {
    z-index: 10;
    left: 0em;
    top: 3em;
    background: #999966;
}

.material {
    width: 90%;
}

#topBar {
    position: fixed;
    top: 0;
    left: 0;
    right: 0;
    height: 50px;
    z-index: 100;

}

.navigationBar {
    width: auto;
    background-color: #00CC00;

}

.flashEdit {
    position: absolute;
    background-color: #FF1919;
    left: 45em;
    height: 10em;
    width: 40em;
}

.addParButton:before {
    content: "Add";
}

.addParButton:hover:before {
    content: "Add new paragraph here";
}

.addParButton {
    z-index: 2;
    right: -8.2em;
    bottom: -1.5em;
    height: 1.5em;
    padding-top: 0.5em;
    position: absolute;
}

.addParButton:hover {
    content: "Add new paragraph here";
    display: block;
    background-color: #C0C0C0;
    border: 1px dotted #338533;
    border-radius: 25px;
    opacity: 1;
    width: 110%;
    left: 0em;
    color: black;
}

PRE {
    /* border-style: solid; */

    /* border-width: 1px; */

    /* border-radius: 5px; */

    padding: 4px;

    margin-left: 2.5em;
    margin-right: 0.00cm;
    line-height: 1;
    font-size: 1em;

    /* box-shadow: 10px 10px 5px #888888; */
}

.leveaPre {
    width: 100em;
    background-color: white;
}

p code {
    font-size: 1.2em;
}

pre code {
    margin-right: 0.00cm;
    line-height: 1;
    font-size: 1em;
}

PRE.esimerkki-western {
    font-size: 1em;
}

PRE.huonoesimerkki-western {
    font-size: 1em;
}

table {
    font-family: verdana, arial, sans-serif;
    font-size: 0.8em;
    color: #333333;
    border-width: 1px;
    border-color: #666666;
    border-collapse: collapse;
    margin-left: auto;
    margin-right: auto;
}

table code {
    font-size: 1.2em;
}

table th {
    border-width: 1px;
    padding: 8px;
    border-style: solid;
    border-color: #666666;
}

table td {
    border-width: 1px;
    padding: 8px;
    border-style: solid;
    border-color: #666666;
}

P {
    margin-top: 0em;
    margin-bottom: 0.0cm;
    margin-left: 2em;
}

P.sananselitys-western {
    padding: 0.4cm;
    margin-left: 0;
    margin-right: 0;
}

p.kannentiedot-western {
    margin-top: 0.1cm;
    margin-bottom: 0.1cm;
}

p.kannentiedotoikea-western {
    margin-top: 0.1cm;
    margin-bottom: 0.1cm;
}

.caption, .footer {
    text-align: center;
    font-style: italic;
    margin-top: 1em;
    margin-left: 5em;
    margin-right: 5em;
}

#footer {
    height: 10em;
}

h1 {
    text-align: center;
    margin-top: 3cm;
    /*margin-top: 0cm;*/
    margin-bottom: 1cm;
    color: navy;
    border-top: navy 2pt solid;
    border-bottom: navy 2pt solid;
    padding-top: 10pt;
    padding-bottom: 10pt;
    line-height: 1.3;
}

h2 {
    text-align: left;
    margin-top: 1.5cm;
    /*margin-top: 0cm;*/
    line-height: 1.2;
}

h3 {
    text-align: left;
    margin-top: 1cm;
    /*margin-top: 0cm;*/
    margin-bottom: 0.5cm;
}

h4 {
    text-align: left;
    margin-top: 2em;
    margin-bottom: 0.5cm;
}

blockquote {
    margin-left: 1.5cm;
    margin-right: 1.5cm;
}

/*Georgia, - huonot numerot pystysuunnassa*/
body {
    /*	margin-left: 0.7cm; */
    /*	margin-right: 0.7cm; */
    font-family: Verdana, Arial, sans-serif;
    font-size: 1em;
    line-height: 1.2;
}

a {
    text-decoration: none;
}

:link, a {
    color: navy;
    text-decoration: none;
    font-size: 0.8em;
}

:visited {
    color: blue;
}

a:active {
    color: navy;
    text-decoration: none;
}

a:hover {
    cursor: pointer;
    color: navy;
    text-decoration: underline;
}

answerbrowser a {
    font-size: inherit;
}

answerbrowser .firstanswer {
    float: right;
}

sub {
    font-size: 0.8em;
    /* gecko-pohjaisilla selaimilla sub nakyy liian ylhaalla, ellei fonttia pienenna */
}

br {
    margin: 0;
    padding: 0;
    line-height: 0.4; /* pienempi vali monisteen kansia varten */
}

/* lukujen #-linkit */
a.placeholder {
    font-size: 0.7em;
    color: #ccccff;
    text-decoration: none;
}

a.placeholder:visited {
    font-size: 0.7em;
    color: #ccccff;
    text-decoration: none;
}

a.placeholder:hover {
    font-size: 0.7em;
    color: #aaaaff;
    text-decoration: none;
}

p.links_h1 {
    float: right;
    margin-bottom: 0;
    padding-bottom: 0;
    margin-top: 0;
    padding-top: 1.55em;
    font-size: 1em;
}

p.links_h2 {
    float: right;
    margin-bottom: 0;
    padding-bottom: 0;
    margin-top: 0;
    padding-top: 0;
    font-size: 0.9em;
}

p.links {
    float: right;
    margin-bottom: 0;
    padding-bottom: 0;
    margin-top: 0;
    padding-top: 0;
    font-size: 0.8em;
}

div.header {
    margin: 0;
    /*padding: 1em 0 0.4em 0;*/
    padding: 0;
}

div.header:hover .anchor {
    visibility: visible;
}

/* uusi ankkurityyli, korvaa placeholderit.
influenced by trac anchors */
a.anchor:hover {
    border: none;
    font-weight: bold;
    color: #7777ff;
    text-decoration: none;
    vertical-align: text-bottom;
}

.anchor:link, .anchor:visited {
    border: none;
    color: #aaaaff;
    text-decoration: none;
    vertical-align: text-bottom;
}

* > .anchor:link, * > .anchor:visited {
    visibility: hidden;
}

.kaava {
    text-align: center;
    line-height: 1.7em;
    font-size: 1.2em;
    font-family: serif;
}

.huomautus {
    margin-left: 3em;
    margin-top: 0.4cm;
    background: #e6e6e6;
    border: 1.00pt solid #000000;
    padding: 0.25cm;
    font-family: Verdana, Arial, sans-serif;
    text-align: left;
}

/* pre-blokit, joissa sub/sup - spanit ymp�rill�, v�hennet��n paddingia */
/*pre.esimerkki-western-sub {
    font-size:1em;
    border: 1px solid #000000; padding: 0cm 0.1cm; so-language: zxx
}*/

/*body {font-family: Verdana, Arial, sans-serif}*/
.editor {
    width: 45em;
    border: 1px solid;
    padding: 15px 5px 5px 5px;
    border-radius: 5px;
    text-align: left;
    resize: both;
}

.editorArea {
    z-index: 10;
    position: absolute;
    width: 100%;
    top: 0em;
    left: 112%;
    min-height: 6.5em;
    border-radius: 15px;
    padding: 0.5em;
}

.editButtonArea {
    float: left;

    padding-right: 1em;
    margin-bottom: 0em;
}

video {
    display: block;
    margin: 0 auto;
}

img.console {
    margin-left: 2em;
}

/* csRun-tyylit ================================================== */
.console {
    font-family: Courier, serif;
    color: #ccc;
    background: #000000;
    border: 3px double #ccc;
    padding: 10px;
    width: 95% !important;
}

p.stem {
    margin-bottom: 1em;
}

.csRunChanged {
    background-color: rgb(41, 255, 0);
    width: 0.5em;
    height: 100%;
    position: absolute;
    top: 0;
    left: -0.5em;
    /* margin-bottom: 2em; */
}

.csRunPre, .csRunPost {
    margin-left: 0em;
    border-style: none;
    box-shadow: none;
    padding: 0px;
    margin-bottom: 0em;
    margin-top: 0em;
    line-height: 1.1;

}

.csRunError {
    white-space: pre-wrap;
}

.csRunPre {
    margin-bottom: 0em;
}

.csRunPost {
    margin-top: 0em;
}

.csRunCode {
    font-family: Courier, serif;
    margin-left: 2em;
    /* border-style: solid; */

    border-width: 1px;

    /* border-radius: 5px; */
    padding: 4px;
    margin-right: 0em;
    line-height: 1;
    font-size: 1em;

    /* box-shadow: 10px 10px 5px #888888; */
    /* width: 98%; */
}

.csRunArea {
    font-family: Courier, serif;
    margin-top: 0em;
    margin-bottom: 0em;
    border-style: none;
    border-width: 0px;
    border-radius: 0px;
    padding: 1px;
    margin-left: 0em;
    margin-right: 0em;
    line-height: 1.1;
    font-size: 0.96em;
    box-shadow: none;
    width: 100% !important;
    min-width: 600px !important;
    white-space: pre;
    border-left: thin solid #0066FF;
}

.showVideo {
    display: block;
    margin: 0 auto;
}

.showVideoHolder {
    text-align: center;
    display: block;
    margin: 0 auto;
}

.listVideoRunDiv {
    /* margin-left: 2em; */
    margin-top: -1em;
}

.listVideoRunDiv img {
    display: inline-block;
    width: 0.8em;
}

.smallVideoRunDiv img {
    display: inline-block;
    width: 0.8em;
}

.taunoOhje {
    font-size: 0.7em;
    margin-bottom: 1em;
}

.csRunArea:focus {
    border-style: solid;
    border-width: 1px;
    border-radius: 5px;
    width: 100% !important;
}

.csRunMenu {
    margin-top: 0.9em;
}

.pluginHide {
    text-align: right;
}

.pluginShow {
    text-align: right;
}

.unitTestGreen {
    background: #00FF00;
    width: 30%;
    margin-top: 5pt;
    height: 1.5em;
}

.unitTestRed {
    background: #FF7777;
    /* width: 30%; */
    /* height: 1em; */
}

.smalllink {
    font-size: 50%;
    margin-top: -3em;
    margin-bottom: 3em;
    margin-right: 1em;
    text-align: right;
}

body {
    line-height: 1.4;
}

task, .csRunDiv {
    border: solid 1px #3CC;
    border-radius: 5px;
    margin-bottom: 0.3em;
    margin-left: 2em;
    margin-right: 2em;
    margin-top: 0.3em;
    padding-bottom: 0.5em;
    width: 96.5%
}

.csRunDiv h4 {
    margin-top: 0.0em;
    padding-top: 1em;
    padding-left: 1em;
    padding-bottom: 1em;
    background-color: #3CC;
    color: #FFF;
    font-family: "Helvetica", Arial, sans-serif;

}

.note {
    border-top: 4px solid;
    width: 240px;
    padding-bottom: 5px;
    /*position: absolute;*/
    overflow-y: auto;
    border-color: #F60;
}

.note.private {
    border-color: #3CC;
}

pre {
    font-family: "Courier New", Courier, serif;
    font-weight: normal;
    border-left: 4px solid #3CC;
    padding: 0.5em 0 0.5em 1em;
    /* margin: 0 0 1em 1em; */
    font-size: 0.95em;
}

.csRunPre, .csRunPost, .csRunArea {
    margin-left: -1.5em;
    box-shadow: none;
    word-wrap: initial;
}

.stem {
    margin-left: 0.3em;
    margin-right: 0.5em;
}

.csRunMenu {
    margin-left: 0.3em;
}

.csRunMenu button {
    background: #3CC;
    border: 0;
    border-radius: 3px;
    color: #FFF;
    display: inline-block;
    font-size: 11px;
    font-weight: bold;
    cursor: pointer;
    line-height: normal;
    padding: 8px 10px;
    font-family: "HelveticaNeue", "Helvetica Neue", Helvetica, Arial, sans-serif;
}

.console {
    margin-left: 0.2em;
    /* max-width: 60em; */
}

img.console {
    margin-left: 0.2em;
}

.csRunMenu link, .csRunMenu :visited {
    color: #3CC;
}

.notes:hover, .speaker:hover {
    background-color: white;
    display: block;
    z-index: 9;
}

/* Opettajanäkymän käyttäjälistaa varten ================================*/

.userlist {
    position: fixed;
    top: 13px;
    right: 120px;
    padding: 5px;
    word-wrap: break-word;
    background-color: #e6e6e6;
    z-index: 501;
    overflow: auto;
    overflow-x: hidden;
    max-height: 90vh;
}

.userlist td, .userlist th {
    max-width: 50px;
}

.userlist td {
    padding: 1px;
}

.userlist td:first-child, .userlist th:first-child {
    max-width: 200px;
}

.userlist .input-filter {
    width: 95%;
}

.userlist .sortable.header {
    cursor: pointer;
}

.userlist li {
    list-style-type: none;
    display: inline;
}

.userentry {
    font-family: Verdana, serif;
    font-size: 12px;
    color: #a6b6f6;
}

/* Sisällysluetteloa varten =============================================*/
#sidebarMenuButton {
	display: none;
}

.contents {
    position: fixed;
    top: 0;
    bottom: 0;
    left: 0;
	width: 50px;
    z-index: 1;
}

#sidebarIcons {
	position: fixed;
    top: 0;
    bottom: 0;
    left: 0;
    z-index: 3;
}

.sideMenu {
	position: fixed;
    top: 0;
    bottom: 0;
    left: 0;
}

.sidebarMenu h4{
	margin: 0;
	margin-top: 15px;
	color: #3cc;
}

.sidebarMenu p{
	margin: 0;
}

.invisible {
	height: 50px;
	width: 50px;
}

.index-sidebar, .lectures-sidebar, .questions-sidebar, .people-sidebar, .settings-sidebar {
	position:relative;
	left: 50px;
	top: -50px;
    z-index: 500;
    width: 215px;
	max-height: 500px;
    word-wrap: break-word;
    background-color: #e6e6e6;
    /*-webkit-transition: 200ms all ease-in-out;
    -moz-transition: 200ms all ease-in-out;
    -o-transition: 200ms all ease-in-out;
    transition: 200ms all ease-in-out;*/
    overflow-x: hidden;
	overflow-y: auto;
	border-top: 1px solid #e6e6e6;
}

.index-sidebar.hidden, .index-sidebar.autohidden, .lectures-sidebar.hidden, .lectures-sidebar.autohidden,
.questions-sidebar.hidden, .people-sidebar.hidden, .questions-sidebar.autohidden, .people-sidebar.autohidden,
.settings-sidebar.hidden, .settings-sidebar.autohidden {
    width: 0;
    height: 0;
    display: none;
}

.index-sidebar-buttons, .lectures-sidebar-buttons, .questions-sidebar-buttons, .people-sidebar-buttons
.settings-sidebar-buttons {
    width: 100%;
    padding: 20px;
    padding-top: 50px;
    background: #e6e6e6;
    z-index: 502;
    position: fixed;
    border-bottom: solid 4px #CCC;
}

.index-sidebar ul, .lectures-sidebar ul, .questions-sidebar ul, .people-sidebar ul {
    padding-left: 20px;
    text-align: left;
    font-family: "Helvetica", Arial, sans-serif;
    font-size: 0.9em;
}

.lectures-sidebar p, .questions-sidebar p, .people-sidebar p, .people-sidebar li, .settings-sidebar label{
	text-align: left;
    font-family: "Helvetica", Arial, sans-serif;
    font-size: 0.85em;
}

.settings-sidebar ul {
	margin-top: 5px;
	margin-left: 20px;
	margin-bottom: 5px;
	font-size: 15px; 
	padding: 0;
    text-align: left;
}

.index-sidebar li, .lectures-sidebar li , .questions-sidebar li, .settings-sidebar li{
    padding-left: 15px;
    list-style: none;
}

.people-sidebar li {
	list-style:none;
}

.index-sidebar li.exp, .lectures-sidebar li.exp, .questions-sidebar li.exp, .people-sidebar li.exp {
    list-style-image: url("/static/images/minus.png");
    list-style-type: square;
}

.index-sidebar li.col, .lectures-sidebar li.col, .questions-sidebar li.col, .people-sidebar li.col, .settings-sidebar li.col {
    list-style-image: url("/static/images/plus.png");
    list-style-type: square;
}

.index-sidebar a {
	margin: 0 0px 0 -15px;
	text-align: left;
	color: #2bb;
}

.settings-sidebar a {
	margin-top: 5px;
	margin-left: 25px;
	color: blue;
}

.lectures-sidebar a, .questions-sidebar a, .people-sidebar a{
	margin: 0 0px 0 -15px;
	text-align: left;
	color: black;
}

.index-sidebar a:hover, .lectures-sidebar a:hover , .questions-sidebar a:hover, .people-sidebar a:hover,
.settings-sidebar a:hover {
    color: #3cc;
    text-decoration: none;
}

.index-sidebar a.a1, .lectures-sidebar a.a1, .questions-sidebar a.a1, .people-sidebar a.a1,
.settings-sidebar a.a1 {
    font-size: 110%;
}

.index-sidebar a.a2, .lectures-sidebar a.a2, .questions-sidebar a.a2, .people-sidebar a.a2,
.settings-sidebar a.a2 {
    font-size: 100%;
}

.index-sidebar a.a3, .lectures-sidebar a.a3, .questions-sidebar a.a3, .people-sidebar a.a3,
.settings-sidebar a.a3 {
    font-size: 100%;
    padding-left: 5pt;
}

.index-sidebar h1, .lectures-sidebar h1, .questions-sidebar h1, .people-sidebar h1, .settings-sidebar h1 {
    font-size: 120%;
    background-color: #3cc;
    color: white;
    margin-top: 0;
    margin-bottom: 0;
    border-top: none;
    border-bottom: none;
    padding-top: 10pt;
    padding-bottom: 10pt;
    padding-left: 10pt;
    line-height: 1.3;

    margin-left: 20px;
    margin-right: 20px;
    text-align: left;
}

.people-sidebar h3 , .settings-sidebar h3 {
	margin-top: 5px;
	margin-left: 20px;
	margin-bottom: 5px;
	color: #3cc;
	font-size: 15px; 
}

.menu{
	position: fixed;
	top: 0;
    bottom: 0;
    left: 0;
    z-index: 500;
	display: inline-block;
    width: 45px;
}

.menu-icon {
    z-index: 501;
	background: #F0F0F0;
    cursor: pointer;
    filter: brightness(1);
    -webkit-filter: brightness(1);
    -moz-filter: brightness(1);
}

.menu-icon:hover {
    z-index: 501;
    filter: brightness(1);
    -webkit-filter: brightness(1);
    -moz-filter: brightness(1);
}

.showSidebar {
	/*position:fixed;
	top: 0;
	left: 50px;
    width: 215px;
	max-height: 80%;
    z-index: 501;*/
}

.close {
    float: right;
    position: relative;
}

.runo {
    text-align: center;
    font-style: italic;
    margin-bottom: 2em;
    font-size: 0.9em;
}

.tehtava {
    margin-left: 2em;
    font-size: 0.9em;
}

.questionAdded img {
    z-index: 1;
    position: relative;
}

@media only screen and (max-width: 500px) {
	#sidebarMenuButton {
		position: fixed;
		top: 0;
		left: 0;
		z-index: 505;
		display: block;
		width: 60px;
		height: 70px;
	}
	
	#sidebarMenuButton:hover {
		cursor: pointer;
	}
	
	.menu {
		display: none;
		top: 80px;
		margin-top: 10px;
	}
	
	.sideMenu {
		top: 80px;
		margin-top: 10px;
	}
	
}

/* Tablettien ja pienempien laitteiden erikoistyylit =============================================*/
@media only screen and (max-width: 1200px) {
    .editor {
        /* height: 5em; */
    }

    .content {
        max-width: 45em;
        text-align: justify;
        margin-right: 0.5em;
    }

    .paragraph, .par {
        position: relative;
        max-width: 43em;
        margin-left: 0em;
        margin-top: 1em;
    }

    .addNoteButton {
        position: absolute;
        top: 0em;
        left: 106%;
        outline: none;
    }

    .readline {
        position: absolute;
        top: 0em;
        /*left: 100%; */
        margin-left: 0.7em;
        right: -2em;
    }

    .notes, .speaker {
        position: absolute;
        left: 116%;
        width: 17em;
        top: 0em;
    }

    .editButton {
        position: absolute;
        top: 0em;
        left: 106%;
        outline: none;
    }

    .editorArea {
        position: relative;
        top: 0em;
        left: 0%;
    }

    .addParButton {
        left: 106%;
    }

    body {
        max-width: 45em;
        margin-left: 5px !important;
        margin-right: 10px;
        font-family: Verdana, Arial, sans-serif;
        font-size: 1em;
        line-height: 1.2;
    }

    .material {
        background-color: white;
        display: inline-block;
        width: 100%;
        margin-left: 0em;
    }

    .noteeditor {
        /*
            position: absolute;
            top: 0em;
            left: 0em;
        */
    }

    .sidebar.autohidden {
        display: none;
    }
	
	#largeMenu{
		margin-left: 80px;		
	}
}

/* Kännyköiden erikoistyylit =============================================*/

@media only screen and (max-device-width: 500px) {
    P {
        margin-top: 0.0em;
        margin-bottom: 0.0em;
        margin-left: 1px;
        margin-right: 5px;
    }

    .content {
        text-align: left;
    }

    .material {
        display: inline-block;
        width: 100%;
    }

    body {
        text-align: left;
        max-width: 50em;
        margin-left: 0.0cm !important;
        margin-right: 0.0cm;
        font-family: Verdana, Arial, sans-serif;
        font-size: 1em;
        line-height: 1.2;
    }

    PRE {
        margin-left: 0.5em;
        margin-right: 0.00cm;
    }

    .csRunCode {
        margin-left: 1.1em;
        /*width: 98%;  */
    }

    .addNoteButton {
        position: absolute;
        line-height: 0.8;
        top: 0em;
        left: 101%;
        outline: none;
    }

    .notes, .speaker {
        position: absolute;
        left: 115%;
        width: 17em;
        top: 0em;
    }

    .readline {
        position: absolute;
        top: 0em;
        right: 0em;
        margin-left: -1.3em;
        border-right: 0.25em solid red;
    }

    .huomautus {
        margin-left: 0.1em;
        text-align: left;
    }

    blockquote {
        margin-left: 0.2em;
        margin-right: 0.2em;
    }

    ul, ol {
        margin-left: 0.1em;
    }

    .sidebar.autohidden {
        display: none;
    }
}

/* Tablettien ja pienempien laitteiden erikoistyylit =============================================*/
@media only screen and (max-device-width: 1200px) {
    .readline {
        margin-left: -8.5em;
    }
}

/* Kännyköiden erikoistyylit =============================================*/
@media only screen and (max-device-width: 500px) {
    .readline {
        z-index: 30;
        border-right: 0.7em solid red;
        margin-left: -10.7em;
    }

    task, .csRunDiv {
        margin-left: 0.2em;
        margin-right: 0em;
    }

    .csrunEditorDiv .csEditArea {
        /* margin-left: 1px;  */
    }
}

@media only screen and (max-width: 1600px) {
    .editorArea {
        position: relative;
        top: 0em;
        left: 0%;
    }

    .notes:hover, .speaker:hover {
        margin-left: -60%;
        width: 200em;
        background-color: white;

        display: block;
        z-index: 9;
        /* max-height: 100%; */
        padding-left: 2em;
    }

}


@media only screen and (min-width: 500px) {
	.menu {
		display: block!important;
	}
}


/* =============================== Vesan lisäyksiä ==================================*/

.editorArea {
    z-index: 110;
    position: absolute;
    width: 102%;
    top: 0em;
    left: -1.5em;
    min-height: 6.5em;
    border-radius: 5px;
    background: #e0e0e0;
}

.ace_editor {
    position: relative;
    overflow: hidden;
    font-family: 'Monaco', 'Menlo', 'Ubuntu Mono', 'Consolas', 'source-code-pro', monospace;
    font-size: 12px;
    line-height: normal;
    direction: ltr;
    width: 98%;
    margin-left: 2px;
}

.timButton {
    margin: auto;
    background: #3CC;
    border: 0;
    border-radius: 3px;
    color: #FFF;
    display: inline-block;
    font-size: 11px;
    font-weight: bold;
    cursor: pointer;
    line-height: normal;
    padding: 8px 10px;
    font-family: "HelveticaNeue", "Helvetica Neue", Helvetica, Arial, sans-serif;
    margin-bottom: 5px;
}

.actionButtons {
    position: absolute;
    border-radius: 3px;
    padding: 1em;
    margin: 0;
    background-color: #f8f8ff;
    z-index: 100;
    width: 220px;
    min-height: 50px;
    left: 103%;
}

.par.selected {
    background-color: #f8f8f8;
}

.addNote, .editPar, .addPar .menuClose {
    width: 220px;
}

.defaultButton {
    margin: 0.2em;
    float: right;
}

.questionButton {
    margin: 0.2em;
}

.listVideoRunDiv {
    /* margin-left: 2em; */
    margin-top: -1.5em;
    margin-bottom: -1.2em;
}

.csArgsArea {
    width: 90%;
    margin-top: 0em;
    margin-bottom: 0em;
    border-style: none;
    border-width: 0px;
    border-left: thin solid #0066FF;
}

.csArgsDiv {
    width: 100%;
}

.csArgsDiv span {
    display: block;
    overflow: hidden;
    padding: 0 5px;
}

.csArgsDiv label {
    margin-left: 0px;
    float: left;
    font-size: 0.96em;

}

.grconsole {
    margin-top: 0.8em !important;
    border: 1px double black;
}

@media print {
    p {
        font-size: 12pt;
        page-break-inside: avoid;
    }

    body {
        margin: 0px;
        max-width: 100%;
    }

    .material {
        width: 100%;
    }

    .readline {
        display: none;
    }

    .parContent {
        position: static;
        border: 0px;
        max-width: 100%;
    }

    .par {
        position: static;
        border: 0px;
        max-width: 100%;
    }

    .headerlink {
        display: none;
    }

    #header {
        display: none;
    }

    #contents {
        display: none;
    }

    /* Harmaa varjo dokumentilta pois */
    .material {
        box-shadow: none !important;
        border: none !important;
    }
}

.speaker {
    position: absolute;
    left: 105%;
    width: 400px;
}

.doctitle {
    font-size: 0.7em;
    color: #3cc;
    text-align: center;
    margin-bottom: -1.5em;
}

.mcq {
    padding-left: 2em;
}

.answerBrowser {
    padding-left: 2em;
}

.csRunChanged {
    background-color: rgb(41, 255, 0) !important;
    width: 0.2em;
    height: 100%;
    position: absolute;
    top: 0;
    left: -0.5em;
}

.sagecell_editor {
    line-height: 13px;
    margin-bottom: 8px;
    font-size: 10pt;
}

pre.sagecell_pyout {
    border: none;
}

pre.sagecell_stdout {
    border: none;
}
>>>>>>> 9bfd33b3
<|MERGE_RESOLUTION|>--- conflicted
+++ resolved
@@ -1,10 +1,9 @@
-<<<<<<< HEAD
-.content { 
+.content {
 	text-align: justify;
 }
 
-.paragraph, .par  {
-	max-width: 52em;
+.paragraph, .par {
+    max-width: 52em;
 }
 
 body {
@@ -25,10 +24,10 @@
 
 .mcq table p {
     margin-left: 0;
-	text-align: left;
-}
-
-.mcq table  {
+    text-align: left;
+}
+
+.mcq table {
     left: 2em;
 }
 
@@ -43,51 +42,116 @@
 }
 
 .flashes li {
-	list-style-type: none;
-	border: 1px solid black;
-	border-radius: 3px;
-	padding: 0.5em;
+    list-style-type: none;
+    border: 1px solid black;
+    border-radius: 3px;
+    padding: 0.5em;
 }
 
 /*=============================================*/
 /* Gather all colors here                      */
 /*=============================================*/
-.ansi_fore { color: #FFFFFF; }
-.ansi_back { background-color: #000000; }
-.ansi1 { font-weight: bold; }
-.ansi3 { font-style: italic; }
-.ansi4 { text-decoration: underline; }
-.ansi9 { text-decoration: line-through; }
-.ansi30 { color: #000000; }
-.ansi31 { color: #FF0000; }
-.ansi32 { color: #00FF00; }
-.ansi33 { color: #FFFF00; }
-.ansi34 { color: #0000FF; }
-.ansi35 { color: #FF00FF; }
-.ansi36 { color: #00FFFF; }
-.ansi37 { color: #FFFFFF; }
-.ansi40 { background-color: #000000; }
-.ansi41 { background-color: #FF0000; }
-.ansi42 { background-color: #00FF00; }
-.ansi43 { background-color: #FFFF00; }
-.ansi44 { background-color: #0000FF; }
-.ansi45 { background-color: #FF00FF; }
-.ansi46 { background-color: #00FFFF; }
-.ansi47 { background-color: #FFFFFF; }
-
-.noteButton, .addNoteButton,  .addParButton, .editButton, .cancelButton, .parSaveButton, .deleteButton {
+.ansi_fore {
+    color: #FFFFFF;
+}
+
+.ansi_back {
+    background-color: #000000;
+}
+
+.ansi1 {
+    font-weight: bold;
+}
+
+.ansi3 {
+    font-style: italic;
+}
+
+.ansi4 {
+    text-decoration: underline;
+}
+
+.ansi9 {
+    text-decoration: line-through;
+}
+
+.ansi30 {
+    color: #000000;
+}
+
+.ansi31 {
+    color: #FF0000;
+}
+
+.ansi32 {
+    color: #00FF00;
+}
+
+.ansi33 {
+    color: #FFFF00;
+}
+
+.ansi34 {
+    color: #0000FF;
+}
+
+.ansi35 {
+    color: #FF00FF;
+}
+
+.ansi36 {
+    color: #00FFFF;
+}
+
+.ansi37 {
+    color: #FFFFFF;
+}
+
+.ansi40 {
+    background-color: #000000;
+}
+
+.ansi41 {
+    background-color: #FF0000;
+}
+
+.ansi42 {
+    background-color: #00FF00;
+}
+
+.ansi43 {
+    background-color: #FFFF00;
+}
+
+.ansi44 {
+    background-color: #0000FF;
+}
+
+.ansi45 {
+    background-color: #FF00FF;
+}
+
+.ansi46 {
+    background-color: #00FFFF;
+}
+
+.ansi47 {
+    background-color: #FFFFFF;
+}
+
+.noteButton, .addNoteButton, .addParButton, .editButton, .cancelButton, .parSaveButton, .deleteButton, .addQuestionButton {
     background-color: #f8f8f8;
-	color: white;
-	font-size: x-small; 
-	text-align:center;
+    color: white;
+    font-size: x-small;
+    text-align: center;
     border-radius: 12px;
-	outline: none;
-	float: left;
+    outline: none;
+    float: left;
 	
     border: 2px none;
-	line-height: 0.8;
-	width: 5em;
-	height: 3em;
+    line-height: 0.8;
+    width: 5em;
+    height: 3em;
 }
 
 .viewLogin {
@@ -122,11 +186,8 @@
     font-family: "HelveticaNeue", "Helvetica Neue", Helvetica, Arial, sans-serif;
 }
 
-
-
-
 .viewLogin .loginButton:hover {
-    width:auto;
+    width: auto;
 } 
  
 .viewLogin .loginButtonRow {
@@ -188,7 +249,7 @@
 }
  
 .material {
-	background-color: white;
+    background-color: white;
 }
 
 .editorArea {
@@ -196,19 +257,20 @@
 }
 
 table th {
-	background-color: #dedede;
+    background-color: #dedede;
 }
 
 td p {
     margin-left: 0;
 }
+
 .readline {
-	border-color: #F60; /* rgb(236,103,27); */
+    border-color: #F60; /* rgb(236,103,27); */
 }
 	
 .readline:hover {
     opacity: 0.5;
-	background: #F60; /* rgb(236,103,27); */
+    background: #F60; /* rgb(236,103,27); */
 }
 
 .editline:hover {
@@ -217,15 +279,15 @@
 }
 	
 .readline.read {
-	display: none;
+    display: none;
 }
 
 .readline.modified {
-	border-color: yellow;
+    border-color: yellow;
 }
 
 .readline.modified:hover {
-	background: yellow;
+    background: yellow;
 }
 
 .pluginError {
@@ -250,25 +312,25 @@
     margin-left: -1em; 
 }
 
-ul ul  ul, ol ol ol { 
+ul ul ul, ol ol ol {
     margin-left: -1em; 
 }
 
 .note p {
-	margin-left : 0;
-	margin-top: 0;
-	margin-bottom: 5px;
+    margin-left: 0;
+    margin-top: 0;
+    margin-bottom: 5px;
 }
 
 .note p:last-child {
-	margin-bottom : 0;
+    margin-bottom: 0;
 }
 
 .paragraph, .par {
-	position: relative;
-	margin-left: 1em;
-	padding-top: 0.25em;
-    padding-bottom: 0.25em;
+    position: relative;
+    margin-left: 1em;
+    padding-top: 0.25em;
+    padding-bottom: 1em;
     margin-top: 0.25em;
     margin-bottom: 0.25em;
     border-bottom: 1px solid transparent;
@@ -285,36 +347,36 @@
 }
 
 .material img {
-  max-width: 95%;
-  display:block; 
-  margin: 0 auto;
+    max-width: 95%;
+    display: block;
+    margin: 0 auto;
 }
 
 .figure {
-	text-align:center;
+    text-align: center;
 }
 
 .notes, .speaker {
-	position: absolute;
-	left: 112%;
-	width: 17em;
-	top: 0em;
+    position: absolute;
+    left: 112%;
+    width: 17em;
+    top: 0em;
 }
 
 .note {
-	font-size: 0.7em;
+    font-size: 0.7em;
 }
 
 .noteButton {
-	z-index: 3;
+    z-index: 3;
     height: 1.8em;
     top: 0em;
-	float: left;
+    float: left;
 }
 
 .addNoteButton {
     position: absolute;
-    right:-8.2em;
+    right: -8.2em;
     z-index: 3;
     top: 0em;
 }
@@ -397,130 +459,131 @@
     color: black;
 }
 
-.edit{
+.edit {
     top: 0em;
 }
 
-.edit:before{
-    content:"Edit";
-}
-
-.delete:before{
-    content:"Delete"; 
-}
-
-.delete{
+.edit:before {
+    content: "Edit";
+}
+
+.delete:before {
+    content: "Delete";
+}
+
+.delete {
     top: 3em;
 }
 
 .editButton {
     z-index: 3;
-	position: absolute;
-	right:-8.2em;
+    position: absolute;
+    right: -8.2em;
 }
 
 .editButton:hover {
-	visibility: visible;
-	background: #C0C0C0;
-	color: black;
-}
-
-
-.deleteButton{
-    left:0em;
+    visibility: visible;
+    background: #C0C0C0;
+    color: black;
+}
+
+.deleteButton {
+    left: 0em;
     z-index: 10;
-	top: 6em;
-	background: #FF0000;
-}
-
-.deleteButton:hover{
-        color:black;
+    top: 6em;
+    background: #FF0000;
+}
+
+.deleteButton:hover {
+    color: black;
 }
  
 .parSaveButton {
-	top: 0em;
-	left: 0em;
-    z-index:10;
-	background: #19D119;
-}
-
-.parSaveButton:hover{
-    color:black;
-}
-
-.parSaveButton:before{
-    content:"Save";
+    top: 0em;
+    left: 0em;
+    z-index: 10;
+    background: #19D119;
+}
+
+.parSaveButton:hover {
+    color: black;
+}
+
+.parSaveButton:before {
+    content: "Save";
 }
 
 .cancelButton:hover {
     background: #999966; 
-	color: black;
-}
-.cancelButton:before{
-        content:"Cancel";
+    color: black;
+}
+
+.cancelButton:before {
+    content: "Cancel";
 }
 
 .cancelButton {
     z-index: 10;
-	left: 0em;
-	top: 3em;
+    left: 0em;
+    top: 3em;
     background: #999966;	
 }
 
 .material {
-	width: 90%;
-}
-
-#topBar{
-    position:fixed;
-    top:0;
-    left:0;
-    right:0;
-    height:50px;
+    width: 90%;
+}
+
+#topBar {
+    position: fixed;
+    top: 0;
+    left: 0;
+    right: 0;
+    height: 50px;
     z-index: 100;
 
 }
-.navigationBar{
+
+.navigationBar {
     width: auto;
     background-color: #00CC00;
     
 }
 
-.flashEdit{
-    position:absolute;
+.flashEdit {
+    position: absolute;
     background-color: #FF1919;
-    left:45em;
-    height:10em;
-    width:40em;
-}
-
-.addParButton:before{
-    content:"Add";
+    left: 45em;
+    height: 10em;
+    width: 40em;
+}
+
+.addParButton:before {
+    content: "Add";
 }
 
 .addParButton:hover:before {
-    content:"Add new paragraph here";
-}
-
-.addParButton{
+    content: "Add new paragraph here";
+}
+
+.addParButton {
     z-index: 2;
-	right:-8.2em;
-	bottom:-1.5em;
-    height:1.5em;
-    padding-top:0.5em;
+    right: -8.2em;
+    bottom: -1.5em;
+    height: 1.5em;
+    padding-top: 0.5em;
     position: absolute;
 }
  
-.addParButton:hover{
-	content:"Add new paragraph here";
-    display:block;
-    background-color:#C0C0C0;
+.addParButton:hover {
+    content: "Add new paragraph here";
+    display: block;
+    background-color: #C0C0C0;
     border: 1px dotted #338533;
-    border-radius:25px;
+    border-radius: 25px;
     opacity: 1;
-	width:110%;
-	left:0em;
-	color: black;
+    width: 110%;
+    left: 0em;
+    color: black;
 }
  
 PRE {
@@ -533,1860 +596,10 @@
     padding: 4px;
 	
     margin-left: 2.5em;
-	margin-right: 0.00cm;
-	line-height: 1;
-	font-size: 1em;
-	
-    /* box-shadow: 10px 10px 5px #888888; */
-}
-
-.leveaPre {
-    width: 100em;
-    background-color:white;
-}
-
-p code {
-    font-size: 1.2em;
-}
-
-pre code {
-	margin-right: 0.00cm;
-	line-height: 1;
-	font-size: 1em;
-}
-
-PRE.esimerkki-western {
-	font-size: 1em;
-}
-
-PRE.huonoesimerkki-western {
-	font-size: 1em;
-}
-
-table {
-	font-family: verdana,arial,sans-serif;
-	font-size:0.8em;
-	color:#333333;
-	border-width: 1px;
-	border-color: #666666;
-	border-collapse: collapse;
-	margin-left: auto;
-	margin-right: auto;
-}
-
-table code {
-    font-size: 1.2em;
-}
-
-table th {
-	border-width: 1px;
-	padding: 8px;
-	border-style: solid;
-	border-color: #666666;
-}
-
-table td {
-	border-width: 1px;
-	padding: 8px;
-	border-style: solid;
-	border-color: #666666;
-}
-
-P {
-	margin-top: 0em;
-	margin-bottom: 0.0cm;
-	margin-left: 2em;
-}
-
-P.sananselitys-western {
-	padding: 0.4cm;
-	margin-left: 0;
-	margin-right: 0;
-}
-
-p.kannentiedot-western {
-	margin-top: 0.1cm;
-	margin-bottom: 0.1cm;
-}
-
-p.kannentiedotoikea-western {
-	margin-top: 0.1cm;
-	margin-bottom: 0.1cm;
-}
-
-.caption {
-	text-align: center;
-	font-style: italic;
-	margin-top: 1em;
-    margin-left: 5em;
-    margin-right: 5em;
-}
-
-h1 {
-	text-align: center;
-	margin-top: 3cm;
-	/*margin-top: 0cm;*/
-	margin-bottom: 1cm;
-	color: navy;
-	border-top: navy 2pt solid;
-	border-bottom: navy 2pt solid;
-	padding-top: 10pt;
-	padding-bottom: 10pt;
-	line-height: 1.3;
-}
-
-h2 {
-	text-align: left;
-	margin-top: 1.5cm;
-	/*margin-top: 0cm;*/
-	line-height: 1.2;
-}
-
-h3 {
-	text-align: left;
-	margin-top: 1cm;
-	/*margin-top: 0cm;*/
-	margin-bottom: 0.5cm;
-}
-
-h4 {
-	text-align: left;
-	margin-top: 2em;
-	margin-bottom: 0.5cm;
-}
-
-blockquote {
-	margin-left: 1.5cm;
-	margin-right: 1.5cm;
-}
-/*Georgia, - huonot numerot pystysuunnassa*/
-body {
-/*	margin-left: 0.7cm; */
-/*	margin-right: 0.7cm; */
-	font-family: Verdana, Arial, sans-serif;
-	font-size: 1em;
-	line-height: 1.2;
-}
-
-a {
-	text-decoration: none;
-}
-
-:link, a {
-	color: navy;
-	text-decoration: none;
-	font-size: 0.8em;
-}
-
-:visited {
-	color: blue;
-}
-
-a:active {
-	color: navy;
-	text-decoration: none;
-}
-
-a:hover {
-	cursor: pointer;
-	color: navy;
-	text-decoration: underline;
-}
-
-answerbrowser a {
-    font-size: inherit;
-}
-
-answerbrowser .firstanswer {
-    float: right;
-}
-
-sub {
-	font-size: 0.8em;
-	/* gecko-pohjaisilla selaimilla sub nakyy liian ylhaalla, ellei fonttia pienenna */
-}
-
-br {
-	margin: 0;
-	padding: 0;
-	line-height: 0.4; /* pienempi vali monisteen kansia varten */
-}
-
-/* lukujen #-linkit */
-a.placeholder {
-	font-size: 0.7em;
-	color: #ccccff;
-	text-decoration: none;
-}
-
-a.placeholder:visited {
-	font-size: 0.7em;
-	color: #ccccff;
-	text-decoration: none;
-}
-
-a.placeholder:hover {
-	font-size: 0.7em;
-	color: #aaaaff;
-	text-decoration: none;
-}
-
-p.links_h1 {
-	float: right;
-	margin-bottom: 0;
-	padding-bottom: 0;
-	margin-top: 0;
-	padding-top: 1.55em;
-	font-size: 1em;
-}
-
-p.links_h2 {
-	float: right;
-	margin-bottom: 0;
-	padding-bottom: 0;
-	margin-top: 0;
-	padding-top: 0;
-	font-size: 0.9em;
-}
-
-p.links {
-	float: right;
-	margin-bottom: 0;
-	padding-bottom: 0;
-	margin-top: 0;
-	padding-top: 0;
-	font-size: 0.8em;
-}
-
-div.header {
-	margin: 0;
-	/*padding: 1em 0 0.4em 0;*/
-	padding: 0;
-}
-
-div.header:hover .anchor {
-	visibility: visible;
-}
-
-/* uusi ankkurityyli, korvaa placeholderit.
-influenced by trac anchors */
-a.anchor:hover {
-	border: none;
-	font-weight: bold;
-	color: #7777ff;
-	text-decoration: none;
-	vertical-align: text-bottom;
-}
-
-.anchor:link,.anchor:visited {
-	border: none;
-	color: #aaaaff;
-	text-decoration: none;
-	vertical-align: text-bottom;
-}
-
-*>.anchor:link,*>.anchor:visited {
-	visibility: hidden;
-}
-
-.kaava {
-    text-align: center;
-    line-height: 1.7em;
-    font-size: 1.2em;
-    font-family: serif;
-}
-
-.huomautus {
-	margin-left: 3em;
-	margin-top: 0.4cm;
-	background: #e6e6e6;
-	border: 1.00pt solid #000000;
-	padding: 0.25cm;
-	font-family: Verdana, Arial, sans-serif;
-	text-align: left;
-}
-
-/* pre-blokit, joissa sub/sup - spanit ymp�rill�, v�hennet��n paddingia */
-/*pre.esimerkki-western-sub {
-    font-size:1em;
-    border: 1px solid #000000; padding: 0cm 0.1cm; so-language: zxx
-}*/
-
-/*body {font-family: Verdana, Arial, sans-serif}*/
-.editor {
-	width: 100%;
-	padding: 5px 0px;
-	text-align: left;
-    resize: both;
-    border-radius: 5px;
-}
-
-.editorContainer {
-	border-radius: 5px;
-    border: 1px solid rgb(183, 183, 183);
-    -webkit-box-sizing: border-box;
-    -moz-box-sizing: border-box;
-    box-sizing: border-box;
-}
-
-.editorArea {
-    z-index: 10;
-    position: absolute;
-    width: 100%;
-    left: 0;
-    top: 0;
-    min-height:6.5em;
-    border-radius: 15px;
-    padding: 0.5em; 
-}
-
-.editButtonArea {
-	float: left;
-	padding-right: 1em;
-	margin-bottom: 0em;
-}
-
-.editorButton {
-    margin-bottom: 0 !important;
-    font-size: 14px !important;
-    height: 35px;
-}
-
-.extraButtonArea {
-    margin: 0 0 0.2em 0;
-	padding: 0.5em 1em;
-    background: white;
-    border-left: 1px solid rgb(183, 183, 183);
-    border-right: 1px solid rgb(183, 183, 183);
-    border-bottom-right-radius: 5px;
-    border-bottom-left-radius: 5px;
-}
-
-.extraButtonArea.hidden {
-	display: none;
-}
-
-.tabsarea, .extraButtonArea {
-    overflow-x: auto;
-    overflow-y: hidden;
-    white-space: nowrap;
-    border-bottom: 1px solid rgb(183, 183, 183);
-}
-
-.tabsarea {
-    margin: 0;
-    padding: 0;
-}
-
-.tabsarea li {
-    height: 100%;
-    display: inline-block;
-    list-style: none;
-    border: 1px solid rgb(183, 183, 183);
-    border-bottom: none;
-    border-top-right-radius: 5px;
-    border-top-left-radius: 5px;
-    margin: 0;
-    background: rgb(246, 246, 246);
-}
-
-
-li.tab.active {
-    background: #3CC;
-}
-
-li.tab.active a {
-    color: white;
-}
-
-.tabsarea li > a {
-    display: block;
-    height: auto;
-    margin: 0;
-    color: rgb(96, 96, 96);
-    padding: 0.5em 1em;
-    text-decoration: none;
-}
-
-input[type="file"] {
-    height: 34px;
-    margin: 0;
-    padding: 0;
-    border: none;
-}
-
-.tabsarea li > a:hover {
-    text-decoration: none;
-}
-	
-video {
-  display:block; 
-  margin: 0 auto;
-}
-
-img.console {
-  margin-left: 2em;
-}
-
-/* csRun-tyylit ================================================== */
-.console {
-    font-family: Courier, serif;
-    color: #ccc;
-    background: #000000;
-    border: 3px double #ccc;
-    padding: 10px;
-    width: 95% !important;
-}
-
-p.stem {
-  margin-bottom: 1em;
-}
-
-.csRunChanged {
-    background-color: rgb(41, 255, 0);
-    width: 0.5em;
-    height: 100%;
-    position: absolute;
-    top: 0;
-    left: -0.5em;
-    /* margin-bottom: 2em; */
-}
-
-.csRunPre, .csRunPost {
-	margin-left: 0em;
-    border-style: none;
-	box-shadow: none;
-	padding: 0px;
-	margin-bottom: 0em;
-	margin-top: 0em;
-	line-height: 1.1;
-
-}
-
-.csRunError {
-    white-space: pre-wrap;
-    text-align: left;
-}
-
-.csRunPre {
-	margin-bottom: 0em;
-}
-
-.csRunPost {
-	margin-top: 0em;
-}
-
-
-.csRunCode {
-    font-family: Courier, serif;
-	margin-left: 2em;
-    /* border-style: solid; */
-	
-    border-width: 1px;
-	
-    /* border-radius: 5px; */
-	padding: 4px;
-	margin-right: 0em;
-	line-height: 1;
-	font-size: 1em;
-	
-    /* box-shadow: 10px 10px 5px #888888; */
-	/* width: 98%; */
-}
-
-.csRunArea {
-    font-family: Courier, serif;
-	margin-top: 0em;
-	margin-bottom: 0em;
-    border-style: none;
-	border-width: 0px;
-	border-radius: 0px;
-	padding: 1px;
-	margin-left: 0em;
-	margin-right: 0em;
-	line-height: 1.1;
-	font-size: 0.96em;
-	box-shadow: none;
-	width: 100% !important;
-	min-width: 600px !important;
-	white-space: pre;
-	border-left: thin solid #0066FF;
-}
-
-.showVideo {
-	display: block;
-	margin: 0 auto;
-}
- 
-.showVideoHolder { 
-	text-align:center;
-	display: block;
-	margin: 0 auto;
-}
-
-.listVideoRunDiv {
-    /* margin-left: 2em; */
-    margin-top: -1em;
-}
-
-.listVideoRunDiv img {
-    display: inline-block;
-    width: 0.8em;
-}
-
-.smallVideoRunDiv img {
-    display: inline-block;
-    width: 0.8em;
-}
-
-.taunoOhje {
-	font-size: 0.7em;
-	margin-bottom: 1em;
-}
-
-.csRunArea:focus {
-    border-style: solid;
-	border-width: 1px;
-	border-radius: 5px;
-	width: 100% !important; 
-}
-
-.csRunMenu {
-	margin-top: 0.9em;
-}
-
-.pluginHide {
-	text-align: right;
-}
-
-.pluginShow {
-	text-align: right;
-}
-
-
-.unitTestGreen {
-    background: #00FF00;
-    width: 30%;
-    margin-top: 5pt;
-    height: 1.5em;
-}
-
-.unitTestRed {
-  background: #FF7777;
-  /* width: 30%; */
-  /* height: 1em; */
-}
-
-.smalllink {
-    font-size: 50%;
-    margin-top: -3em;
-    margin-bottom: 3em;
-    margin-right: 1em;
-    text-align: right;
-}
-
-/* Tablettien ja pienempien laitteiden erikoistyylit =============================================*/
-@media only screen and (max-width: 1200px) {
-	.editor {
-		/* height: 5em; */
-	}
-	.content { 
-		/* max-width: 45em; */
-		text-align: justify;
-        margin-right: 0.5em;
-	}
-	.paragraph,  .par {
-		position: relative;
-		/* max-width: 43em; */
-		margin-left: 0em;
-		margin-top: 1em;
-		margin-right: 1em;
-	}
-	.addNoteButton {
-		position: absolute;
-		top: 0em;
-		left: 106%;
-		outline: none;
-	}
-	.readline {
-		position: absolute;
-		top: 0em;
-		/*left: 100%; */
-        margin-left: 0.7em;
-		right: -2em;
-	}
-	.notes, .speaker {
-		position: absolute;
-		left: 116%;
-		width: 17em;
-		top: 0em;
-	}
-	.editButton {
-		position: absolute;
-		top: 0em;
-		left: 106%;
-		outline: none;
-	}
-	.editorArea {
-		position: relative;
-		top: 0em;
-		left: 0%;
-	}
-	
-	.addParButton{
-		left: 106%;
-    } 
-	
-	
-	body {
-		/* max-width: 45em; */
-		margin-left: 5px !important;
-		/*margin-right: 10px; */
-		font-family: Verdana, Arial, sans-serif;
-		font-size: 1em;
-		line-height: 1.2;
-	}
-	.material {
-		background-color: white;
-		display: inline-block;
-		width: 100%;
-        margin-left: 0em;
-	}
-	.noteeditor {
-	/*
-		position: absolute;
-		top: 0em;
-		left: 0em;
-	*/	
-	}
-    .sidebar.autohidden {
-        display: none;
-    }
-	
-}
-
-/* Kännyköiden erikoistyylit =============================================*/
-@media only screen and (max-device-width: 500px) {
-
-	P {
-		margin-top: 0.0em;
-		margin-bottom: 0.0em;
-		margin-left: 1px; 
-		margin-right: 5px;
-	}
-	.content { 
-		text-align: left;
-	}
-	.material {
-		display: inline-block;
-		width: 100%;
-	}
-	body {
-		text-align: left;
-		max-width: 50em;
-		margin-left: 0.0cm !important;
-		margin-right: 0.0cm;
-		font-family: Verdana, Arial, sans-serif;
-		font-size: 1em;
-		line-height: 1.2;
-	}
-	PRE {
-		margin-left: 0.5em;
-		margin-right: 0.00cm;
-	}
-    .csRunCode {
-        margin-left: 1.1em;
-        /*width: 98%;  */
-    }
-	.addNoteButton {
-		position: absolute;
-		line-height:0.8;
-		top: 0em;
-		left: 101%;
-		outline: none;
-	}
-
-	.notes, .speaker {  
-		position: absolute;
-		left: 115%;
-		width: 17em;
-		top: 0em;
-	}
-    .readline {
-		position: absolute;
-		top: 0em;
-        right: 0em;
-        margin-left: -1.3em;
-        border-right: 0.25em solid red;
-    }
-	
-    .huomautus {
-        margin-left: 0.1em;
-        text-align: left;
-    }
-    blockquote {
-        margin-left: 0.2em;
-        margin-right: 0.2em;
-    }
-    
-    ul, ol {
-      margin-left: 0.1em;
-    }
-    .sidebar.autohidden {
-        display: none;
-    }
-}
- 
-body {
- 	line-height: 1.4;	
-}
-
-.defaultCheckbox {
-    vertical-align: middle;
-    margin-left: 2em;
-}
-
-task, .csRunDiv {
-    border: solid 1px #3CC;
-    border-radius: 5px;
-    margin-bottom: 0.3em;
-    margin-left: 2em;
-    margin-right: 2em;
-    margin-top: 0.3em;
-    padding-bottom: 0.5em;
-    width: 96.5%
-}
-
-.csRunDiv h4  {
-    margin-top: 0.0em;
-    padding-top: 1em;
-    padding-left: 1em;
-    padding-bottom: 1em;
-    background-color: #3CC;
-    color: #FFF;
-    font-family: "Helvetica", Arial, sans-serif;
-
-}
-
-
-
-
-.note {
-    border-top: 4px solid;
-    width: 240px;
-    padding-bottom: 5px;
-    /*position: absolute;*/
-    overflow-y: auto;
-    border-color: #F60;
-}
-
-.note.private {
-    border-color: #3CC;
-}
-
-
-pre {
-    font-family: "Courier New", Courier, serif;
-    font-weight: normal;
-    border-left: 4px solid #3CC;
-    padding: 0.5em 0 0.5em 1em; 
-    /* margin: 0 0 1em 1em; */
-    font-size: 0.95em;
-}
-
-
-.csRunPre, .csRunPost, .csRunArea {
-    margin-left: -1.5em;
-    box-shadow: none;
-    word-wrap: initial;
-}
-
-.stem {
-    margin-left: 0.3em;	
-    margin-right:0.5em;
-}
-
-.csRunMenu {
-    margin-left: 0.3em;	
-}
-
-.csRunMenu button {
-    background: #3CC;
-    border: 0;
-    border-radius: 3px;
-    color: #FFF;
-    display: inline-block;
-    font-size: 11px;
-    font-weight: bold;
-    cursor: pointer;
-    line-height: normal;
-    padding: 8px 10px;
-    font-family: "HelveticaNeue", "Helvetica Neue", Helvetica, Arial, sans-serif;
-}
-
-.console {
-	margin-left: 0.2em;
-	/* max-width: 60em; */
-}
-
-img.console {
-    margin-left: 0.2em;
-}
-
-.csRunMenu link,.csRunMenu :visited {
-	color:  #3CC;
-}
-
-.notes:hover, .speaker:hover {
-    background-color: white;
-    display: block;
-    z-index: 9;
-}
-
-
-/* Tablettien ja pienempien laitteiden erikoistyylit =============================================*/
-@media only screen and (max-device-width: 1200px) {
-    .readline {
-        margin-left: -8.5em;
-    }
-}
-
-/* Kännyköiden erikoistyylit =============================================*/
-@media only screen and (max-device-width: 500px) {
-    .readline {
-        z-index: 30;
-        border-right: 0.7em solid red;
-        margin-left: -10.7em;
-    }
-
-    task, .csRunDiv {
-        margin-left: 0.2em;
-        margin-right: 0em;
-    }
-    
-    .csrunEditorDiv  .csEditArea {
-        /* margin-left: 1px;  */
-    }
-}
-
-
-@media only screen and (max-width: 1600px) {
-	.editorArea {
-		position: relative;
-		top: 0em;
-		left: 0%;
-	}
-
-	.notes:hover, .speaker:hover {
-        margin-left: -60%;
-        width: 200em;
-        background-color: white;
-
-        display: block;
-        z-index: 9;
-        /* max-height: 100%; */
-        padding-left: 2em;
-    }
-
-	
-}
-
-/* Opettajanäkymän käyttäjälistaa varten ================================*/
-
-.userlist {
-	position: fixed;
-	top: 13px;
-	right: 120px;
-	padding: 5px;
-	word-wrap:break-word;
-	background-color: #e6e6e6;
-	z-index: 501;
-	overflow: auto;
-	overflow-x: hidden;
-        max-height: 90vh;
-}
-
-.userlist td, .userlist th {
-    max-width: 50px;
-}
-
-.userlist td {
-    padding: 1px;
-}
-
-.userlist td:first-child, .userlist th:first-child {
-    max-width: 200px;
-}
-
-.userlist .input-filter {
-    width: 95%;
-}
-
-.userlist .sortable.header {
-    cursor: pointer;
-}
-
-.userlist li {
-    list-style-type: none;
-    display: inline;
-}
-
-.userentry {
-     font-family: Verdana, serif;
-     font-size: 12px;
-     color: #a6b6f6;
-}
-
-/* Sisällysluetteloa varten =============================================*/
-
-#contents {
-    position: fixed;
-    top: 0;
-    left: 0;
-    z-index: 5;
-    /* bottom: 0; */
-    overflow-y: auto;
-}
-
-.sidebar {
-	width: 240px;
-	word-wrap: break-word;
-	background-color: #e6e6e6;
-	transition: 200ms all ease-in-out;
-	z-index: 501;
-	overflow: auto;
-	overflow-x: hidden;
-}
-
-.sidebar.hidden {
-    display: none;
-}
-
-.sidebar-buttons{
-	width: 100%;
-	padding: 20px;
-	padding-top: 50px;
-	background: #e6e6e6;
-	z-index: 502;
-	position:fixed;
-	border-bottom: solid 4px #CCC;
-}
-
-.sidebar ul {
-    padding-left: 20px;
-	text-align: left;
-	font-family:"Helvetica", Arial, sans-serif;
-	font-size: 0.85em;
-}
-
-.sidebar li {
-    padding-left: 15px;
-    list-style:none;
-}
-
-.sidebar li.exp {
-    list-style-image:url("/static/images/minus.png");
-    list-style-type:square;
-}
-
-.sidebar li.col {
-    list-style-image:url("/static/images/plus.png");
-    list-style-type:square;
-}
-
-.sidebar a {
-	margin: 0 0px 0 -15px;
-	text-align: left;  
-	color: #2bb;
-}
-
-.sidebar a:hover {
-	color: #3cc;
-	text-decoration: none;
-}
-
-.sidebar a.a1 {
-	font-size: 110%;
-}
-
-.sidebar a.a2 {
-	font-size: 100%;
-}
-
-.sidebar a.a3 {
-	font-size: 100%;
-    padding-left: 5pt;
-}
-
-.sidebar h1 {
-	font-size: 120%;
-	margin-top: 1cm;
-	margin-bottom: 0.5cm;
-	border-top: none;
-	border-bottom: none;
-	padding-top: 10pt;
-	padding-bottom: 10pt;
-	line-height: 1.3;
-
-    margin-left: 20px;
-    margin-right: 20px;
-	text-align: left;
-	color: #2bb;
-}
-
-.menu {
-	background:#e6e6e6;
-    width: 45px;
-    z-index: 501;
-}
-.menu-icon{
-    z-index: 501;
-	cursor:pointer;
-	filter: brightness(1);
-	-webkit-filter: brightness(1);
-	-moz-filter: brightness(1);
-}
-.menu-icon:hover{
-    z-index: 501;
-	filter: brightness(1);
-	-webkit-filter: brightness(1);
-	-moz-filter: brightness(1);
-}
-.close{
-	float: right;
-	position:relative;
-}
-
-.runo {
-    text-align: center;
-    font-style: italic;
-    margin-bottom: 2em;
-    font-size: 0.9em;
-}
-
-.tehtava {
-    margin-left: 2em;
-    font-size: 0.9em;
-}
-
-/* =============================== Vesan lisäyksiä ==================================*/
-
-.editorArea {
-    z-index: 110;
-    position: absolute;
-    top: 0em;
-    min-height: 6.5em;
-    border-radius: 5px;
-    background: #e0e0e0;
-}
-
-.ace_editor {
-    position: relative;
-    overflow: hidden;
-    font-family: 'Courier','Monaco', 'Menlo', 'Ubuntu Mono', 'Consolas', 'source-code-pro', monospace;
-    font-size: 14px;
-    line-height: 1.1;
-    direction: ltr;
-}
-
-.timButton, .editorButton {
-    margin: auto;
-    background: #3CC;
-    border: 0;
-    border-radius: 3px;
-    color: #FFF;
-    display: inline-block;
-    font-size: 11px;
-    font-weight: bold;
-    cursor: pointer;
-    line-height: normal;
-    padding: 8px 10px;
-    font-family: "HelveticaNeue", "Helvetica Neue", Helvetica, Arial, sans-serif;
-    margin-bottom: 5px;
-}
-
-.actionButtons {
-    display: table;
-    position: absolute;
-    white-space: nowrap;
-    border-radius: 3px;
-    padding: 1em;
-    margin: 0;
-    background-color: #f8f8ff;
-    z-index: 100;
-    min-height: 50px;
-}
-
-.actionButtonRow {
-    display: table-row;
-}
-
-.par.selected {
-    background-color: #f8f8f8;
-}
-
-.addNote, .editPar, .addPar .menuClose {
-    width: 220px;
-}
-
-.defaultButton {
-    margin: 0.2em;
-    float: right;
-}
-
-.listVideoRunDiv {
-  /* margin-left: 2em; */
-  margin-top: -1.5em;
-  margin-bottom: -1.2em; 
-}
-
-.csArgsArea {
-  width: 90%;
-  margin-top: 0em;
-  margin-bottom: 0em;
-  border-style: none;
-  border-width: 0px;
-  border-left: thin solid #0066FF;
-}
-
-.csArgsDiv {
-  width: 100%;
-}
-
-.csArgsDiv span {
-  display: block;
-  overflow: hidden;
-  padding: 0 5px;
-}
-
-.csArgsDiv label {
-  margin-left: 0px;
-  float: left;
-  font-size: 0.96em;
-  
-}
-
-.grconsole {
-  margin-top: 0.8em !important;
-  border: 1px double black;
-}
-
-@media print {
-  p {
-  font-size: 12pt;
-  page-break-inside: avoid;
-  }
-
-  body {
-  margin: 0px;
-  max-width: 100%;
-  }
-
-  .material {
-  width: 100%;
-  }
-
-  .readline {
-  display: none;
-  }
-
-  .parContent {
-  position: static;
-  border: 0px;
-  max-width: 100%;
-  }
-
-  .par {
-  position: static;
-  border: 0px;
-  max-width: 100%;
-  }
-
-  .headerlink {
-  display: none;
-  }
-
-  #header {
-  display: none;
- }
-
-  #contents {
-      display: none;
-  }
-    /* Harmaa varjo dokumentilta pois */ 
-    .material {
-        box-shadow: none !important;
-            border: none !important;
-    }
-}
-
-.speaker {
-  position: absolute;
-  left: 105%;
-  width: 400px;
-}
-
-.doctitle {
-  font-size: 0.7em;
-  color: #3cc;
-  text-align: center;
-  margin-bottom: -1.5em;
-}
-
-.mcq {
-  padding-left: 2em;
-}
-
-.answerBrowser {
-  padding-left: 2em;
-}
-
-.csRunChanged {
-  background-color: rgb(41, 255, 0) !important;
-  width: 0.2em;
-  height: 100%;
-  position: absolute;
-  top: 0;
-  left: -0.5em;
-} 
- 
-.sagecell_editor {
-  line-height: 13px;
-  margin-bottom: 8px;
-  font-size: 10pt;
-}
-
-pre.sagecell_pyout {
-  border: none;
-}
-
-pre.sagecell_stdout {
-  border: none;
-}
-
-
-button:disabled {
-    background: #AAA;
-    color: #CCC;
-}
-
-@media screen and (min-width: 60em) {
-    .body {
-        margin-left: 60em !important;
-    }
-}
-
-.breadcrumb>li+li:before {
-    padding: 0 0px  !important;
-    color: #ccc  !important;
-    content: "/"  !important;
-}
-
-.breadcrumb-div {
-    margin-top: 3px !important;
-    background-color: #fff !important;
-}
-.breadcrumb {
-    font-size: 1.0em;
-    background-color: #fff !important;
-}
-
-.breadcrumb.ol {
-    background-color: #fff;
-}
-
-.breadcrumb a {
-    /* Overrides the default TIM style for links */
-    /*background-color: #fff;  */
-    font-size: 1.0em;
-    padding: 0px 0px !important;
-    margin-bottom: 20px;
-    border-radius: 4px;
-}
-
-.breadcrumb active {
-    text-decoration: bold;
-}
-
-.breadcrumb>li {
-    display: inline-block;
-}
- 
-p.plgfooter {
-  text-align: center;
-}
-=======
-.content {
-    max-width: 52em;
-    text-align: justify;
-    margin-right: 1em;
-}
-
-.paragraph, .par {
-    max-width: 52em;
-}
-
-body {
-    max-width: 60.2em;
-    text-align: justify;
-}
-
-.correct {
-    background-color: limegreen;
-    padding: 0.5em;
-}
-
-.wrong {
-    background-color: red;
-    padding: 0.5em;
-}
-
-.mcq table p {
-    margin-left: 0;
-    text-align: left;
-}
-
-.mcq table {
-    left: 2em;
-}
-
-.docEditor {
-    width: 100%;
-    height: 30em;
-}
-
-.flashes {
-    padding: 0;
-    margin: 0;
-}
-
-.flashes li {
-    list-style-type: none;
-    border: 1px solid black;
-    border-radius: 3px;
-    padding: 0.5em;
-}
-
-/*=============================================*/
-/* Gather all colors here                      */
-/*=============================================*/
-.ansi_fore {
-    color: #FFFFFF;
-}
-
-.ansi_back {
-    background-color: #000000;
-}
-
-.ansi1 {
-    font-weight: bold;
-}
-
-.ansi3 {
-    font-style: italic;
-}
-
-.ansi4 {
-    text-decoration: underline;
-}
-
-.ansi9 {
-    text-decoration: line-through;
-}
-
-.ansi30 {
-    color: #000000;
-}
-
-.ansi31 {
-    color: #FF0000;
-}
-
-.ansi32 {
-    color: #00FF00;
-}
-
-.ansi33 {
-    color: #FFFF00;
-}
-
-.ansi34 {
-    color: #0000FF;
-}
-
-.ansi35 {
-    color: #FF00FF;
-}
-
-.ansi36 {
-    color: #00FFFF;
-}
-
-.ansi37 {
-    color: #FFFFFF;
-}
-
-.ansi40 {
-    background-color: #000000;
-}
-
-.ansi41 {
-    background-color: #FF0000;
-}
-
-.ansi42 {
-    background-color: #00FF00;
-}
-
-.ansi43 {
-    background-color: #FFFF00;
-}
-
-.ansi44 {
-    background-color: #0000FF;
-}
-
-.ansi45 {
-    background-color: #FF00FF;
-}
-
-.ansi46 {
-    background-color: #00FFFF;
-}
-
-.ansi47 {
-    background-color: #FFFFFF;
-}
-
-body {
-    margin: 0 260px;
-}
-
-.noteButton, .addNoteButton, .addParButton, .editButton, .cancelButton, .parSaveButton, .deleteButton, .addQuestionButton {
-    background-color: #f8f8f8;
-    color: white;
-    font-size: x-small;
-    text-align: center;
-    border-radius: 12px;
-    outline: none;
-    float: left;
-
-    border: 2px none;
-    line-height: 0.8;
-    width: 5em;
-    height: 3em;
-}
-
-.viewLogin {
-    font-size: 0.7em;
-    color: #3cc;
-    text-align: right;
-}
-
-input[type="submit"], button, input[type="button"] {
-    background: #3CC;
-    border: 0;
-    border-radius: 3px;
-    color: #FFF;
-    display: inline-block;
-    font-size: 11px;
-    cursor: pointer;
-    line-height: normal;
-    padding: 5px 10px;
-    font-family: "HelveticaNeue", "Helvetica Neue", Helvetica, Arial, sans-serif;
-}
-
-.viewLogin .loginButton:hover {
-    width: auto;
-}
-
-.viewLogin .loginButtonRow {
-}
-
-.viewLogin .loginButtonDiv {
-    width: auto;
-    height: 2em;
-    margin-top: 0.2em;
-    margin-left: 7em;
-    z-index: 300;
-    font-size: 2em;
-    text-align: left;
-}
-
-.viewLogin .loginwelcome {
-    margin-top: 2em;
-}
-
-.viewLogin .loginFieldDiv {
-    font-size: 12px;
-    margin-top: 1.5em;
-    margin-left: 3em;
-    line-height: 20px;
-    text-align: left;
-}
-
-.viewLogin .loginFieldLabel {
-    float: left;
-    width: 120px;
-    text-align: right;
-    margin-right: 20px;
-}
-
-.viewLogin .loginFieldInput {
-    width: 200px;
-}
-
-.viewLogin .loginFieldStatic {
-    width: 120px;
-}
-
-.viewLogin .loginButton {
-    background: #3CC;
-    border: 0;
-    border-radius: 3px;
-    color: #FFF;
-    display: inline-block;
-    font-size: 11px;
-    font-weight: bold;
-    cursor: pointer;
-    line-height: normal;
-    padding: 8px 10px;
-    font-family: "HelveticaNeue", "Helvetica Neue", Helvetica, Arial, sans-serif;
-}
-
-.viewLogin form {
-    display: inline;
-}
-
-.material {
-    background-color: white;
-}
-
-.editorArea {
-    background-color: #B0B0B0;
-}
-
-table th {
-    background-color: #dedede;
-}
-
-td p {
-    margin-left: 0;
-}
-
-.readline {
-    border-color: #F60; /* rgb(236,103,27); */
-}
-
-.readline:hover {
-    opacity: 0.5;
-    background: #F60; /* rgb(236,103,27); */
-}
-
-.readline.read {
-    display: none;
-}
-
-.readline.modified {
-    border-color: yellow;
-}
-
-.readline.modified:hover {
-    background: yellow;
-}
-
-.pluginError {
-    border: 1px solid red;
-    background-color: pink;
-}
-
-.note.private {
-    border-color: red;
-}
-
-/*=============================================*/
-li p {
-    margin-left: 0;
-}
-
-ul, ol {
-    margin-left: 1.5em;
-}
-
-ul ul, ol ol {
-    margin-left: -1em;
-}
-
-ul ul ul, ol ol ol {
-    margin-left: -1em;
-}
-
-.note p {
-    margin-left: 0;
-    margin-top: 0;
-    margin-bottom: 5px;
-}
-
-.note p:last-child {
-    margin-bottom: 0;
-}
-
-.paragraph, .par {
-    position: relative;
-    margin-left: 1em;
-    padding-top: 0.25em;
-    padding-bottom: 1em;
-    margin-top: 0.25em;
-    margin-bottom: 0.25em;
-    border-bottom: 1px solid transparent;
-    border-top: 1px solid transparent;
-    border-right: 1px solid transparent;
-}
-
-.par.lightselect {
-    background-color: #f7f7f7;
-}
-
-.par.selected {
-    background-color: lightgray;
-}
-
-.material img {
-    max-width: 95%;
-    display: block;
-    margin: 0 auto;
-}
-
-.figure {
-    text-align: center;
-}
-
-.notes, .speaker {
-    position: absolute;
-    left: 112%;
-    width: 17em;
-    top: 0em;
-}
-
-.note {
-    font-size: 0.7em;
-}
-
-.noteButton {
-    z-index: 3;
-    height: 1.8em;
-    top: 0em;
-    float: left;
-}
-
-.addNoteButton {
-    position: absolute;
-    right: -8.2em;
-    z-index: 3;
-    top: 0em;
-}
-
-.actionButtons {
-    position: absolute;
-    padding: 1em;
-    margin: 0;
-    z-index: 100;
-    top: -1px;
-    right: -14em;
-    min-height: 100%;
-    background-color: lightgray;
-}
-
-.headerlink {
-    position: absolute;
-    right: 0;
-    top: 0;
-    display: none;
-}
-
-.par:hover .headerlink {
-    display: inherit;
-}
-
-.parContent {
-    position: relative;
-}
-
-.previewcontent {
-    border: 1px solid black;
-    border-radius: 5px;
-    padding-top: 0.0em;
-    margin-top: 5px;
-    background-color: #f8f8f8;
-}
-
-.timButton {
-    display: block;
-    margin: auto;
-}
-
-.readline {
-    position: absolute;
-    right: -1.2em;
-    z-index: 3;
-    width: 10em;
-    height: 100%;
-    top: 0em;
-    border-right: 0.5em solid;
-    border-color: #F60; /* rgb(236,103,27); */
-}
-
-.addNoteButton:hover {
-    background: #C0C0C0;
-    color: black;
-}
-
-.noteButton:hover {
-    background: #C0C0C0;
-    color: black;
-}
-
-.edit {
-    top: 0em;
-}
-
-.edit:before {
-    content: "Edit";
-}
-
-.delete:before {
-    content: "Delete";
-}
-
-.delete {
-    top: 3em;
-}
-
-.editButton {
-    z-index: 3;
-    position: absolute;
-    right: -8.2em;
-}
-
-.editButton:hover {
-    visibility: visible;
-    background: #C0C0C0;
-    color: black;
-}
-
-.deleteButton {
-    left: 0em;
-    z-index: 10;
-    top: 6em;
-    background: #FF0000;
-}
-
-.deleteButton:hover {
-    color: black;
-}
-
-.parSaveButton {
-    top: 0em;
-    left: 0em;
-    z-index: 10;
-    background: #19D119;
-}
-
-.parSaveButton:hover {
-    color: black;
-}
-
-.parSaveButton:before {
-    content: "Save";
-}
-
-.cancelButton:hover {
-    background: #999966;
-    color: black;
-}
-
-.cancelButton:before {
-    content: "Cancel";
-}
-
-.cancelButton {
-    z-index: 10;
-    left: 0em;
-    top: 3em;
-    background: #999966;
-}
-
-.material {
-    width: 90%;
-}
-
-#topBar {
-    position: fixed;
-    top: 0;
-    left: 0;
-    right: 0;
-    height: 50px;
-    z-index: 100;
-
-}
-
-.navigationBar {
-    width: auto;
-    background-color: #00CC00;
-
-}
-
-.flashEdit {
-    position: absolute;
-    background-color: #FF1919;
-    left: 45em;
-    height: 10em;
-    width: 40em;
-}
-
-.addParButton:before {
-    content: "Add";
-}
-
-.addParButton:hover:before {
-    content: "Add new paragraph here";
-}
-
-.addParButton {
-    z-index: 2;
-    right: -8.2em;
-    bottom: -1.5em;
-    height: 1.5em;
-    padding-top: 0.5em;
-    position: absolute;
-}
-
-.addParButton:hover {
-    content: "Add new paragraph here";
-    display: block;
-    background-color: #C0C0C0;
-    border: 1px dotted #338533;
-    border-radius: 25px;
-    opacity: 1;
-    width: 110%;
-    left: 0em;
-    color: black;
-}
-
-PRE {
-    /* border-style: solid; */
-
-    /* border-width: 1px; */
-
-    /* border-radius: 5px; */
-
-    padding: 4px;
-
-    margin-left: 2.5em;
     margin-right: 0.00cm;
     line-height: 1;
     font-size: 1em;
-
+	
     /* box-shadow: 10px 10px 5px #888888; */
 }
 
@@ -2464,16 +677,12 @@
     margin-bottom: 0.1cm;
 }
 
-.caption, .footer {
-    text-align: center;
-    font-style: italic;
-    margin-top: 1em;
+.caption {
+	text-align: center;
+	font-style: italic;
+	margin-top: 1em;
     margin-left: 5em;
     margin-right: 5em;
-}
-
-#footer {
-    height: 10em;
 }
 
 h1 {
@@ -2669,32 +878,111 @@
 
 /*body {font-family: Verdana, Arial, sans-serif}*/
 .editor {
-    width: 45em;
-    border: 1px solid;
-    padding: 15px 5px 5px 5px;
+	width: 100%;
+	padding: 5px 0px;
+	text-align: left;
+    resize: both;
     border-radius: 5px;
-    text-align: left;
-    resize: both;
+}
+
+.editorContainer {
+	border-radius: 5px;
+    border: 1px solid rgb(183, 183, 183);
+    -webkit-box-sizing: border-box;
+    -moz-box-sizing: border-box;
+    box-sizing: border-box;
 }
 
 .editorArea {
     z-index: 10;
     position: absolute;
     width: 100%;
-    top: 0em;
-    left: 112%;
-    min-height: 6.5em;
+    left: 0;
+    top: 0;
+    min-height:6.5em;
     border-radius: 15px;
-    padding: 0.5em;
+    padding: 0.5em; 
 }
 
 .editButtonArea {
-    float: left;
-
-    padding-right: 1em;
-    margin-bottom: 0em;
-}
-
+	float: left;
+	padding-right: 1em;
+	margin-bottom: 0em;
+}
+
+.editorButton {
+    margin-bottom: 0 !important;
+    font-size: 14px !important;
+    height: 35px;
+}
+
+.extraButtonArea {
+    margin: 0 0 0.2em 0;
+	padding: 0.5em 1em;
+    background: white;
+    border-left: 1px solid rgb(183, 183, 183);
+    border-right: 1px solid rgb(183, 183, 183);
+    border-bottom-right-radius: 5px;
+    border-bottom-left-radius: 5px;
+}
+
+.extraButtonArea.hidden {
+	display: none;
+}
+
+.tabsarea, .extraButtonArea {
+    overflow-x: auto;
+    overflow-y: hidden;
+    white-space: nowrap;
+    border-bottom: 1px solid rgb(183, 183, 183);
+}
+
+.tabsarea {
+    margin: 0;
+    padding: 0;
+}
+
+.tabsarea li {
+    height: 100%;
+    display: inline-block;
+    list-style: none;
+    border: 1px solid rgb(183, 183, 183);
+    border-bottom: none;
+    border-top-right-radius: 5px;
+    border-top-left-radius: 5px;
+    margin: 0;
+    background: rgb(246, 246, 246);
+}
+
+
+li.tab.active {
+    background: #3CC;
+}
+
+li.tab.active a {
+    color: white;
+}
+
+.tabsarea li > a {
+    display: block;
+    height: auto;
+    margin: 0;
+    color: rgb(96, 96, 96);
+    padding: 0.5em 1em;
+    text-decoration: none;
+}
+
+input[type="file"] {
+    height: 34px;
+    margin: 0;
+    padding: 0;
+    border: none;
+}
+
+.tabsarea li > a:hover {
+    text-decoration: none;
+}
+	
 video {
     display: block;
     margin: 0 auto;
@@ -2741,6 +1029,7 @@
 
 .csRunError {
     white-space: pre-wrap;
+    text-align: left;
 }
 
 .csRunPre {
@@ -2755,15 +1044,15 @@
     font-family: Courier, serif;
     margin-left: 2em;
     /* border-style: solid; */
-
+	
     border-width: 1px;
-
+	
     /* border-radius: 5px; */
     padding: 4px;
     margin-right: 0em;
     line-height: 1;
     font-size: 1em;
-
+	
     /* box-shadow: 10px 10px 5px #888888; */
     /* width: 98%; */
 }
@@ -2791,8 +1080,8 @@
     display: block;
     margin: 0 auto;
 }
-
-.showVideoHolder {
+ 
+.showVideoHolder { 
     text-align: center;
     display: block;
     margin: 0 auto;
@@ -2858,8 +1147,165 @@
     text-align: right;
 }
 
+/* Tablettien ja pienempien laitteiden erikoistyylit =============================================*/
+@media only screen and (max-width: 1200px) {
+	.editor {
+		/* height: 5em; */
+	}
+	.content { 
+		/* max-width: 45em; */
+		text-align: justify;
+        margin-right: 0.5em;
+	}
+	.paragraph,  .par {
+		position: relative;
+		/* max-width: 43em; */
+		margin-left: 0em;
+		margin-top: 1em;
+		margin-right: 1em;
+	}
+	.addNoteButton {
+		position: absolute;
+		top: 0em;
+		left: 106%;
+		outline: none;
+	}
+	.readline {
+		position: absolute;
+		top: 0em;
+		/*left: 100%; */
+        margin-left: 0.7em;
+		right: -2em;
+	}
+	.notes, .speaker {
+		position: absolute;
+		left: 116%;
+		width: 17em;
+		top: 0em;
+	}
+	.editButton {
+		position: absolute;
+		top: 0em;
+		left: 106%;
+		outline: none;
+	}
+	.editorArea {
+		position: relative;
+		top: 0em;
+		left: 0%;
+	}
+	
+	.addParButton{
+		left: 106%;
+    } 
+	
+	
+	body {
+		/* max-width: 45em; */
+		margin-left: 5px !important;
+		/*margin-right: 10px; */
+		font-family: Verdana, Arial, sans-serif;
+		font-size: 1em;
+		line-height: 1.2;
+	}
+	.material {
+		background-color: white;
+		display: inline-block;
+		width: 100%;
+        margin-left: 0em;
+	}
+	.noteeditor {
+	/*
+		position: absolute;
+		top: 0em;
+		left: 0em;
+	*/	
+	}
+    .sidebar.autohidden {
+        display: none;
+    }
+	
+}
+
+/* Kännyköiden erikoistyylit =============================================*/
+@media only screen and (max-device-width: 500px) {
+
+	P {
+		margin-top: 0.0em;
+		margin-bottom: 0.0em;
+		margin-left: 1px; 
+		margin-right: 5px;
+	}
+	.content { 
+		text-align: left;
+	}
+	.material {
+		display: inline-block;
+		width: 100%;
+	}
+	body {
+		text-align: left;
+		max-width: 50em;
+		margin-left: 0.0cm !important;
+		margin-right: 0.0cm;
+		font-family: Verdana, Arial, sans-serif;
+		font-size: 1em;
+		line-height: 1.2;
+	}
+	PRE {
+		margin-left: 0.5em;
+		margin-right: 0.00cm;
+	}
+    .csRunCode {
+        margin-left: 1.1em;
+        /*width: 98%;  */
+    }
+	.addNoteButton {
+		position: absolute;
+		line-height:0.8;
+		top: 0em;
+		left: 101%;
+		outline: none;
+	}
+
+	.notes, .speaker {  
+		position: absolute;
+		left: 115%;
+		width: 17em;
+		top: 0em;
+	}
+    .readline {
+		position: absolute;
+		top: 0em;
+        right: 0em;
+        margin-left: -1.3em;
+        border-right: 0.25em solid red;
+    }
+	
+    .huomautus {
+        margin-left: 0.1em;
+        text-align: left;
+    }
+    blockquote {
+        margin-left: 0.2em;
+        margin-right: 0.2em;
+    }
+    
+    ul, ol {
+      margin-left: 0.1em;
+    }
+    .sidebar.autohidden {
+        display: none;
+    }
+}
+
 body {
     line-height: 1.4;
+}
+
+.defaultCheckbox {
+    vertical-align: middle;
+    margin-left: 2em;
 }
 
 task, .csRunDiv {
@@ -2901,7 +1347,7 @@
     font-family: "Courier New", Courier, serif;
     font-weight: normal;
     border-left: 4px solid #3CC;
-    padding: 0.5em 0 0.5em 1em;
+    padding: 0.5em 0 0.5em 1em; 
     /* margin: 0 0 1em 1em; */
     font-size: 0.95em;
 }
@@ -2913,12 +1359,12 @@
 }
 
 .stem {
-    margin-left: 0.3em;
+    margin-left: 0.3em;	
     margin-right: 0.5em;
 }
 
 .csRunMenu {
-    margin-left: 0.3em;
+    margin-left: 0.3em;	
 }
 
 .csRunMenu button {
@@ -3010,8 +1456,9 @@
     top: 0;
     bottom: 0;
     left: 0;
-	width: 50px;
-    z-index: 1;
+    z-index: 5;
+    /* bottom: 0; */
+    overflow-y: auto;
 }
 
 #sidebarIcons {
@@ -3124,7 +1571,7 @@
 
 .index-sidebar a {
 	margin: 0 0px 0 -15px;
-	text-align: left;
+	text-align: left;  
 	color: #2bb;
 }
 
@@ -3503,9 +1950,7 @@
 .editorArea {
     z-index: 110;
     position: absolute;
-    width: 102%;
     top: 0em;
-    left: -1.5em;
     min-height: 6.5em;
     border-radius: 5px;
     background: #e0e0e0;
@@ -3514,15 +1959,13 @@
 .ace_editor {
     position: relative;
     overflow: hidden;
-    font-family: 'Monaco', 'Menlo', 'Ubuntu Mono', 'Consolas', 'source-code-pro', monospace;
-    font-size: 12px;
-    line-height: normal;
+    font-family: 'Courier','Monaco', 'Menlo', 'Ubuntu Mono', 'Consolas', 'source-code-pro', monospace;
+    font-size: 14px;
+    line-height: 1.1;
     direction: ltr;
-    width: 98%;
-    margin-left: 2px;
-}
-
-.timButton {
+}
+
+.timButton, .editorButton {
     margin: auto;
     background: #3CC;
     border: 0;
@@ -3539,15 +1982,19 @@
 }
 
 .actionButtons {
+    display: table;
     position: absolute;
+    white-space: nowrap;
     border-radius: 3px;
     padding: 1em;
     margin: 0;
     background-color: #f8f8ff;
     z-index: 100;
-    width: 220px;
     min-height: 50px;
-    left: 103%;
+}
+
+.actionButtonRow {
+    display: table-row;
 }
 
 .par.selected {
@@ -3596,7 +2043,7 @@
     margin-left: 0px;
     float: left;
     font-size: 0.96em;
-
+  
 }
 
 .grconsole {
@@ -3647,7 +2094,7 @@
         display: none;
     }
 
-    /* Harmaa varjo dokumentilta pois */
+    /* Harmaa varjo dokumentilta pois */ 
     .material {
         box-shadow: none !important;
         border: none !important;
@@ -3682,8 +2129,8 @@
     position: absolute;
     top: 0;
     left: -0.5em;
-}
-
+} 
+ 
 .sagecell_editor {
     line-height: 13px;
     margin-bottom: 8px;
@@ -3697,4 +2144,55 @@
 pre.sagecell_stdout {
     border: none;
 }
->>>>>>> 9bfd33b3
+
+
+button:disabled {
+    background: #AAA;
+    color: #CCC;
+}
+
+@media screen and (min-width: 60em) {
+    .body {
+        margin-left: 60em !important;
+    }
+}
+
+.breadcrumb>li+li:before {
+    padding: 0 0px  !important;
+    color: #ccc  !important;
+    content: "/"  !important;
+}
+
+.breadcrumb-div {
+    margin-top: 3px !important;
+    background-color: #fff !important;
+}
+.breadcrumb {
+    font-size: 1.0em;
+    background-color: #fff !important;
+}
+
+.breadcrumb.ol {
+    background-color: #fff;
+}
+
+.breadcrumb a {
+    /* Overrides the default TIM style for links */
+    /*background-color: #fff;  */
+    font-size: 1.0em;
+    padding: 0px 0px !important;
+    margin-bottom: 20px;
+    border-radius: 4px;
+}
+
+.breadcrumb active {
+    text-decoration: bold;
+}
+
+.breadcrumb>li {
+    display: inline-block;
+}
+ 
+p.plgfooter {
+  text-align: center;
+}