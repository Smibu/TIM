--- conflicted
+++ resolved
@@ -315,62 +315,10 @@
     display: inherit;
 }
 
-
 .parContent {
     position: relative;
 }
 
-<<<<<<< HEAD
-.parref {
-    /* border: 1px solid #cad;
-    border-radius: 3px;
-    padding-bottom: 20pt;*/
-}
-
-.parref-begin {
-    border-top: 1px solid #cad;
-    border-left: 1px solid #cad;
-    border-right: 1px solid #cad;
-    border-radius: 3px;
-    //padding-bottom: 20pt;
-}
-
-.parref-mid {
-    border-left: 1px solid #cad;
-    border-right: 1px solid #cad;
-    border-radius: 3px;
-}
-
-.parref-end {
-    border-left: 1px solid #cad;
-    border-right: 1px solid #cad;
-    border-bottom: 1px solid #cad;
-    border-radius: 3px;
-    padding-bottom: 20pt;
-}
-
-.parlink:before {
-    font-family: "Times New Roman", Times, serif;
-    font-size: 36px;
-    color: #cad;
-    content: "\"";
-    margin-left: 12px;
-    margin-right: 12px;
-}
-
-a.parlink {
-    color: #97a;
-    display: none;
-}
-
-a.parlink:hover {
-    color: #dde;
-    text-decoration: none;
-}
-
- 
-=======
->>>>>>> 93060ccc
 #previewDiv {
     max-width: 52em;
     clear: both;
@@ -1861,4 +1809,4 @@
 
 p.docsettings {
     margin-top: -3.4em;
-}
+}