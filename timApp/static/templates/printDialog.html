--- conflicted
+++ resolved
@@ -6,7 +6,6 @@
         <div ng-show="($ctrl.templates.length > 0)"></div>
         <p>The following LaTeX-templates were found that you can use.</p>
 
-<<<<<<< HEAD
         <form id="template-picker">
             <h5>Please choose a template:</h5>
             <div class="form-group input-group-sm">
@@ -22,31 +21,6 @@
                             </a>
                         </label>
                     </div>
-=======
-<div class="modal-header">
-    <button type="button" ng-click="dismissModal()" class="close">
-        <span aria-hidden="true">&times;</span>
-    </button>
-    <h4 class="modal-title">Printing document:</h4>
-    <h4>{{ document.title }}</h4>
-</div>
-<div class="modal-body" id="modal-body">
-    <div ng-show="(templates.length > 0)"></div>
-    <p>The following LaTeX-templates were found that you can use.</p>
-
-    <form id="template-picker">
-        <h5>Please choose a template:</h5>
-        <div class="form-group input-group-sm">
-            <div ng-repeat="item in templates">
-                <div class="radio" >
-                    <label ng-show="showPaths || item.name != 'empty' || (item.name == 'empty' && item.id == selectedTemplate.id)">
-                        <input type="radio" ng-model="selectedTemplate.id" ng-value="item.id" name="template-selection">
-                        <span>{{ item.name }} <span ng-show="showPaths && item.name != 'empty'">({{ item.path }})</span></span>
-                        <a ng-show="showPaths && item.name != 'empty'" ng-href="/view/{{ item.path }}" target="_blank" class="force-hyphenate-link">
-                            <span class="glyphicon glyphicon-pencil"></span>
-                        </a>
-                    </label>
->>>>>>> 3524e4e3
                 </div>
             </div>
         </form>
@@ -55,7 +29,6 @@
             No printing templates were found.
         </p>
 
-<<<<<<< HEAD
         <div ng-if="$ctrl.notificationmsg" class="alert alert-warning">
             <strong>Warning!</strong>
             <p>{{ $ctrl.notificationmsg }}</p>
@@ -106,7 +79,7 @@
         <div ng-show="$ctrl.showPaths">
             <label class="footerLabel" title="If you think images have changed after last print">
                 <input type="checkbox" ng-model="$ctrl.removeOldImages">
-                Reload extrenal images
+                Reload external images
             </label>
         </div>
         <div ng-show="$ctrl.showPaths">
@@ -117,62 +90,6 @@
         </div>
         <button class="btn timButton" ng-click="$ctrl.create()">
         <span ng-show="$ctrl.loading"><i class="glyphicon glyphicon-refresh glyphicon-refresh-animate"></i>
-=======
-<div class="printdlgfooter modal-footer">
-    <div>
-        <label class="footerLabel">
-            <input type="checkbox" ng-model="pluginsUserCode" ng-checked="pluginsUserCode">
-            Show user answers in plugins
-        </label>
-    </div>
-    <div>
-        <label id="printing-dialog-show-paths" title="More output formats and other options">
-            <input type="checkbox" ng-model="showPaths" ng-checked="showPaths">
-            Show advanced options
-        </label>
-    </div>
-    <div>
-        Output format: &nbsp;
-        <label class="footerLabel">
-            <input type="radio" ng-model="selected.name" value="PDF">
-            PDF
-        </label>&nbsp;
-        <label class="footerLabel">
-            <input type="radio" ng-model="selected.name" value="LaTeX">
-            LaTeX
-        </label>&nbsp;
-        <label class="footerLabel" ng-show="showPaths">
-            <input type="radio" ng-model="selected.name" value="MD">
-            MD
-        </label>&nbsp;
-        <label class="footerLabel" ng-show="showPaths">
-            <input type="radio" ng-model="selected.name" value="JSON">
-            JSON
-        </label>&nbsp;
-        <label class="footerLabel" ng-show="showPaths">
-            <input type="radio" ng-model="selected.name" value="HTML">
-            HTML
-        </label>
-        <label class="footerLabel" ng-show="showPaths">
-            <input type="radio" ng-model="selected.name" value="PLAIN">
-            Plain
-        </label>
-    </div>
-    <div  ng-show="showPaths">
-        <label class="footerLabel" title="If you think images have changed after last print">
-            <input type="checkbox" ng-model="removeOldImages" ng-checked="removeOldImages">
-            Reload external images
-        </label>
-    </div>
-    <div  ng-show="showPaths">
-        <label class="footerLabel" title="Use this in case referenced docs have changed">
-            <input type="checkbox" ng-model="forceRefresh" ng-checked="forceRefresh">
-            Force to new calculation
-        </label>
-    </div>
-    <button class="btn timButton" ng-click="create()">
-        <span ng-show="loading"><i class="glyphicon glyphicon-refresh glyphicon-refresh-animate"></i>
->>>>>>> 3524e4e3
         Creating</span>
             <span ng-hide="$ctrl.loading">Create</span>
         </button>
