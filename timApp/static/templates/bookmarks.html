<div ng-repeat="group in $ctrl.data" class="btn-group btn-group-sm margin-4" uib-dropdown is-open="group.isOpen">
    <button type="button" class="btn btn-default" uib-dropdown-toggle>
        {{ group.name || 'Top level' }} <span class="caret"></span>
    </button>
    <ul class="dropdown-menu"
        uib-dropdown-menu
        role="menu"
        aria-labelledby="single-button">
        <li ng-repeat="item in group.items" role="menuitem">
            <a ng-href="{{ item.path }}">{{ item.name }}
                <i ng-click="editItem(group, item, $event)" ng-show="$ctrl.deleting"
                   class="glyphicon glyphicon-pencil"></i>
                <i ng-click="deleteItem(group, item, $event)" ng-show="$ctrl.deleting"
                   class="glyphicon glyphicon-remove"></i>
            </a>
        </li>
        <li ng-show="group.items.length > 0"
            class="divider"></li>
        <li role="menuitem">
            <a ng-click="$ctrl.newBookmark(group.name, $event)"
               href="#">New bookmark...</a>
        </li>
        <li ng-show="group.editable"
            class="divider"></li>
        <li ng-show="group.editable" role="menuitem">
            <a ng-click="$ctrl.toggleDelete($event)"
               href="#">{{ $ctrl.deleting ? 'Done editing' : 'Edit...' }}</a>
        </li>
<<<<<<< HEAD
        <li ng-show="group.editable && $ctrl.deleting" role="menuitem">
            <a ng-click="$ctrl.deleteGroup(group, $event)"
               href="#">Delete this group</a>
=======
        <li ng-show="group.editable && deleting" role="menuitem">
            <a ng-click="deleteGroup(group, $event)"
               href="#">Delete this folder</a>
>>>>>>> 4fd73825
        </li>
    </ul>
</div>
<a ng-repeat="bookmark in $ctrl.getTopLevelBookmarks()"
   ng-href="{{ bookmark.path }}"
   ng-bind="bookmark.name"
   class="btn btn-sm btn-default"></a>
<<<<<<< HEAD
<button ng-show="$ctrl.data.length == 0" ng-click="$ctrl.newBookmark(null, $event)" class="btn btn-sm btn-default">
=======
<button ng-click="newBookmark(null, $event)" class="btn btn-sm btn-default">
>>>>>>> 4fd73825
    <i class="glyphicon glyphicon-plus"></i> New bookmark...
</button>
<script type="text/ng-template" id="createBookmark.html">
    <div class="modal-header">
        <h4 class="modal-title" id="modal-title">Bookmark</h4>
    </div>
    <div class="modal-body" id="modal-body">
        <form name="bookmarkForm" class="form-horizontal">
            <div class="form-group"
                 ng-class="{'has-error': !bookmarkForm.nameField.$pristine && bookmarkForm.nameField.$error.required}">
                <label for="name" class="col-sm-2 control-label">Name</label>
                <div class="col-sm-10">
                    <input required focus-me="$ctrl.focusName" ng-model="$ctrl.bookmark.name" name="nameField"
                           type="text"
                           class="form-control" id="name" placeholder="Bookmark name">
                </div>
            </div>
            <div class="form-group">
                <label for="group" class="col-sm-2 control-label">Folder</label>
                <div class="col-sm-10">
                    <input focus-me="$ctrl.focusGroup" ng-model="$ctrl.bookmark.group" name="groupField" type="text"
                           class="form-control" id="group"
                           placeholder="Folder name or blank to make a top-level bookmark">
                </div>
            </div>
            <div class="form-group">
                <label for="link" class="col-sm-2 control-label">Link</label>
                <div class="col-sm-10">
                    <input ng-model="$ctrl.bookmark.link" type="text" class="form-control" name="linkField" id="link"
                           placeholder="Leave blank to add current page">
                </div>
            </div>
            <div ng-show="$ctrl.showParamsCheckbox" class="form-group">
                <div class="col-sm-offset-2 col-sm-10">
                    <div class="checkbox">
                        <label>
                            <input ng-model="$ctrl.includeParams" ng-disabled="$ctrl.bookmark.link" type="checkbox">
                            Include URL parameters in link
                        </label>
                    </div>
                </div>
            </div>
            <div ng-show="$ctrl.showHashCheckbox" class="form-group">
                <div class="col-sm-offset-2 col-sm-10">
                    <div class="checkbox">
                        <label>
                            <input ng-model="$ctrl.includeHash" ng-disabled="$ctrl.bookmark.link" type="checkbox">
                            Include URL hash in link
                        </label>
                    </div>
                </div>
            </div>
        </form>
    </div>
    <div class="modal-footer">
        <button ng-disabled="!bookmarkForm.$valid" class="timButton" type="button" ng-click="$ctrl.ok()">Save
        </button>
        <button class="btn btn-default" type="button" ng-click="$ctrl.cancel()">Cancel</button>
    </div>
</script><|MERGE_RESOLUTION|>--- conflicted
+++ resolved
@@ -26,15 +26,9 @@
             <a ng-click="$ctrl.toggleDelete($event)"
                href="#">{{ $ctrl.deleting ? 'Done editing' : 'Edit...' }}</a>
         </li>
-<<<<<<< HEAD
         <li ng-show="group.editable && $ctrl.deleting" role="menuitem">
             <a ng-click="$ctrl.deleteGroup(group, $event)"
-               href="#">Delete this group</a>
-=======
-        <li ng-show="group.editable && deleting" role="menuitem">
-            <a ng-click="deleteGroup(group, $event)"
                href="#">Delete this folder</a>
->>>>>>> 4fd73825
         </li>
     </ul>
 </div>
@@ -42,11 +36,7 @@
    ng-href="{{ bookmark.path }}"
    ng-bind="bookmark.name"
    class="btn btn-sm btn-default"></a>
-<<<<<<< HEAD
-<button ng-show="$ctrl.data.length == 0" ng-click="$ctrl.newBookmark(null, $event)" class="btn btn-sm btn-default">
-=======
-<button ng-click="newBookmark(null, $event)" class="btn btn-sm btn-default">
->>>>>>> 4fd73825
+<button ng-click="$ctrl.newBookmark(null, $event)" class="btn btn-sm btn-default">
     <i class="glyphicon glyphicon-plus"></i> New bookmark...
 </button>
 <script type="text/ng-template" id="createBookmark.html">
