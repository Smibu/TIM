<div class="checkbox">
    <label>
        <input ng-model="$ctrl.showActiveOnly" type="checkbox"/> Show only active or upcoming rights
    </label>
</div>
<div class="margin rights-list" ng-repeat="type in $ctrl.accessTypes">
    <a ng-click="$ctrl.showAddRightFn(type)"
       title="Click to add {{ type.name }} right to some usergroup">{{ type.name }} right</a><span
        ng-show="filtered.length > 0"> ({{ filtered.length }})</span>:
    <span ng-show="filtered.length == 0">none</span>

    <ul>
        <li ng-repeat="right in filtered = ($ctrl.grouprights | filter: {access_type: type.id}:true | filter: $ctrl.obsoleteFilterFn | orderBy: ['!fullname', 'fullname', 'name'])">
            <span ng-show="!$ctrl.isObsolete(right)" ng-bind="$ctrl.getGroupDesc(right)"></span>
            <s ng-show="$ctrl.isObsolete(right)" ng-bind="$ctrl.getGroupDesc(right)"></s>
            <i ng-show="$ctrl.showClock(right)"
               class="glyphicon glyphicon-time"></i>
            <span class="label label-success"
                  uib-tooltip="{{ right.accessible_from | timdate }}"
                  ng-show="$ctrl.shouldShowBeginTime(right)">Begins {{ right.accessible_from | timreldate }}</span>
            <span class="label label-info"
                  ng-show="$ctrl.shouldShowDuration(right)"
                  uib-tooltip="{{ right.duration | timpreciseduration }}">Duration: {{ right.duration | timduration }}</span>
            <span class="label label-warning"
                  uib-tooltip="{{ right.accessible_to | timdate }}"
                  ng-show="$ctrl.shouldShowEndTime(right)">Ends {{ right.accessible_to | timreldate }}</span>
            <span class="label label-danger"
                  uib-tooltip="{{ right.accessible_to | timdate }}"
                  ng-show="$ctrl.shouldShowEndedTime(right)">Ended {{ right.accessible_to | timreldate }}</span>
            <span class="label label-success"
                  uib-tooltip="{{ right.duration_from | timdate }}"
                  ng-show="$ctrl.shouldShowUnlockable(right)">Unlockable {{ right.duration_from | timreldate }}</span>
            <span class="label label-warning"
                  uib-tooltip="{{ right.duration_to | timdate }}"
                  ng-show="$ctrl.shouldShowNotUnlockable(right)">No longer unlockable {{ right.duration_to | timreldate }}</span>
            <span class="label label-danger"
                  uib-tooltip="{{ right.duration_to | timdate }}"
                  ng-show="$ctrl.shouldShowNotUnlockableAnymore(right)">No longer unlockable since {{ right.duration_to | timreldate }}</span>
            <a class="btn btn-default btn-xs" ng-click="$ctrl.removeConfirm(right, type.name)">remove</a>
            <a ng-show="$ctrl.selectedRight !== right" class="btn btn-default btn-xs" ng-click="$ctrl.editRight(right)">edit</a>
            <span ng-show="selectedRight === right" class="label label-primary">Editing</span>
            <a ng-show="$ctrl.selectedRight === right" class="btn btn-default btn-xs" ng-click="$ctrl.expireRight(right)">expire</a>
        </li>
    </ul>
</div>
<button class="timButton" ng-show="!$ctrl.addingRight && !$ctrl.editingRight()" ng-click="$ctrl.showAddRightFn($ctrl.accessType)">Add right...
</button>
<div ng-show="$ctrl.addingRight || $ctrl.editingRight()" class="rights-list">
    <form ng-submit="$ctrl.addOrEditPermission($ctrl.groupName, $ctrl.accessType)">
        <div class="row" ng-show="$ctrl.addingRight">
            <div class="form-group col-md-6 input-group-sm">
                <label for="{{ $ctrl.listMode ? 'groupNameList' : 'groupName' }}">Name: </label>
                <div class="input-group">
                    <input ng-show="!$ctrl.listMode" id="groupName" class="form-control" type="text" ng-model="$ctrl.groupName"
                           focus-me="$ctrl.focusEditor"
                           placeholder="{{ $ctrl.getPlaceholder() }}">
                    <textarea ng-show="$ctrl.listMode" id="groupNameList" class="form-control" type="text"
                              ng-model="$ctrl.groupName"
                              focus-me="$ctrl.focusEditor"
                              placeholder="{{ $ctrl.getPlaceholder() }}"></textarea>
                    <span class="input-group-addon btn btn-default"
                          ng-click="$ctrl.listMode = !$ctrl.listMode"
                          uib-tooltip="Toggle multiline mode"
                          data-tooltip-placement="right">
                        <i class="glyphicon glyphicon-align-left"></i>
                    </span>
                </div>
            </div>
            <div class="form-group col-md-6 input-group-sm">
                <label for="accessType">Right:</label>
                <select id="accessType" class="form-control" ng-model="$ctrl.accessType"
                        ng-options="access.name for access in $ctrl.accessTypes track by access.id"></select>
            </div>
        </div>
        <div class="row">
            <div class="form-group col-md-6 input-group-sm">
                <fieldset>
                    <legend>Time:</legend>
                    <div class="radio">
                        <label>
                            <input type="radio" ng-model="$ctrl.timeOpt.type" value="always">
                            Always
                        </label>
                    </div>
                    <div class="radio">
                        <label>
                            <input type="radio" ng-model="$ctrl.timeOpt.type" value="range">
                            Set start and/or end date...
                        </label>
                    </div>
                    <div class="radio">
                        <label>
                            <input type="radio" ng-model="$ctrl.timeOpt.type" value="duration">
                            Set duration...
                        </label>
                    </div>
                    <div class="form-group" ng-show="$ctrl.timeOpt.type == 'range'">
                        <div class="col-md-12">
                            <div class="input-group date" datetimepicker ng-model="$ctrl.timeOpt.from"
                                 data-options="datePickerOptionsFrom">
                                <input type="text"
                                       class="form-control"
                                       placeholder="Leave blank for no restriction"/>
                                <span class="input-group-addon">
                        <span class="glyphicon glyphicon-calendar"></span>
                        </span>
                            </div>
                            to
                            <div class="input-group date" datetimepicker ng-model="$ctrl.timeOpt.to"
                                 data-options="datePickerOptionsTo">
                                <input type="text"
                                       class="form-control"
                                       placeholder="Leave blank for no restriction"/>
                                <span class="input-group-addon">
                        <span class="glyphicon glyphicon-calendar"></span>
                        </span>
                            </div>
                        </div>
                    </div>
                    <div class="form-group" ng-show="$ctrl.timeOpt.type == 'duration'">
                        <div class="col-md-6">
                            <input ng-model="$ctrl.timeOpt.durationAmount"
                                   class="form-control"
                                   type="number"
                                   min="0"
                                   step="0.1"/>
                        </div>
                        <div class="col-md-6">
                            <select class="form-control" ng-model="$ctrl.timeOpt.durationType"
                                    ng-options="d for d in $ctrl.durationTypes"></select>
                        </div>
                    </div>
                    <div class="form-group" ng-show="$ctrl.timeOpt.type == 'duration'">
                        <div class="col-md-12">Duration unlockable from:
                            <div class="input-group date" datetimepicker ng-model="$ctrl.timeOpt.durationFrom"
                                 data-options="datePickerOptionsDurationFrom">
                                <input type="text"
                                       class="form-control"
                                       placeholder="Leave blank for no restriction"/>
                                <span class="input-group-addon">
                        <span class="glyphicon glyphicon-calendar"></span>
                        </span>
                            </div>
                            to
                            <div class="input-group date" datetimepicker ng-model="$ctrl.timeOpt.durationTo"
                                 data-options="datePickerOptionsDurationTo">
                                <input type="text"
                                       class="form-control"
                                       placeholder="Leave blank for no restriction"/>
                                <span class="input-group-addon">
                        <span class="glyphicon glyphicon-calendar"></span>
                        </span>
                            </div>
                        </div>
                    </div>
                </fieldset>
            </div>
        </div>
<<<<<<< HEAD
        <button ng-show="$ctrl.addingRight" class="timButton" type="submit" ng-disabled="!$ctrl.groupName">Add</button>
        <button ng-show="$ctrl.editingRight()" class="timButton" type="submit">Save</button>
        <button class="btn btn-default" type="button" ng-click="$ctrl.cancel()">Cancel</button>
        <span ng-show="$ctrl.addingRight">
        <button class="timButton" type="button" ng-click="$ctrl.addOrEditPermission('Korppi users', $ctrl.accessType)">Add Korppi users
=======
        <button ng-show="addingRight" class="timButton" type="submit" ng-disabled="!groupName">Add</button>
        <button ng-show="editingRight()" class="timButton" type="submit">Save</button>
        <button class="btn btn-default" type="button" ng-click="cancel()">Cancel</button>
        <span ng-show="addingRight && !groupName">
        <button class="timButton" type="button" ng-click="addOrEditPermission('Korppi users', accessType)">Add Korppi users
>>>>>>> 9f89598f
        </button>
        <button class="timButton" type="button" ng-click="$ctrl.addOrEditPermission('Logged-in users', $ctrl.accessType)">Add logged-in
            users
        </button>
        <button class="timButton" type="button" ng-click="$ctrl.addOrEditPermission('Anonymous users', $ctrl.accessType)">Add anonymous
            users
        </button>
        </span>
    </form>
</div><|MERGE_RESOLUTION|>--- conflicted
+++ resolved
@@ -156,19 +156,11 @@
                 </fieldset>
             </div>
         </div>
-<<<<<<< HEAD
         <button ng-show="$ctrl.addingRight" class="timButton" type="submit" ng-disabled="!$ctrl.groupName">Add</button>
         <button ng-show="$ctrl.editingRight()" class="timButton" type="submit">Save</button>
         <button class="btn btn-default" type="button" ng-click="$ctrl.cancel()">Cancel</button>
-        <span ng-show="$ctrl.addingRight">
+        <span ng-show="$ctrl.addingRight && !$ctrl.groupName">
         <button class="timButton" type="button" ng-click="$ctrl.addOrEditPermission('Korppi users', $ctrl.accessType)">Add Korppi users
-=======
-        <button ng-show="addingRight" class="timButton" type="submit" ng-disabled="!groupName">Add</button>
-        <button ng-show="editingRight()" class="timButton" type="submit">Save</button>
-        <button class="btn btn-default" type="button" ng-click="cancel()">Cancel</button>
-        <span ng-show="addingRight && !groupName">
-        <button class="timButton" type="button" ng-click="addOrEditPermission('Korppi users', accessType)">Add Korppi users
->>>>>>> 9f89598f
         </button>
         <button class="timButton" type="button" ng-click="$ctrl.addOrEditPermission('Logged-in users', $ctrl.accessType)">Add logged-in
             users
