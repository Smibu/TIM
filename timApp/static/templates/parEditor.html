<div id="pareditor">
<<<<<<< HEAD
    <div>
        <ul class="tabsarea">
            <li class="tab active"><a ng-click="tabClicked($event, 'navigateButtons')">Navigation</a></li>
            <li class="tab"><a ng-click="tabClicked($event, 'styleButtons')">Style</a></li>
            <li class="tab"><a ng-click="tabClicked($event, 'insertButtons')">Insert</a></li>
            <li class="tab"><a ng-click="tabClicked($event, 'specialButtons')">Special characters</a></li>
            <li class="tab"><a ng-click="tabClicked($event, 'texButtons')">TeX</a></li>
            <li class="tab" ng-show="options.showPlugins"><a ng-click="tabClicked($event, 'pluginButtons')">Plugins</a></li>
            <li class="tab" ng-show="options.showImageUpload"><a ng-click="tabClicked($event, 'uploadButtons')">Upload
                file/image</a>
            </li>
        </ul>
        <div id="navigateButtons" class="extraButtonArea">
            <button class="editorButton" title="Undo" ng-click="wrapFn(undoClicked);editor.focus();">&#8630;</button>
            <button class="editorButton" title="Redo" ng-click="wrapFn(redoClicked)">&#8631;</button>
            <button class="editorButton" title="Move left" ng-click="wrapFn(leftClicked)">&#8592;</button>
            <button class="editorButton" title="Move Right" ng-click="wrapFn(rightClicked)">&#8594;</button>
            <button class="editorButton" title="Move up" ng-click="wrapFn(upClicked)">&#8593;</button>
            <button class="editorButton" title="Move down" ng-click="wrapFn(downClicked)">&#8595;</button>
        </div>
        <div id="styleButtons" class="extraButtonArea hidden">
            <button class="editorButton" title="Indent selection/line" ng-click="wrapFn(indentClicked)">&#8649;
            </button>
            <button class="editorButton" title="Outdent selection/line" ng-click="wrapFn(outdentClicked)">&#8647;
            </button>
            <button class="editorButton" title="Bold" ng-click="surroundClicked('**'); wrapFn()"><b>B</b></button>
            <button class="editorButton" title="Italic" ng-click="surroundClicked('*', surroundedByItalic); wrapFn()"><i>I</i></button>
            <button class="editorButton" title="Code" ng-click="surroundClicked('`'); wrapFn()">Code</button>
            <button class="editorButton" title="Code block" ng-click="wrapFn(codeBlockClicked)">Code block</button>
            <button class="editorButton" title="Heading 1" ng-click="headerClicked('#')">H1</button>
            <button class="editorButton" title="Heading 2" ng-click="headerClicked('##')">H2</button>
            <button class="editorButton" title="Heading 3" ng-click="headerClicked('###')">H3</button>
            <button class="editorButton" title="Heading 4" ng-click="headerClicked('####')">H4</button>
        </div>
        <div id="insertButtons" class="extraButtonArea hidden">
            <button class="editorButton" title="Add link" ng-click="linkClicked('Linkin teksti', 'Linkin osoite'); wrapFn()">Link</button>
            <button class="editorButton" title="Add image" ng-click="linkClicked('Kuvan teksti', 'Kuvan osoite', true); wrapFn()">Image</button>
            <button class="editorButton" title="List item" ng-click="wrapFn(listClicked)">List</button>
            <button class="editorButton" title="Insert horizontal rule" ng-click="wrapFn(ruleClicked)">Rule</button>
        </div>
        <div id="specialButtons" class="extraButtonArea hidden">
            <button class="editorButton" ng-click="charClicked($event)">@</button>
            <button class="editorButton" ng-click="charClicked($event)">#</button>
            <button class="editorButton" ng-click="charClicked($event)">`</button>
            <button class="editorButton" ng-click="charClicked($event)">$</button>
            <button class="editorButton" ng-click="charClicked($event)">€</button>
            <button class="editorButton" ng-click="charClicked($event)">%</button>
            <button class="editorButton" ng-click="charClicked($event)">&</button>
            <button class="editorButton" ng-click="charClicked($event)">{</button>
            <button class="editorButton" ng-click="charClicked($event)">}</button>
            <button class="editorButton" ng-click="charClicked($event)">[</button>
            <button class="editorButton" ng-click="charClicked($event)">]</button>
            <button class="editorButton" ng-click="charClicked($event)">/</button>
            <button class="editorButton" ng-click="charClicked($event)">\</button>
        </div>
        <div id="texButtons" class="extraButtonArea hidden">
            <button class="editorButton" ng-click="wrapFn(texClicked)">TeX equation</button>
            <button class="editorButton" ng-click="wrapFn(texBlockClicked)">TeX block</button>
            <button class="editorButton" ng-click="wrapFn(indexClicked)">X&#x2099;</button>
            <button class="editorButton" ng-click="wrapFn(powerClicked)">X&#x207f;</button>
            <button class="editorButton" ng-click="wrapFn(squareClicked)">&#x221a;</button>
            <!-- <button class="editorButton" ng-click="wrapFn(rootClicked)">Root</button> -->
        </div>
        <div id="pluginButtons" class="extraButtonArea hidden">
            <button class="editorButton" ng-click="pluginClicked('csPlugin', 'template')">CsPlugin
            </button>
            <button class="editorButton" ng-click="pluginClicked('showImage', 'template')">ImagePlugin
            </button>
            <button class="editorButton" ng-click="pluginClicked('showVideo', 'template')">VideoPlugin
            </button>
        </div>
        <div id="uploadButtons" class="extraButtonArea hidden">
=======
    <ul class="tabsarea">
        <li class="tab active"><a ng-click="tabClicked($event, 'navigateButtons')">Navigation</a></li>
        <li class="tab"><a ng-click="tabClicked($event, 'styleButtons')">Style</a></li>
        <li class="tab"><a ng-click="tabClicked($event, 'insertButtons')">Insert</a></li>
        <li class="tab"><a ng-click="tabClicked($event, 'specialButtons')">Special characters</a></li>
        <li class="tab"><a ng-click="tabClicked($event, 'texButtons')">TeX</a></li>
        <li class="tab" ng-show="options.showPlugins"><a ng-click="tabClicked($event, 'pluginButtons')">Plugins</a>
        </li>
        <li class="tab" ng-show="options.showImageUpload"><a ng-click="tabClicked($event, 'uploadButtons')">Upload
            file/image</a>
        </li>
        <li class="tab"><a ng-click="tabClicked($event, 'helpButtons')">Help</a></li>
    </ul>
    <div id="navigateButtons" class="extraButtonArea">
        <button class="editorButton" title="Undo" ng-click="wrapFn(undoClicked)">&#8630;</button>
        <button class="editorButton" title="Redo" ng-click="wrapFn(redoClicked)">&#8631;</button>
        <button class="editorButton" title="Move left" ng-click="wrapFn(leftClicked)">&#8592;</button>
        <button class="editorButton" title="Move Right" ng-click="wrapFn(rightClicked)">&#8594;</button>
        <button class="editorButton" title="Move up" ng-click="wrapFn(upClicked)">&#8593;</button>
        <button class="editorButton" title="Move down" ng-click="wrapFn(downClicked)">&#8595;</button>
        <button class="editorButton" title="Move to the beginning of the line" ng-click="wrapFn(homeClicked)">Home
        </button>
        <button class="editorButton" title="Move to the end of the line" ng-click="wrapFn(endClicked)">End</button>
        <button class="editorButton" title="Move to the beginning of the file" ng-click="wrapFn(topClicked)">Top
        </button>
        <button class="editorButton" title="Move to the end of the file" ng-click="wrapFn(bottomClicked)">Bottom
        </button>
        <button class="editorButton" title="Toggle insert mode on or off" ng-click="wrapFn(insertClicked)">Ins
        </button>
    </div>
    <div id="styleButtons" class="extraButtonArea hidden">
        <button class="editorButton" title="Indent selection/line" ng-click="wrapFn(indentClicked)">&#8649;
        </button>
        <button class="editorButton" title="Outdent selection/line" ng-click="wrapFn(outdentClicked)">&#8647;
        </button>
        <button class="editorButton" title="Bold" ng-click="surroundClicked('**'); wrapFn()"><b>B</b></button>
        <button class="editorButton" title="Italic" ng-click="surroundClicked('*', surroundedByItalic); wrapFn()">
            <i>I</i></button>
        <button class="editorButton" title="Code" ng-click="surroundClicked('`'); wrapFn()">Code</button>
        <button class="editorButton" title="Code block" ng-click="wrapFn(codeBlockClicked)">Code block</button>
        <button class="editorButton" title="Heading 1" ng-click="headerClicked('#')">H1</button>
        <button class="editorButton" title="Heading 2" ng-click="headerClicked('##')">H2</button>
        <button class="editorButton" title="Heading 3" ng-click="headerClicked('###')">H3</button>
        <button class="editorButton" title="Heading 4" ng-click="headerClicked('####')">H4</button>
    </div>
    <div id="insertButtons" class="extraButtonArea hidden">
        <button class="editorButton" title="Add link"
                ng-click="linkClicked('Linkin teksti', 'Linkin osoite'); wrapFn()">Link
        </button>
        <button class="editorButton" title="Add image"
                ng-click="linkClicked('Kuvan teksti', 'Kuvan osoite', true); wrapFn()">Image
        </button>
        <button class="editorButton" title="List item" ng-click="wrapFn(listClicked)">List</button>
        <button class="editorButton" title="Table" ng-click="tableClicked($event)">Table</button>
        <button class="editorButton" title="Insert horizontal rule" ng-click="wrapFn(ruleClicked)">Rule</button>
    </div>
    <div id="specialButtons" class="extraButtonArea hidden">
        <button class="editorButton" ng-click="charClicked($event)">@</button>
        <button class="editorButton" ng-click="charClicked($event)">#</button>
        <button class="editorButton" ng-click="charClicked($event)">`</button>
        <button class="editorButton" ng-click="charClicked($event)">$</button>
        <button class="editorButton" ng-click="charClicked($event)">€</button>
        <button class="editorButton" ng-click="charClicked($event)">%</button>
        <button class="editorButton" ng-click="charClicked($event)">&</button>
        <button class="editorButton" ng-click="charClicked($event)">{</button>
        <button class="editorButton" ng-click="charClicked($event)">}</button>
        <button class="editorButton" ng-click="charClicked($event)">[</button>
        <button class="editorButton" ng-click="charClicked($event)">]</button>
        <button class="editorButton" ng-click="charClicked($event)">/</button>
        <button class="editorButton" ng-click="charClicked($event)">\</button>
    </div>
    <div id="texButtons" class="extraButtonArea hidden">
        <button class="editorButton" ng-click="surroundClicked('$'); wrapFn()">TeX equation</button>
        <button class="editorButton" ng-click="surroundClicked('$$'); wrapFn()">TeX block</button>
        <button class="editorButton" ng-click="wrapFn(indexClicked)">X&#x2093;</button>
        <button class="editorButton" ng-click="wrapFn(powerClicked)">X&#x207f;</button>
        <button class="editorButton" ng-click="wrapFn(squareClicked)">&radic;</button>
    </div>
    <div id="pluginButtons" class="extraButtonArea hidden">
        <button class="editorButton" ng-click="pluginClicked($event, 'csPlugin')">CsPlugin
        </button>
        <button class="editorButton" ng-click="getTemplate('showImage', 'template')">ImagePlugin
        </button>
        <button class="editorButton" ng-click="getTemplate('showVideo', 'template')">VideoPlugin
        </button>
    </div>
    <div id="uploadButtons" class="extraButtonArea hidden">
>>>>>>> c59cb2af
        <span>
            Upload image: <input type="file" ng-file-select="onFileSelect('/upload/', $files)">
            <span ng-bind="progress"></span>
        </span>
    </div>
    <div id="helpButtons" class="extraButtonArea hidden">
        <a onclick="window.open('https://tim.it.jyu.fi/view/tim/TIM-ohjeet','_blank')">Help</a>
    </div>

    <div class="editorContainer">
        <div ng-if="!options.touchDevice" class="editor" ui-ace="{
  useWrapMode: false,
  onLoad: aceLoaded,
  onChange: aceChanged
    }" ng-model="editorText">
        </div>
    </div>
    <div class="editButtonArea">
        <button class="timButton" ng-show="fullscreenSupported()" ng-click="goFullScreen()">Fullscreen</button>
        <button class="timButton savePar" ng-click="saveClicked()">Save</button>
        <button class="timButton cancelPar" ng-click="cancelClicked()">Cancel</button>
        <button class="timButton deletePar" ng-show="options.showDelete" ng-click="deleteClicked()">Delete</button>
    </div>
    <div class="tags">
        <label ng-repeat="tag in options.tags">
            <input type="checkbox" ng-model="extraData.tags[tag.name]"/> {{ tag.desc }}
        </label>
    </div>
    <div class="choices">
        <div ng-repeat="choice in options.choices.desc">
            {{ choice.desc }}
            <label ng-repeat="opt in choice.opts">
                <input type="radio" ng-model="extraData[choice.name]" ng-value="opt.value"/> {{ opt.desc }}
            </label>
        </div>
    </div>
    <div id="previewDiv" tim-draggable-fixed class="preview"
         style='z-index:100; top: 0px; right: 0px; position="fixed";'>
    <span>Preview
        (<ng-pluralize count="parCount"
                       when="{'0': 'empty',
                     '1': '1 paragraph',
                     'other': '{} paragraphs'}">
        </ng-pluralize>)
    </span>
        <button id="releaseButton" class="timButton" style='float: right' ng-click="releaseClicked()">
            &#8594;</button>
        <span ng-show="outofdate">...</span>

        <div class="previewcontent"></div>
    </div>
</div><|MERGE_RESOLUTION|>--- conflicted
+++ resolved
@@ -1,78 +1,4 @@
 <div id="pareditor">
-<<<<<<< HEAD
-    <div>
-        <ul class="tabsarea">
-            <li class="tab active"><a ng-click="tabClicked($event, 'navigateButtons')">Navigation</a></li>
-            <li class="tab"><a ng-click="tabClicked($event, 'styleButtons')">Style</a></li>
-            <li class="tab"><a ng-click="tabClicked($event, 'insertButtons')">Insert</a></li>
-            <li class="tab"><a ng-click="tabClicked($event, 'specialButtons')">Special characters</a></li>
-            <li class="tab"><a ng-click="tabClicked($event, 'texButtons')">TeX</a></li>
-            <li class="tab" ng-show="options.showPlugins"><a ng-click="tabClicked($event, 'pluginButtons')">Plugins</a></li>
-            <li class="tab" ng-show="options.showImageUpload"><a ng-click="tabClicked($event, 'uploadButtons')">Upload
-                file/image</a>
-            </li>
-        </ul>
-        <div id="navigateButtons" class="extraButtonArea">
-            <button class="editorButton" title="Undo" ng-click="wrapFn(undoClicked);editor.focus();">&#8630;</button>
-            <button class="editorButton" title="Redo" ng-click="wrapFn(redoClicked)">&#8631;</button>
-            <button class="editorButton" title="Move left" ng-click="wrapFn(leftClicked)">&#8592;</button>
-            <button class="editorButton" title="Move Right" ng-click="wrapFn(rightClicked)">&#8594;</button>
-            <button class="editorButton" title="Move up" ng-click="wrapFn(upClicked)">&#8593;</button>
-            <button class="editorButton" title="Move down" ng-click="wrapFn(downClicked)">&#8595;</button>
-        </div>
-        <div id="styleButtons" class="extraButtonArea hidden">
-            <button class="editorButton" title="Indent selection/line" ng-click="wrapFn(indentClicked)">&#8649;
-            </button>
-            <button class="editorButton" title="Outdent selection/line" ng-click="wrapFn(outdentClicked)">&#8647;
-            </button>
-            <button class="editorButton" title="Bold" ng-click="surroundClicked('**'); wrapFn()"><b>B</b></button>
-            <button class="editorButton" title="Italic" ng-click="surroundClicked('*', surroundedByItalic); wrapFn()"><i>I</i></button>
-            <button class="editorButton" title="Code" ng-click="surroundClicked('`'); wrapFn()">Code</button>
-            <button class="editorButton" title="Code block" ng-click="wrapFn(codeBlockClicked)">Code block</button>
-            <button class="editorButton" title="Heading 1" ng-click="headerClicked('#')">H1</button>
-            <button class="editorButton" title="Heading 2" ng-click="headerClicked('##')">H2</button>
-            <button class="editorButton" title="Heading 3" ng-click="headerClicked('###')">H3</button>
-            <button class="editorButton" title="Heading 4" ng-click="headerClicked('####')">H4</button>
-        </div>
-        <div id="insertButtons" class="extraButtonArea hidden">
-            <button class="editorButton" title="Add link" ng-click="linkClicked('Linkin teksti', 'Linkin osoite'); wrapFn()">Link</button>
-            <button class="editorButton" title="Add image" ng-click="linkClicked('Kuvan teksti', 'Kuvan osoite', true); wrapFn()">Image</button>
-            <button class="editorButton" title="List item" ng-click="wrapFn(listClicked)">List</button>
-            <button class="editorButton" title="Insert horizontal rule" ng-click="wrapFn(ruleClicked)">Rule</button>
-        </div>
-        <div id="specialButtons" class="extraButtonArea hidden">
-            <button class="editorButton" ng-click="charClicked($event)">@</button>
-            <button class="editorButton" ng-click="charClicked($event)">#</button>
-            <button class="editorButton" ng-click="charClicked($event)">`</button>
-            <button class="editorButton" ng-click="charClicked($event)">$</button>
-            <button class="editorButton" ng-click="charClicked($event)">€</button>
-            <button class="editorButton" ng-click="charClicked($event)">%</button>
-            <button class="editorButton" ng-click="charClicked($event)">&</button>
-            <button class="editorButton" ng-click="charClicked($event)">{</button>
-            <button class="editorButton" ng-click="charClicked($event)">}</button>
-            <button class="editorButton" ng-click="charClicked($event)">[</button>
-            <button class="editorButton" ng-click="charClicked($event)">]</button>
-            <button class="editorButton" ng-click="charClicked($event)">/</button>
-            <button class="editorButton" ng-click="charClicked($event)">\</button>
-        </div>
-        <div id="texButtons" class="extraButtonArea hidden">
-            <button class="editorButton" ng-click="wrapFn(texClicked)">TeX equation</button>
-            <button class="editorButton" ng-click="wrapFn(texBlockClicked)">TeX block</button>
-            <button class="editorButton" ng-click="wrapFn(indexClicked)">X&#x2099;</button>
-            <button class="editorButton" ng-click="wrapFn(powerClicked)">X&#x207f;</button>
-            <button class="editorButton" ng-click="wrapFn(squareClicked)">&#x221a;</button>
-            <!-- <button class="editorButton" ng-click="wrapFn(rootClicked)">Root</button> -->
-        </div>
-        <div id="pluginButtons" class="extraButtonArea hidden">
-            <button class="editorButton" ng-click="pluginClicked('csPlugin', 'template')">CsPlugin
-            </button>
-            <button class="editorButton" ng-click="pluginClicked('showImage', 'template')">ImagePlugin
-            </button>
-            <button class="editorButton" ng-click="pluginClicked('showVideo', 'template')">VideoPlugin
-            </button>
-        </div>
-        <div id="uploadButtons" class="extraButtonArea hidden">
-=======
     <ul class="tabsarea">
         <li class="tab active"><a ng-click="tabClicked($event, 'navigateButtons')">Navigation</a></li>
         <li class="tab"><a ng-click="tabClicked($event, 'styleButtons')">Style</a></li>
@@ -160,7 +86,6 @@
         </button>
     </div>
     <div id="uploadButtons" class="extraButtonArea hidden">
->>>>>>> c59cb2af
         <span>
             Upload image: <input type="file" ng-file-select="onFileSelect('/upload/', $files)">
             <span ng-bind="progress"></span>
