--- conflicted
+++ resolved
@@ -159,127 +159,9 @@
     <div id="selectVelpsDiv" save="%%PAGEID%%selectVelpsDiv" tim-draggable-fixed>
         <span title="Close" class="glyphicon glyphicon-remove clickable-icon closedraggable" ng-click="releaseClicked()" style="visibility: hidden;position: absolute; margin-left: 16.7em;margin-top: 0.2em"></span>
                     <!-- EDIT VELPS -->
-<<<<<<< HEAD
-                            <span ng-repeat="velp in filteredVelps = (velps | filter:{content:filterVelp} | orderBy:velpSettings.order | filterByVelpGroups:velpGroups | filterByLabels:labels:advancedOn ) track by $index">
-                                <div title ="{{ showDisabledText(notAnnotationRights(velp.points)) }}" class="velp" ng-click="notAnnotationRights(velp.points)||useVelp(velp)"
-                                     ng-style="{top: 2+$index*2 + 'em'}">
-                                    <div ng-class="['velp-data', 'emphasise', {neutral: velp.points == 0, positive: velp.points > 0, negative: velp.points < 0, inactive: notAnnotationRights(velp.points),
-                                    edit: velp.edit}]">
-
-                                        <div ng-class="['content']">
-                                            <div ng-hide="velp.edit">
-                                                <p class="velp-name" ng-hide=>
-                                                    <span>{{ velp.content }}&ensp;</span>
-                                                <div class="pointsPen">
-                                                    <span class="points">{{ velp.points }}</span>
-                                                    <span ng-show="notAnnotationRights(velp.points)"  ng-class="['annmark', 'glyphicon', 'glyphicon glyphicon-exclamation-sign', 'clickable-icon']" title="You need to have teacher rights to make annotations with points." ></span>
-                                                        <span class="float-right" ng-click="selectVelpToEdit(velp)"
-                                                              ng-class="['glyphicon', 'glyphicon-pencil', 'clickable-icon']"></span>
-                                                </div>
-
-                                                <div class="tags">
-                                                        <span class="float-right" ng-show="advancedOn"
-                                                              ng-class="['glyphicon', 'glyphicon-tag']"
-                                                              ng-repeat="label in velp.labels" title="label.content"
-                                                              ng-style="{ color: getColor(label) }"></span>
-                                                </div>
-                                                </p>
-                                                <!-- Adds post-it style to the bottom of velp -->
-                                                <div class="bottom-part"></div>
-                                            </div>
-                                            <!-- Edit Velp -->
-                                            <form ng-class="[{hide: !velp.edit}]" name="editVelpForm"
-                                                  ng-submit="editVelp(editVelpForm)" novalidate>
-
-                                                <p><input name="velpName" type="text"
-                                                          ng-model="velpToEdit['content']"
-                                                          required placeholder="Edit velp!">
-                                                    <span class="float-right"
-                                                          ng-click="selectVelpToEdit(velp); $event.stopPropagation();"
-                                                          ng-class="['glyphicon', 'glyphicon-pencil', 'clickable-icon']"></span>
-                                                </p>
-
-                                                <p ng-show="(editVelpForm.velpName.$invalid && !editVelpForm.velpName.$pristine) || (submitted.velp && editVelpForm.velpName.$invalid)"
-                                                   class="error">
-                                                    Velp content is required!
-                                                </p>
-                                                <p ng-show="allowChangePoints()"><input id="addVelpPoints" type="number" style="width: 100%;"
-                                                          ng-model="velpToEdit['points']"
-                                                          placeholder="Points" value="0"></p>
-                                                <p ng-hide="allowChangePoints()" class="velpInfoText">You need to have teacher rights change points in this document.</p>
-
-                                                <fieldset ng-show="advancedOn">
-                                                    <legend>Labels
-                                                        <span class="float-right"
-                                                              ng-class="['glyphicon', 'glyphicon-tag']"
-                                                              ng-repeat="l in velpToEdit.labels"
-                                                              ng-style="{ color: getColor(l) }"></span>
-                                                    </legend>
-                                                    <span ng-repeat="l in labels">
-                                                        <span ng-show="!l.edit">
-                                                        <label><input type="checkbox"
-                                                                      ng-click="updateVelpLabels(velpToEdit, l)"
-                                                                      ng-checked="isLabelInVelp(velpToEdit, l)"> {{ l.content }}
-                                                        </label>
-                                                        <span class="float-right" ng-click="selectLabelToEdit(l)"
-                                                              ng-class="['glyphicon', 'glyphicon-pencil', 'clickable-icon']"></span>
-                                                        <br>
-                                                        </span>
-                                                        <span ng-show="l.edit">
-                                                            <input type="text" placeholder="Add label"
-                                                                   ng-model="labelToEdit.content">
-                                                            <span class="float-right" ng-click="selectLabelToEdit(l)"
-                                                                  ng-class="['glyphicon', 'glyphicon-pencil', 'clickable-icon']"></span>
-                                                            <input class="timButton" type="button" value="Save"
-                                                                   ng-click="editLabel(labelToEdit)">
-                                                            <input
-                                                                    class="timButton"
-                                                                    type="button" value="Cancel"
-                                                                    ng-click="selectLabelToEdit(l)">
-                                                            <br>
-                                                        </span>
-                                                    </span>
-                                                    <input class="addLabelField" placeholder="Add label"
-                                                           ng-model="newLabel['content']">
-                                                    <input class="addLabelBtn" type="button" value="Add"
-                                                           ng-click="addLabel(velpToEdit)">
-                                                    <span ng-hide="newLabel['valid']" class="error">Label content too short</span>
-                                                </fieldset>
-
-
-                                                <fieldset ng-show="advancedOn">
-                                                    <legend>Velp groups</legend>
-                                                    <span ng-repeat="g in velpGroups">
-                                                        <label ng-class="{disabled: !g.edit_access}"><input type="checkbox"
-                                                                      ng-click="updateVelpGroups(velpToEdit, g)"
-                                                                      ng-checked="isGroupInVelp(velpToEdit, g)"
-                                                                      ng-disabled="!g.edit_access"> {{ g.name }}
-                                                        </label><br>
-                                                    </span>
-                                                </fieldset>
-                                                <p class="error" ng-show="!isSomeVelpGroupSelected(velpToEdit)">
-                                                    You need to select at least one velpgroup.
-                                                </p>
-
-                                                <p><input type="submit" class="timButton" value="Save changes"
-                                                          ng-disabled="!isVelpValid(velpToEdit)"/>
-                                                    <input type="button"
-                                                           class="timButton"
-                                                           value="Cancel"
-                                                           ng-click="selectVelpToEdit(velp); $event.stopPropagation();">
-                                                </p>
-                                            </form>
-                                        </div>
-                                    </div>
-                                </div>
-
-                                <!-- div ng-class="['emphasise', {neutral: velp.points == 0, positive: velp.points > 0, negative: velp.points < 0}]" style="height: 2px;"></div -->
-                            </span>
-=======
         <span ng-repeat="velp in filteredVelps = (velps | filter:{content:filterVelp} | orderBy:orderVelp | filterByVelpGroups:velpGroups | filterByLabels:labels:advancedOn ) track by $index">
                 <velp-window velpdata="{{ velp }}" index="{{ $index }}"></velp-window>
         </span>
->>>>>>> 38dab74c
                 </div>
                 <!--p ng-hide="filteredVelps.length">No velps :'(</p -->
             </div>
