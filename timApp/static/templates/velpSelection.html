--- conflicted
+++ resolved
@@ -105,11 +105,7 @@
                                         <span ng-repeat="gr in velpGroups">
                                             <label><input type="checkbox"
                                                           ng-click="updateVelpGroups(newVelp, gr)"
-<<<<<<< HEAD
-                                                          ng-checked="gr.selected">{{ gr.name }}</label><br>
-=======
                                                           ng-checked="gr.selected"> {{ gr.name }}</label><br>
->>>>>>> 84fb9b6d
                                         </span>
                                     </fieldset>
                                     <p class="error" ng-show="!isSomeVelpGroupSelected(newVelp)">
