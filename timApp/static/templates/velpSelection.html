--- conflicted
+++ resolved
@@ -116,12 +116,6 @@
                                                           ng-checked="gr.default"> {{ gr.name }}</label><br>
                                         </span>
                                     </fieldset>
-<<<<<<< HEAD
-
-                                    <p><input type="submit" value="Add velp"/></p>
-=======
->>>>>>> 15b1d92f
-
                                     <p><input id="addVelpBtn" type="submit" value="Add velp"/></p>
                                 </form>
                             </div>
