<div class="actionButtons">
    <form class="form-horizontal">
        <div class="form-group">
            <label for="areaname" class="col-sm-3 control-label">Area name:</label>
            <div class="col-sm-9">
<<<<<<< HEAD
                <input id="areaname" class="form-control" type="text" ng-model="$ctrl.areaName" title="No spaces allowed"
                       autofocus/>
=======
                <input id="areaname" class="form-control" type="text" ng-model="areaName" title="No spaces allowed"
                       autofocus no-period />
>>>>>>> abfd32f0
            </div>
        </div>
        <div class="form-group">
            <div class="col-sm-offset-2 col-sm-9">
                <div class="checkbox">
                    <label>
                        <input type="checkbox" ng-model="$ctrl.options.collapsible"> Collapsible
                    </label>
                </div>
            </div>
        </div>
        <div ng-show="$ctrl.options.collapsible" class="form-group">
            <label for="areatitle" class="col-sm-3 control-label">Area title:</label>
            <div class="col-sm-9">
                <input id="areatitle" type="text" class="form-control" ng-model="$ctrl.options.title" placeholder="Optional"/>
            </div>
        </div>
        <div ng-show="$ctrl.options.collapsible" class="form-group">
            <label for="hlevel" class="col-sm-3 control-label">Heading level:</label>
            <div class="col-sm-9">
                <input id="hlevel" type="number" min="0" max="5" class="form-control" ng-model="$ctrl.options.hlevel"
                       placeholder="Optional"/>
            </div>
        </div>
        <div ng-show="$ctrl.options.collapsible" class="form-group">
            <div class="col-sm-offset-2 col-sm-9">
                <div class="checkbox">
                    <label>
                        <input type="checkbox" ng-model="$ctrl.options.collapse"> Collapsed by default
                    </label>
                </div>
            </div>
        </div>
        <div class="form-group">
            <div class="col-sm-offset-2 col-sm-9">
                <div class="checkbox">
                    <label>
                        <input type="checkbox" ng-model="$ctrl.options.timed"> Time restriction
                    </label>
                </div>
            </div>
        </div>
        <div ng-show="$ctrl.options.timed" class="form-group">
            <label for="starttime" class="col-sm-3 control-label">Available from:</label>
            <div class="col-sm-9">
                <div class="input-group date" datetimepicker ng-model="$ctrl.options.starttime"
                     data-options="datePickerOptions">
                    <input type="text"
                           class="form-control"
                           id="starttime"/>
                    <span class="input-group-addon">
                        <span class="glyphicon glyphicon-calendar"></span>
                        </span>
                </div>
            </div>
        </div>
        <div ng-show="$ctrl.options.timed" class="form-group">
            <label for="endtime" class="col-sm-3 control-label">Available until:</label>
            <div class="col-sm-9">
                <div class="input-group date" datetimepicker ng-model="$ctrl.options.endtime"
                     data-options="datePickerOptions">
                    <input type="text"
                           class="form-control"
                           id="endtime"/>
                    <span class="input-group-addon">
                        <span class="glyphicon glyphicon-calendar"></span>
                        </span>
                </div>
            </div>
        </div>
        <div ng-show="$ctrl.options.timed" class="form-group">
            <label for="alttext" class="col-sm-3 control-label">Text when inaccessible:</label>
            <div class="col-sm-9">
                <textarea id="alttext" rows="3" class="form-control" ng-model="$ctrl.options.alttext">
                </textarea>
            </div>
        </div>

        <div class="form-group">
            <div class="col-sm-6">
                <button type="submit" class="wideButton" ng-click="$ctrl.addArea()" ng-disabled="!$ctrl.areaName">Add</button>
            </div>
            <div class="col-sm-6">
                <button type="submit" class="wideButton" ng-click="$ctrl.cancelAdd()">Cancel</button>
            </div>
        </div>
    </form>
</div><|MERGE_RESOLUTION|>--- conflicted
+++ resolved
@@ -3,13 +3,8 @@
         <div class="form-group">
             <label for="areaname" class="col-sm-3 control-label">Area name:</label>
             <div class="col-sm-9">
-<<<<<<< HEAD
                 <input id="areaname" class="form-control" type="text" ng-model="$ctrl.areaName" title="No spaces allowed"
-                       autofocus/>
-=======
-                <input id="areaname" class="form-control" type="text" ng-model="areaName" title="No spaces allowed"
                        autofocus no-period />
->>>>>>> abfd32f0
             </div>
         </div>
         <div class="form-group">
