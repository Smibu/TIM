<<<<<<< HEAD
<!-- Pop over element --><span class="annotation-element"><span   ng-init="actrl.showHidden=actrl.newannotation" ng-show="actrl.show" ng-click="actrl.updateVelpZIndex()"
                                                                ng-class="['annotation-info', 'emphasise', 'default', {neutral: actrl.annotation.points == 0, negative: actrl.annotation.points<0, positive: actrl.annotation.points > 0}]"
                                                                ng-keydown="actrl.keyDownFunc($event)" ng-keyup="actrl.keyUpFunc($event)"
                                                                ng-style="{backgroundColor: actrl.getCustomColor()}">
=======
<!-- Pop over element --><span class="annotation-element"><span   ng-init="showHidden=newannotation" ng-show="show" ng-click="updateVelpZIndex()"
                                                                  class="no-popup-menu"
                                                                ng-class="['annotation-info', 'emphasise', 'default', {neutral: points == 0, negative: points<0, positive: points > 0}]"
                                                                ng-keydown="keyDownFunc($event)" ng-keyup="keyUpFunc($event)"
                                                                ng-style="{backgroundColor: getCustomColor()}">
>>>>>>> 3524e4e3
    <span class="fulldiv">
        <span class="div-90 annTopSection">
            <p><span class="annHeader"><strong>{{ velp }}</strong></span></p>
            <p ng-show="actrl.showHidden"><a class="username" href="mailto:{{ actrl.annotation.email }}">{{ actrl.annotation.annotator_name }}</a>
                    <span class="timestamp" title="{{ actrl.annotation.creationtime }}">{{ actrl.annotation.timesince }}</span></p>
        </span>
        <span class="div-10  no-popup-menu">
            <span title="Close" class="float-right glyphicon glyphicon-remove clickable-icon closeAnn"
                  ng-click="actrl.toggleAnnotation();actrl.showHidden=false"></span>
        </span>
    </span>


        <div ng-mouseenter="actrl.showHidden=true;actrl.updateVelpZIndex()">
            <div ng-show="actrl.showHidden">
            <p ng-hide="actrl.checkRights() || !actrl.allowChangePoints()"><label>Points: <input type="number" ng-model="actrl.annotation.points" ng-disabled="actrl.checkRights()"
                                                                                     ng-change="actrl.changePoints()"/></label>
            </p>
                <p ng-hide="actrl.isvalid.points.value" class="error">{{ actrl.isvalid.points.msg }}</p>
                <p ng-show="actrl.checkRights()"><label ng-hide="actrl.annotation.points == null">Points:  {{ actrl.annotation.points }}</label></p>
            </div>
            <div ng-hide="actrl.showHidden">
              <div ng-show="actrl.annotation.points != null">
                <p><label>Points: {{ actrl.annotation.points }}</label></p>
            </div>
                </div>

    <span class="fulldiv">
        <ul class="comments">
            <li ng-repeat="comment in actrl.annotation.comments">
                <p>{{ comment["content"] }}
                    <span class="comment-info"><a class="username" title="{{ comment.commenter_real_name }}"
                   href="mailto:{{ comment.commenter_email }}">
                    {{ comment.commenter_username }}</a>
                   <span class="timestamp" title="{{ comment.comment_time }}">{{ comment.comment_relative_time }}</span>
                    </span>
                </p>
                <!--strong>{{ comment["commenter_username"] }}</strong-->
                </li>
        </ul>

    </span>
    <div ng-show="actrl.showHidden" >
        <textarea placeholder="Add comment" ng-model="actrl.newcomment" ></textarea>
        <div>
            <form class="form-inline adjustAnnForm">
                <!--<div class="form-group"> -->

                    <div>
                    <span ng-hide="actrl.checkRights()">
                        <label ng-class="{disabled: actrl.checkRights()}"><div title="Visible to" ng-class="['annqmark', 'glyphicon', 'glyphicon-eye-open', ]"></div></label>
                        <select ng-model="actrl.visible_options.value" ng-disabled="actrl.checkRights()"
                            ng-options="v as actrl.visible_options.names[v-1] for v in actrl.visible_options.values">
                        </select>
                        <div ng-class="['annqmark', 'glyphicon', 'glyphicon-question-sign', 'clickable-icon']"
                         uib-popover="'Just me' means that the annotation is visible only to yourself. 'Document owner' refers to the person or group who has been named as the document owner. 'Teachers' refers to the users that have teacher access to this document. 'Everyone' means that the annotation is visible to everyone who can view the assessed content."
                         popover-placement="left">
                        </div>
                    </span>

                    <span ng-show="actrl.checkRights()" class="annotationVisibleText">

                        <span title="Visible to" ng-class="['annqmark', 'glyphicon', 'glyphicon-eye-open', ]"></span>
                        {{ actrl.visible_options.names[visible_options.value - 1] }}

                        <span ng-class="['annqmark', 'glyphicon', 'glyphicon-question-sign', 'clickable-icon']"
                         uib-popover="'Just me' means that the annotation is visible only to yourself. 'Document owner' refers to the person or group who has been named as the document owner. 'Teachers' refers to the users that have teacher access to this document. 'Everyone' means that the annotation is visible to everyone who can view the assessed content."
                         popover-placement="left">
                        </span>

                    </span>
                    <span style="float: right">
                        <input type="color" ng-model="actrl.annotation.color" ng-change="actrl.changeColor()" class="colorchange-button" title="Change annotation color">
                        <input ng-if="actrl.isVelpCustomColor()" class="smallButton" type="button" ng-click="actrl.clearColor()" title="Reset color to original value" value="R">
                    </span>
                    </div>
              <!--  </div> -->
            </form>
        </div>
    </div>
    <span>
        <button class="saveChanges timButton" ng-show="actrl.checkIfChanged()" ng-click="actrl.saveChanges()">Save
        </button>
    </span>
        <div ng-show="actrl.showHidden">
        <span class="annDelAnnotation" title="Delete annotation"
                     ng-class="['delAnnotation', 'float-right', 'glyphicon', 'glyphicon-trash', 'clickable-icon', {hide: actrl.annotation.comments.length > 1} ]"
                     ng-hide="actrl.checkRights()"

                     ng-click="actrl.deleteAnnotation()"></span>
        </div>
         <div class="annotationVisibleText" ng-hide="actrl.showHidden">
            {{ actrl.visible_options.names[actrl.visible_options.value - 1] }}
        </div>
    </div>

</span></span><!--
<<<<<<< HEAD
Highlighted text--><span ng-click="actrl.showHidden=false;actrl.toggleAnnotation()" ng-class="['highlighted', 'clickable', 'emphasise', 'default',
{neutral: actrl.annotation.points == 0, negative: actrl.annotation.points < 0, positive: actrl.annotation.points > 0}]" ng-transclude
ng-style="{backgroundColor: actrl.getCustomColor()}"></span>
=======
Highlighted text--><span ng-click="showHidden=false;toggleAnnotation()" class="no-popup-menu" ng-class="['highlighted', 'clickable', 'emphasise', 'default',
{neutral: points == 0, negative: points < 0, positive: points > 0}]" ng-transclude
ng-style="{backgroundColor: getCustomColor()}"></span>
>>>>>>> 3524e4e3
<|MERGE_RESOLUTION|>--- conflicted
+++ resolved
@@ -1,22 +1,15 @@
-<<<<<<< HEAD
 <!-- Pop over element --><span class="annotation-element"><span   ng-init="actrl.showHidden=actrl.newannotation" ng-show="actrl.show" ng-click="actrl.updateVelpZIndex()"
+                                                                  class="no-popup-menu"
                                                                 ng-class="['annotation-info', 'emphasise', 'default', {neutral: actrl.annotation.points == 0, negative: actrl.annotation.points<0, positive: actrl.annotation.points > 0}]"
                                                                 ng-keydown="actrl.keyDownFunc($event)" ng-keyup="actrl.keyUpFunc($event)"
                                                                 ng-style="{backgroundColor: actrl.getCustomColor()}">
-=======
-<!-- Pop over element --><span class="annotation-element"><span   ng-init="showHidden=newannotation" ng-show="show" ng-click="updateVelpZIndex()"
-                                                                  class="no-popup-menu"
-                                                                ng-class="['annotation-info', 'emphasise', 'default', {neutral: points == 0, negative: points<0, positive: points > 0}]"
-                                                                ng-keydown="keyDownFunc($event)" ng-keyup="keyUpFunc($event)"
-                                                                ng-style="{backgroundColor: getCustomColor()}">
->>>>>>> 3524e4e3
     <span class="fulldiv">
         <span class="div-90 annTopSection">
             <p><span class="annHeader"><strong>{{ velp }}</strong></span></p>
             <p ng-show="actrl.showHidden"><a class="username" href="mailto:{{ actrl.annotation.email }}">{{ actrl.annotation.annotator_name }}</a>
                     <span class="timestamp" title="{{ actrl.annotation.creationtime }}">{{ actrl.annotation.timesince }}</span></p>
         </span>
-        <span class="div-10  no-popup-menu">
+        <span class="div-10 no-popup-menu">
             <span title="Close" class="float-right glyphicon glyphicon-remove clickable-icon closeAnn"
                   ng-click="actrl.toggleAnnotation();actrl.showHidden=false"></span>
         </span>
@@ -107,12 +100,6 @@
     </div>
 
 </span></span><!--
-<<<<<<< HEAD
-Highlighted text--><span ng-click="actrl.showHidden=false;actrl.toggleAnnotation()" ng-class="['highlighted', 'clickable', 'emphasise', 'default',
+Highlighted text--><span ng-click="actrl.showHidden=false;actrl.toggleAnnotation()" class="no-popup-menu" ng-class="['highlighted', 'clickable', 'emphasise', 'default',
 {neutral: actrl.annotation.points == 0, negative: actrl.annotation.points < 0, positive: actrl.annotation.points > 0}]" ng-transclude
-ng-style="{backgroundColor: actrl.getCustomColor()}"></span>
-=======
-Highlighted text--><span ng-click="showHidden=false;toggleAnnotation()" class="no-popup-menu" ng-class="['highlighted', 'clickable', 'emphasise', 'default',
-{neutral: points == 0, negative: points < 0, positive: points > 0}]" ng-transclude
-ng-style="{backgroundColor: getCustomColor()}"></span>
->>>>>>> 3524e4e3
+ng-style="{backgroundColor: actrl.getCustomColor()}"></span>