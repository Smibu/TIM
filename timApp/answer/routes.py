--- conflicted
+++ resolved
@@ -162,15 +162,6 @@
         yield l[i:i + n]
 
 
-<<<<<<< HEAD
-@answers.route("/userAnswersForTasks", methods=['POST'])
-def get_answers_for_tasks():
-    """
-    Queries all answers for given list of tasks by the given user
-    :return: {answers:[Answer], user: user_id}
-    """
-    tasks, user_id = verify_json_params('tasks', 'user')
-=======
 @answers.route("/multiplugin2", methods=['POST'])
 def get_answers_for_tasks2():
     """
@@ -239,7 +230,6 @@
     :return: {"answers": {taskID: Answer}, "userId": user_id}
     """
     tasks, user_id = verify_json_params('tasks', 'user')
->>>>>>> ac32e427
     try:
         user_id = int(user_id)
     except ValueError:
@@ -248,63 +238,6 @@
     verify_logged_in()
     try:
         doc_map = {}
-<<<<<<< HEAD
-        fieldlist = {k: [] for k in tasks}
-        for task_id in tasks:
-            tid = TaskId.parse(task_id)
-            if tid.doc_id not in doc_map:
-                dib = get_doc_or_abort(tid.doc_id, f'Document {tid.doc_id} not found')
-                verify_seeanswers_access(dib)
-                doc_map[tid.doc_id] = dib.document
-        answs = user.answers.options(joinedload(Answer.users_all))\
-            .order_by(Answer.id.desc()).filter(Answer.valid.is_(True))\
-            .filter(Answer.task_id.in_(tasks)).all()
-        for a in answs:
-            fieldlist[a.task_id].append(a)
-        return json_response({"answers": fieldlist, "userId": user_id})
-    except Exception as e:
-        return abort(400, str(e))
-
-def get_answers2(user, task_ids, answer_map):
-    col = func.max(Answer.id).label('col')
-    sub = (user
-           .answers
-           .filter(Answer.task_id.in_(task_ids_to_strlist(task_ids)) & Answer.valid == True)
-           .add_columns(col)
-           .with_entities(col)
-           .group_by(Answer.task_id).subquery())
-    answers: List[Answer] = (
-        Answer.query.join(sub, Answer.id == sub.c.col)
-        #Answer.query.join(sub, Answer.id == sub.c.col).join(Answer.users_all)
-        # .with_entities(Answer, sub.c.cnt)
-            .all()
-    )
-    for answer in answers:
-        if len(answer.users_all) > 1:
-            answer_map[answer.task_id] = answer
-        else:
-            # answer_map[answer.task_id] = answer
-            asd = answer.to_json()
-            asd.pop('users')
-            answer_map[answer.task_id] = asd
-    return answers
-
-@answers.route("/multiplugin3", methods=['POST'])
-def get_answers_for_tasks3():
-    """
-    WIP
-    """
-    tasks, user_id = verify_json_params('tasks', 'user')
-    try:
-        user_id = int(user_id)
-    except ValueError:
-        abort(404, 'Not a valid user id')
-    user = User.get_by_id(user_id)
-    verify_logged_in()
-    try:
-        doc_map = {}
-=======
->>>>>>> ac32e427
         fieldlist = {}
         tids = []
         for task_id in tasks:
@@ -316,13 +249,7 @@
             tids.append(tid)
         answer_map = {}
         # pluginControl.get_answers(user, tids, answer_map)
-<<<<<<< HEAD
-        get_answers2(user, tids, answer_map)
-        # for ans in answs:
-        #      fieldlist[ans.task_id] = [ans]
-=======
         get_useranswers_for_task(user, tids, answer_map)
->>>>>>> ac32e427
         return json_response({"answers": answer_map, "userId": user_id})
     except Exception as e:
         return abort(400, str(e))
