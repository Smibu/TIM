"""Answer-related routes."""
import json
import re
import time
from datetime import timezone, timedelta, datetime
from typing import Union, List, Tuple, Dict, Set

import attr
import dateutil.parser
import dateutil.relativedelta
from flask import Blueprint
from flask import Response
from flask import abort
from flask import request
from marshmallow import Schema, fields, post_load
from marshmallow.utils import _Missing, missing
from sqlalchemy import func
from webargs.flaskparser import use_args

from timApp.answer.answer import Answer
from timApp.answer.answer_models import AnswerUpload
from timApp.answer.answers import get_latest_answers_query
from timApp.auth.accesshelper import verify_logged_in, get_doc_or_abort, verify_manage_access
from timApp.auth.accesshelper import verify_task_access, verify_teacher_access, verify_seeanswers_access, \
    has_teacher_access, \
    verify_view_access, get_plugin_from_request
from timApp.auth.accesstype import AccessType
from timApp.auth.sessioninfo import get_current_user_id, logged_in
from timApp.auth.sessioninfo import get_current_user_object, get_session_users, get_current_user_group
from timApp.document.docentry import DocEntry
from timApp.document.docinfo import DocInfo
from timApp.document.document import Document
from timApp.document.post_process import hide_names_in_teacher
from timApp.item.block import Block, BlockType
from timApp.markdown.dumboclient import call_dumbo
from timApp.plugin.containerLink import call_plugin_answer
from timApp.plugin.plugin import Plugin, PluginWrap, NEVERLAZY
from timApp.plugin.plugin import find_plugin_from_document
from timApp.plugin.pluginControl import find_task_ids, pluginify
from timApp.plugin.pluginControl import task_ids_to_strlist
from timApp.plugin.pluginexception import PluginException
from timApp.plugin.taskid import TaskId, TaskIdAccess
from timApp.timdb.dbaccess import get_timdb
from timApp.timdb.exceptions import TimDbException
from timApp.timdb.sqa import db
from timApp.user.user import User
from timApp.user.usergroup import UserGroup
from timApp.util.flask.requesthelper import verify_json_params, get_option, get_consent_opt
from timApp.util.flask.responsehelper import json_response, ok_response
from timApp.util.utils import try_load_json, get_current_time

answers = Blueprint('answers',
                    __name__,
                    url_prefix='')


@answers.route("/savePoints/<int:user_id>/<int:answer_id>", methods=['PUT'])
def save_points(answer_id, user_id):
    answer, _ = verify_answer_access(
        answer_id,
        user_id,
        require_teacher_if_not_own=True,
    )
    tid = TaskId.parse(answer.task_id)
    d = get_doc_or_abort(tid.doc_id)
    points, = verify_json_params('points')
    try:
        plugin = Plugin.from_task_id(answer.task_id, user=get_current_user_object())
    except PluginException as e:
        return abort(400, str(e))
    a = Answer.query.get(answer_id)
    try:
        points = points_to_float(points)
    except ValueError:
        abort(400, 'Invalid points format.')
    try:
        a.points = plugin.validate_points(points) if not has_teacher_access(d) else points
    except PluginException as e:
        abort(400, str(e))
    a.last_points_modifier = get_current_user_group()
    db.session.commit()
    return ok_response()


def points_to_float(points: Union[str, float]):
    if points:
        points = float(points)
    else:
        points = None
    return points


def get_fields_and_users(u_fields: List[str], groups: List[UserGroup], d: DocInfo, current_user: User):
    print(u_fields)
    users = set()
    for group in groups:
        g = group.users.all()
        for u in g:
            users.add(u)

    task_ids = []
    alias_map = {}  # {'13.oikeanimi': 'alias'}
<<<<<<< HEAD
    content_map = {}
    print(alias_map)
=======
>>>>>>> 4710adc8
    jsrunner_alias_map = {}  # jsrunnerissa tarvitsee {'alias': '13.oikeanimi'}
    doc_map = {}
    for field in u_fields:
        field_content = field.split("|")
        field_alias = field_content[0].split("=")
        task_id = TaskId.parse(field_alias[0].strip(), False, False)
        task_ids.append(task_id)
        if not task_id.doc_id:
            task_id.doc_id = d.id
        if len(field_content) == 2:
            content_map[task_id.extended_or_doc_task] = field_content[1].strip()
        if len(field_alias) == 2:
            alias_map[task_id.extended_or_doc_task] = field_alias[1].strip()
            jsrunner_alias_map[field_alias[1].strip()] = task_id.extended_or_doc_task
        dib = get_doc_or_abort(task_id.doc_id)
        if not current_user.has_teacher_access(dib):
            abort(403, f'Missing teacher access for document {dib.id}')
        doc_map[task_id.doc_id] = dib.document

    res = []
    for user in users:
        answer_ids = (
            user.answers
                .filter(Answer.task_id.in_(task_ids_to_strlist(task_ids)))
                .group_by(Answer.task_id)
                .with_entities(func.max(Answer.id)).all()
        )
        answer_list = Answer.query.filter(Answer.id.in_(answer_ids)).all()
        answer_dict: Dict[str, Answer] = {}
        for answer in answer_list:
            answer_dict[answer.task_id] = answer
        user_tasks = {}
        for task in task_ids:
            a = answer_dict.get(task.doc_task)
            if not a:
                value = None
            elif task.field == "points":
                value = a.points
            elif task.field == "datetime":
                value = time.mktime(a.answered_on.timetuple())
            else:
                json_str = a.content
                p = json.loads(json_str)
                if(task.extended_or_doc_task in content_map):
                    #value = p[content_map[task.extended_or_doc_task]]
                    value = p.get(content_map[task.extended_or_doc_task])
                else:
                    if len(p) > 1:
                        plug = find_plugin_from_document(doc_map[task.doc_id], task, get_current_user_object())
                        content_field = plug.get_content_field_name()
                        value = p[content_field]
                    else:
                        values_p = list(p.values())
                        value = values_p[0]
            if task.extended_or_doc_task in alias_map:
                user_tasks[alias_map.get(task.extended_or_doc_task)] = value
            else:
                user_tasks[task.extended_or_doc_task] = value
        res.append({'user': user, 'fields': user_tasks})
    print(res)
    return res, jsrunner_alias_map, content_map


@answers.route("/<plugintype>/<task_id_ext>/answer/", methods=['PUT'])
def post_answer(plugintype: str, task_id_ext: str):
    """Saves the answer submitted by user for a plugin in the database.

    :param plugintype: The type of the plugin, e.g. csPlugin.
    :param task_id_ext: The extended task id of the form "22.palidrome.par_id".
    :return: JSON

    """

    timdb = get_timdb()
    try:
        tid = TaskId.parse(task_id_ext)
    except PluginException as e:
        return abort(400, f'Task id error: {e}')
    d = get_doc_or_abort(tid.doc_id)
    d.document.insert_preamble_pars()

    curr_user = get_current_user_object()
    try:
        plugin = verify_task_access(d, tid, AccessType.view, TaskIdAccess.ReadWrite)
    except (PluginException, TimDbException) as e:
        return abort(400, str(e))
    if 'input' not in request.get_json():
        return json_response({'error': 'The key "input" was not found from the request.'}, 400)
    answerdata = request.get_json()['input']

    answer_browser_data = request.get_json().get('abData', {})
    is_teacher = answer_browser_data.get('teacher', False)
    save_teacher = answer_browser_data.get('saveTeacher', False)
    save_teacher_without_collaboration = answer_browser_data.get('saveTeacherWithoutCollaboration', False)
    save_answer = answer_browser_data.get('saveAnswer', True) and tid.task_name

    if tid.is_points_ref:
        verify_teacher_access(d)
        given_points = answerdata.get(plugin.get_content_field_name())
        if given_points is not None:
            try:
                given_points = float(given_points)
            except ValueError:
                return abort(400, 'Points must be a number.')
        a = curr_user.answers.filter_by(task_id=tid.doc_task).order_by(Answer.id.desc()).first()
        if a:
            a.points = given_points
            s = None
        else:
            a = Answer(
                content=json.dumps({plugin.get_content_field_name(): ''}),
                points=given_points,
                task_id=tid.doc_task,
                users_all=[curr_user],
                valid=True,
            )
            db.session.add(a)
            db.session.flush()
            s = a.id
        db.session.commit()
        return json_response({'savedNew': s, 'web': {'result': 'points saved'}})

    if save_teacher:
        verify_teacher_access(d)
    users = None

    try:
        get_task = answerdata and answerdata.get("getTask", None) and plugin.can_give_task()
    except:
        get_task = False

    if not (save_answer or get_task) or is_teacher:
        verify_seeanswers_access(d)
    if is_teacher:
        answer_id = answer_browser_data.get('answer_id', None)
        if answer_id is not None:
            answer = Answer.query.get(answer_id)
            if not answer:
                return abort(404, f'Answer not found: {answer_id}')
            expected_task_id = answer.task_id
            if expected_task_id != tid.doc_task:
                return abort(400, 'Task ids did not match')
            users = answer.users_all
            if not users:
                return abort(400, 'No users found for the specified answer')
            user_id = answer_browser_data.get('userId', None)
            if user_id not in (u.id for u in users):
                return abort(400, 'userId is not associated with answer_id')

    if plugin.type != plugintype:
        abort(400, f'Plugin type mismatch: {plugin.type} != {plugintype}')

    upload = None
    if isinstance(answerdata, dict):
        file = answerdata.get('uploadedFile', '')
        trimmed_file = file.replace('/uploads/', '')
        type = answerdata.get('type', '')
        if trimmed_file and type == 'upload':
            # The initial upload entry was created in /pluginUpload route, so we need to check that the owner matches
            # what the browser is saying. Additionally, we'll associate the answer with the uploaded file later
            # in this route.
            block = Block.query.filter((Block.description == trimmed_file) &
                                       (Block.type_id == BlockType.Upload.value)).first()
            if block is None:
                abort(400, f'Non-existent upload: {trimmed_file}')
            verify_view_access(block, message="You don't have permission to touch this file.")
            upload = AnswerUpload.query.filter(AnswerUpload.upload_block_id == block.id).first()
            # if upload.answer_id is not None:
            #    abort(400, f'File was already uploaded: {file}')

    # Load old answers

    if users is None:
        users = [User.query.get(u['id']) for u in get_session_users()]

    old_answers = timdb.answers.get_common_answers(users, tid)
    try:
        valid, _ = plugin.is_answer_valid(len(old_answers), {})
    except PluginException as e:
        return abort(400, str(e))
    info = plugin.get_info(users, len(old_answers), look_answer=is_teacher and not save_teacher, valid=valid)

    # Get the newest answer (state). Only for logged in users.
    state = try_load_json(old_answers[0].content) if logged_in() and len(old_answers) > 0 else None

    if plugin.type == 'jsrunner':
        groupnames = plugin.values.get('groups', [plugin.values.get('group')])
        g = UserGroup.query.filter(UserGroup.name.in_(groupnames))
        if len(g.all()) < 1:  # TODO: miten pitäisi tarkistaa?
            abort(403, f'Missing group in jsrunner')

        answerdata['data'], answerdata['aliases'] = get_fields_and_users(plugin.values['fields'], g, d,
                                                                         get_current_user_object())

    answer_call_data = {'markup': plugin.values,
                        'state': state,
                        'input': answerdata,
                        'taskID': tid.doc_task,
                        'info': info}

    plugin_response = call_plugin_answer(plugintype, answer_call_data)
    try:
        jsonresp = json.loads(plugin_response)
    except ValueError:
        return json_response({'error': 'The plugin response was not a valid JSON string. The response was: ' +
                                       plugin_response}, 400)
    except PluginException:
        return json_response({'error': 'The plugin response took too long'}, 400)

    if 'web' not in jsonresp:
        return json_response({'error': 'The key "web" is missing in plugin response.'}, 400)
    result = {'web': jsonresp['web']}

    def handle_jsrunner_response():
        save_obj = jsonresp['save']
        print(save_obj)
        tasks = set()
        # content_map = {}
        doc_map: Dict[int, DocInfo] = {}
        for item in save_obj:
            task_u = item['fields']
            for key in task_u.keys():
                key_content = key.split("|")
                # #TODO: Parse content tässä
                # if len(key_content) == 2:
                #     content_map[key_content[0]] = key_content[1].strip()
                tasks.add(key_content[0])
                id_num = TaskId.parse(key_content[0], False, False)
                if id_num.doc_id not in doc_map:
                    doc_map[id_num.doc_id] = get_doc_or_abort(id_num.doc_id)
        task_content = {}
        for task in tasks:
            t_id = TaskId.parse(task, False, False)
            dib = doc_map[t_id.doc_id]
            verify_teacher_access(dib)
            if t_id.task_name == "grade" or t_id.task_name == "credit":
                task_content[task] = 'c'
                continue
            try:
                plug = find_plugin_from_document(dib.document, t_id, get_current_user_object())
                content_field = plug.get_content_field_name()
                # key_content = key.split("|")
                # #TODO: Parse content tässä
                # if len(key_content) == 2:
                #     content_map[key_content[0]] = key_content[1].strip()
                # TODO: check plug content type ^
                task_content[task] = content_field
            except PluginException as e:
                errormsg = str(t_id.doc_id) + ": " + str(e) + " \n"
                try:
                    result['web']['error'] = result['web']['error'] + errormsg
                except KeyError:
                    result['web'] = {"error": errormsg}
        print(task_content)
        for user in save_obj:
            u_id = user['user']
            u = User.get_by_id(u_id)
            user_fields = user['fields']
            for key, value in user_fields.items():
                try:
                    content_list = key.split("|")
                    if len(content_list) == 2:
                        content_type = content_list[1].strip()
                    else:
                        content_type = task_content[content_list[0]]
                    c = {content_type: value}
                    task_id = TaskId.parse(content_list[0], False, False)
                    an: Answer = get_latest_answers_query(task_id, [u]).first()
                    content = json.dumps(c)
                    if an and an.content == content: #TODO check if redundant
                        pass
                    elif an:
                        an_content = json.loads(an.content)
                        if an_content.get(content_type) != value:
                            an_content[content_type] = value
                            an_content = json.dumps(an_content)
                            a_result = Answer(
                                content=an_content,
                                task_id=task_id.doc_task,
                                users=[u],
                                valid=True,
                                last_points_modifier=get_current_user_group()
                            )
                            db.session.add(a_result)
                    else:
                        a_result = Answer(
                            content=content,
                            task_id=task_id.doc_task,
                            users=[u],
                            valid=True,
                            last_points_modifier=get_current_user_group()
                        )
                        db.session.add(a_result)
                except KeyError:
                    pass

    if plugin.type == 'jsrunner' or plugin.type == 'tableForm':
        handle_jsrunner_response()
        db.session.commit()
        return json_response(result)

    def add_reply(obj, key, runMarkDown=False):
        if key not in plugin.values:
            return
        text_to_add = plugin.values[key]
        if runMarkDown:
            result = call_dumbo([text_to_add])
            text_to_add = result[0]
        obj[key] = text_to_add

    if not get_task:
        add_reply(result['web'], '-replyImage')
        add_reply(result['web'], '-replyMD', True)
        add_reply(result['web'], '-replyHTML')
    if 'save' in jsonresp and not get_task:
        # TODO: RND_SEED: save used rnd_seed for this answer if answer is saved, found from par.get_rnd_seed()
        save_object = jsonresp['save']
        tags = []
        tim_info = jsonresp.get('tim_info', {})
        points = tim_info.get('points', None)
        multiplier = plugin.points_multiplier()
        if multiplier and points is not None:
            points *= plugin.points_multiplier()
        elif not multiplier:
            points = None
        # Save the new state
        try:
            tags = save_object['tags']
        except (TypeError, KeyError):
            pass
        if not is_teacher and save_answer:
            is_valid, explanation = plugin.is_answer_valid(len(old_answers), tim_info)
            points_given_by = None
            if answer_browser_data.get('giveCustomPoints'):
                try:
                    points = plugin.validate_points(answer_browser_data.get('points'))
                except PluginException as e:
                    result['error'] = str(e)
                else:
                    points_given_by = get_current_user_group()
            if points or save_object is not None or tags:
                result['savedNew'] = timdb.answers.save_answer(users,
                                                               tid,
                                                               json.dumps(save_object),
                                                               points,
                                                               tags,
                                                               is_valid,
                                                               points_given_by)
            else:
                result['savedNew'] = None
            if not is_valid:
                result['error'] = explanation
        elif save_teacher:
            if curr_user not in users:
                users.append(curr_user)
            points = answer_browser_data.get('points', points)
            points = points_to_float(points)
            result['savedNew'] = timdb.answers.save_answer(users,
                                                           tid,
                                                           json.dumps(save_object),
                                                           points,
                                                           tags,
                                                           valid=True,
                                                           points_given_by=get_current_user_group())
        elif is_teacher and save_teacher_without_collaboration:
            user_id = answer_browser_data.get('userId')
            if user_id:
                users = [User.query.get(user_id)]
                points = answer_browser_data.get('points', points)
                points = points_to_float(points)
                result['savedNew'] = timdb.answers.save_answer(users,
                                                               tid,
                                                               json.dumps(save_object),
                                                               points,
                                                               tags,
                                                               valid=True,
                                                               points_given_by=get_current_user_group())
        else:
            result['savedNew'] = None
        if result['savedNew'] is not None and upload is not None:
            # Associate this answer with the upload entry
            upload.answer_id = result['savedNew']

    db.session.commit()
    return json_response(result)


def get_hidden_name(user_id):
    return 'Student %d' % user_id


def should_hide_name(d: DocInfo, user: User):
    return True
    # return not user.has_teacher_access(d) and user.id != get_current_user_id()


def maybe_hide_name(d: DocInfo, u: User):
    if should_hide_name(d, u):
        u.hide_name = True


@answers.route("/taskinfo/<task_id>")
def get_task_info(task_id):
    try:
        plugin = Plugin.from_task_id(task_id, user=get_current_user_object())
        tim_vars = {'maxPoints': plugin.max_points(),
                    'userMin': plugin.user_min_points(),
                    'userMax': plugin.user_max_points(),
                    'deadline': plugin.deadline(),
                    'starttime': plugin.starttime(),
                    'answerLimit': plugin.answer_limit(),
                    'triesText': plugin.values.get('triesText', 'Tries left:'),
                    'pointsText': plugin.values.get('pointsText', 'Points:')
                    }
    except PluginException as e:
        return abort(400, str(e))
    return json_response(tim_vars)


@answers.route("/answers/<task_id>/<user_id>")
def get_answers(task_id, user_id):
    try:
        user_id = int(user_id)
    except ValueError:
        abort(404, 'Not a valid user id')
    verify_logged_in()
    try:
        tid = TaskId.parse(task_id)
    except PluginException as e:
        return abort(400, str(e))
    d = get_doc_or_abort(tid.doc_id)
    user = User.get_by_id(user_id)
    if user_id != get_current_user_id():
        verify_seeanswers_access(d)
    if user is None:
        abort(400, 'Non-existent user')
    try:
        user_answers: List[Answer] = user.get_answers_for_task(tid.doc_task).all()
        if hide_names_in_teacher():
            for answer in user_answers:
                for u in answer.users_all:
                    maybe_hide_name(d, u)
        return json_response(user_answers)
    except Exception as e:
        return abort(400, str(e))


@answers.route("/allDocumentAnswersPlain/<path:doc_path>")
def get_document_answers(doc_path):
    d = DocEntry.find_by_path(doc_path, fallback_to_id=True)
    pars = d.document.get_dereferenced_paragraphs()
    task_ids, _, _ = find_task_ids(pars)
    return get_all_answers_list_plain(task_ids)


@answers.route("/allAnswersPlain/<task_id>")
def get_all_answers_plain(task_id):
    return get_all_answers_list_plain([TaskId.parse(task_id)])


def get_all_answers_list_plain(task_ids: List[TaskId]):
    all_answers = get_all_answers_as_list(task_ids)
    jointext = "\n"
    print_opt = get_option(request, 'print', 'all')
    print_answers = print_opt == "all" or print_opt == "answers"
    if print_answers:
        jointext = "\n\n----------------------------------------------------------------------------------\n"
    text = jointext.join(all_answers)
    return Response(text, mimetype='text/plain')


def get_all_answers_as_list(task_ids: List[TaskId]):
    verify_logged_in()
    if not task_ids:
        return []
    timdb = get_timdb()
    doc_ids = set()
    for tid in task_ids:
        doc_ids.add(tid.doc_id)
        d = get_doc_or_abort(tid.doc_id)
        # Require full teacher rights for getting all answers
        verify_teacher_access(d)

    usergroup = get_option(request, 'group', None)
    age = get_option(request, 'age', 'max')
    valid = get_option(request, 'valid', '1')
    name_opt = get_option(request, 'name', 'both')
    sort_opt = get_option(request, 'sort', 'task')
    print_opt = get_option(request, 'print', 'all')
    consent = get_consent_opt()
    printname = name_opt == 'both'

    period_from = datetime.min.replace(tzinfo=timezone.utc)

    # TODO: The key will be wrong when getting answers to a document that has only one task
    since_last_key = task_ids[0].doc_task
    if len(task_ids) > 1:
        since_last_key = str(next(d for d in doc_ids))
        if len(doc_ids) > 1:
            since_last_key = None

    period_opt = get_option(request, 'period', 'whenever')
    period_to = get_current_time()
    if period_opt == 'whenever':
        pass
    elif period_opt == 'sincelast' and since_last_key is not None:
        u = get_current_user_object()
        prefs = u.get_prefs()
        last_answer_fetch = prefs.last_answer_fetch
        period_from = last_answer_fetch.get(since_last_key, datetime.min.replace(tzinfo=timezone.utc))
        last_answer_fetch[since_last_key] = get_current_time()
        prefs.last_answer_fetch = last_answer_fetch
        u.set_prefs(prefs)
        db.session.commit()
    elif period_opt == 'day':
        period_from = period_to - timedelta(days=1)
    elif period_opt == 'week':
        period_from = period_to - timedelta(weeks=1)
    elif period_opt == 'month':
        period_from = period_to - dateutil.relativedelta.relativedelta(months=1)
    elif period_opt == 'other':
        period_from_str = get_option(request, 'periodFrom', period_from.isoformat())
        period_to_str = get_option(request, 'periodTo', period_to.isoformat())
        try:
            period_from = dateutil.parser.parse(period_from_str)
        except (ValueError, OverflowError):
            pass
        try:
            period_to = dateutil.parser.parse(period_to_str)
        except (ValueError, OverflowError):
            pass
    if not usergroup:
        usergroup = None

    hide_names = name_opt == 'anonymous'
    hide_names = hide_names or hide_names_in_teacher()
    all_answers = timdb.answers.get_all_answers(task_ids,
                                                usergroup,
                                                hide_names,
                                                age,
                                                valid,
                                                printname,
                                                sort_opt,
                                                print_opt,
                                                period_from,
                                                period_to,
                                                consent=consent)
    return all_answers


@answers.route("/allAnswers/<task_id>")
def get_all_answers(task_id):
    all_answers = get_all_answers_as_list(task_id)
    return json_response(all_answers)


class GetStateSchema(Schema):
    answer_id = fields.Int(required=True)
    par_id = fields.Str()
    user_id = fields.Int(required=True)
    review = fields.Bool(missing=False)

    @post_load
    def make_obj(self, data):
        return GetStateModel(**data)

    class Meta:
        strict = True


@attr.s(auto_attribs=True)
class GetStateModel:
    answer_id: int
    user_id: int
    review: bool
    par_id: Union[str, _Missing] = missing


@answers.route("/getState")
@use_args(GetStateSchema())
def get_state(args: GetStateModel):
    par_id, user_id, answer_id, review = args.par_id, args.user_id, args.answer_id, args.review

    try:
        answer, doc_id = verify_answer_access(answer_id, user_id)
    except PluginException as e:
        return abort(400, str(e))
    doc = Document(doc_id)
    # if doc_id != d_id and doc_id not in doc.get_referenced_document_ids():
    #     abort(400, 'Bad document id')

    tid = TaskId.parse(answer.task_id)
    if par_id:
        tid.maybe_set_hint(par_id)
    user = User.query.get(user_id)
    if user is None:
        abort(400, 'Non-existent user')
    doc.insert_preamble_pars()
    try:
        doc, plug = get_plugin_from_request(doc, task_id=tid, u=user)
    except PluginException as e:
        return abort(400, str(e))
    block = plug.par

    _, _, _, plug = pluginify(
        doc,
        [block],
        user,
        custom_answer=answer,
        pluginwrap=PluginWrap.Nothing,
        do_lazy=NEVERLAZY,
    )
    html = plug.get_final_output()
    if review:
        block.final_dict = None
        _, _, _, rplug = pluginify(
            doc,
            [block],
            user,
            custom_answer=answer,
            review=review,
            pluginwrap=PluginWrap.Nothing,
            do_lazy=NEVERLAZY,
        )
        return json_response({'html': html, 'reviewHtml': rplug.get_final_output()})
    else:
        return json_response({'html': html, 'reviewHtml': None})


def verify_answer_access(
        answer_id: int,
        user_id: int,
        require_teacher_if_not_own=False,
        required_task_access_level: TaskIdAccess = TaskIdAccess.ReadOnly,
) -> Tuple[Answer, int]:
    answer: Answer = Answer.query.get(answer_id)
    if answer is None:
        abort(400, 'Non-existent answer')
    tid = TaskId.parse(answer.task_id)
    d = get_doc_or_abort(tid.doc_id)
    d.document.insert_preamble_pars()
    if user_id != get_current_user_id() or not logged_in():
        if require_teacher_if_not_own:
            verify_task_access(d, tid, AccessType.teacher, required_task_access_level)
        else:
            verify_task_access(d, tid, AccessType.see_answers, required_task_access_level)
    else:
        verify_task_access(d, tid, AccessType.view, required_task_access_level)
        if not any(a.id == user_id for a in answer.users_all):
            abort(403, "You don't have access to this answer.")
    return answer, tid.doc_id


@answers.route("/getTaskUsers/<task_id>")
def get_task_users(task_id):
    tid = TaskId.parse(task_id)
    d = get_doc_or_abort(tid.doc_id)
    verify_seeanswers_access(d)
    usergroup = request.args.get('group')
    q = User.query.join(Answer, User.answers).filter_by(task_id=task_id).join(UserGroup, User.groups).order_by(
        User.real_name.asc())
    if usergroup is not None:
        q = q.filter(UserGroup.name.in_([usergroup]))
    users = q.all()
    if hide_names_in_teacher():
        for user in users:
            maybe_hide_name(d, user)
    return json_response(users)


@answers.route('/renameAnswers/<old_name>/<new_name>/<path:doc_path>')
def rename_answers(old_name: str, new_name: str, doc_path: str):
    d = DocEntry.find_by_path(doc_path, fallback_to_id=True)
    if not d:
        abort(404)
    verify_manage_access(d)
    force = get_option(request, 'force', False)
    for n in (old_name, new_name):
        if not re.fullmatch('[a-zA-Z0-9_-]+', n):
            abort(400, f'Invalid task name: {n}')
    conflicts = Answer.query.filter_by(task_id=f'{d.id}.{new_name}').count()
    if conflicts > 0 and not force:
        abort(400, f'The new name conflicts with {conflicts} other answers with the same task name.')
    answers_to_rename = Answer.query.filter_by(task_id=f'{d.id}.{old_name}').all()
    for a in answers_to_rename:
        a.task_id = f'{d.id}.{new_name}'
    db.session.commit()
    return json_response({'modified': len(answers_to_rename), 'conflicts': conflicts})<|MERGE_RESOLUTION|>--- conflicted
+++ resolved
@@ -100,11 +100,8 @@
 
     task_ids = []
     alias_map = {}  # {'13.oikeanimi': 'alias'}
-<<<<<<< HEAD
     content_map = {}
     print(alias_map)
-=======
->>>>>>> 4710adc8
     jsrunner_alias_map = {}  # jsrunnerissa tarvitsee {'alias': '13.oikeanimi'}
     doc_map = {}
     for field in u_fields:
