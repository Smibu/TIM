"""Answer-related routes."""
import json
import re
from collections import defaultdict
from dataclasses import dataclass, field
from datetime import datetime, timedelta
from typing import Union, Any, Callable, TypedDict, DefaultDict

from flask import Response
from flask import request
from flask import session, current_app
from marshmallow import validates_schema, ValidationError
from marshmallow.utils import missing
from sqlalchemy import func
from sqlalchemy.orm import lazyload

from timApp.answer.answer import Answer
from timApp.answer.answer_models import AnswerUpload
from timApp.answer.answers import (
    get_existing_answers_info,
    save_answer,
    valid_answers_query,
    valid_taskid_filter,
    ExistingAnswersInfo,
    NameOptions,
    AllAnswersOptions,
    FormatOptions,
    AnswerPrintOptions,
    get_all_answers,
)
from timApp.answer.backup import send_answer_backup_if_enabled
from timApp.answer.exportedanswer import ExportedAnswer
from timApp.auth.accesshelper import (
    verify_logged_in,
    get_doc_or_abort,
    verify_manage_access,
    AccessDenied,
    verify_admin,
    get_origin_from_request,
    verify_ip_ok,
    TaskAccessVerification,
)
from timApp.auth.accesshelper import (
    verify_task_access,
    verify_teacher_access,
    verify_seeanswers_access,
    has_teacher_access,
    verify_view_access,
    get_plugin_from_request,
)
from timApp.auth.accesstype import AccessType
from timApp.auth.auth_models import BlockAccess
from timApp.auth.get_user_rights_for_item import get_user_rights_for_item
from timApp.auth.login import create_or_update_user
from timApp.auth.sessioninfo import (
    get_current_user_id,
    logged_in,
    user_context_with_logged_in,
    get_other_session_users_objs,
)
from timApp.auth.sessioninfo import get_current_user_object, get_current_user_group
from timApp.document.caching import clear_doc_cache
from timApp.document.docentry import DocEntry
from timApp.document.docinfo import DocInfo
from timApp.document.docparagraph import DocParagraph
from timApp.document.document import Document, dereference_pars
from timApp.document.hide_names import hide_names_in_teacher
from timApp.document.usercontext import UserContext
from timApp.document.viewcontext import (
    ViewRoute,
    ViewContext,
    default_view_ctx,
    OriginInfo,
    UrlMacros,
)
from timApp.item.block import Block, BlockType
from timApp.item.taskblock import insert_task_block, TaskBlock
from timApp.markdown.dumboclient import call_dumbo
from timApp.messaging.messagelist.messagelist_utils import (
    UserGroupDiff,
    sync_usergroup_messagelist_members,
)
from timApp.notification.notification import NotificationType
from timApp.notification.notify import notify_doc_watchers
from timApp.notification.send_email import multi_send_email
from timApp.peerreview.peerreview_utils import (
    has_review_access,
    get_reviews_for_user,
    is_peerreview_enabled,
<<<<<<< HEAD
    get_reviews_for_document, change_peerreviewers_for_user,
=======
    get_reviews_for_document,
>>>>>>> 788c0632
)
from timApp.plugin.containerLink import call_plugin_answer
from timApp.plugin.importdata.importData import MissingUser
from timApp.plugin.jsrunner import jsrunner_run, JsRunnerParams, JsRunnerError
from timApp.plugin.plugin import (
    Plugin,
    PluginWrap,
    NEVERLAZY,
    TaskNotFoundException,
    find_task_ids,
    CachedPluginFinder,
)
from timApp.plugin.plugin import find_plugin_from_document
from timApp.plugin.pluginControl import pluginify
from timApp.plugin.pluginexception import PluginException
from timApp.plugin.plugintype import PluginType, PluginTypeBase
from timApp.plugin.taskid import TaskId, TaskIdAccess
from timApp.timdb.exceptions import TimDbException
from timApp.timdb.sqa import db
from timApp.user.groups import do_create_group, verify_group_edit_access
from timApp.user.user import User, UserInfo, has_no_higher_right
from timApp.user.user import maxdate
from timApp.user.usergroup import UserGroup
from timApp.user.usergroupmember import UserGroupMember
from timApp.user.userutils import grant_access
from timApp.util.answerutil import get_answer_period
from timApp.util.flask.requesthelper import (
    get_option,
    get_consent_opt,
    RouteException,
    get_urlmacros_from_request,
    NotExist,
    get_from_url,
)
from timApp.util.flask.responsehelper import json_response, ok_response, to_dict
from timApp.util.flask.typedblueprint import TypedBlueprint
from timApp.util.get_fields import (
    get_fields_and_users,
    MembershipFilter,
    UserFields,
    RequestedGroups,
    ALL_ANSWERED_WILDCARD,
    GetFieldsAccess,
)
from timApp.util.logger import log_info
from timApp.util.utils import get_current_time, approximate_real_name
from timApp.util.utils import local_timezone
from timApp.util.utils import try_load_json, seq_to_str, is_valid_email
from timApp.velp.annotations import get_annotations_with_comments_in_document
from tim_common.markupmodels import GenericMarkupModel
from tim_common.marshmallow_dataclass import class_schema
from tim_common.pluginserver_flask import value_or_default
from tim_common.utils import Missing

PRE_POST_ERROR = """
You must have at least one
  return data;
row in code!
"""

answers = TypedBlueprint("answers", __name__, url_prefix="")

PointsType = Union[
    float,  # Points as float
    str,  # Points as string, convert them to float
    None,  # Clear points, only by teacher
]


@answers.put("/savePoints/<int:user_id>/<int:answer_id>")
def save_points(answer_id: int, user_id: int, points: PointsType = None) -> Response:
    answer, _ = verify_answer_access(
        answer_id,
        user_id,
        default_view_ctx,
        require_teacher_if_not_own=True,
    )
    tid = TaskId.parse(answer.task_id)
    if tid.doc_id is None:
        raise RouteException("Task ID must include document ID")
    d = get_doc_or_abort(tid.doc_id)
    try:
        plugin, _ = Plugin.from_task_id(
            answer.task_id,
            user_ctx=user_context_with_logged_in(None),
            view_ctx=default_view_ctx,
        )
    except PluginException as e:
        raise RouteException(str(e))
    a = Answer.query.get(answer_id)
    try:
        points = points_to_float(points)
    except ValueError:
        raise RouteException("Invalid points format.")
    try:
        a.points = (
            plugin.validate_points(points) if not has_teacher_access(d) else points
        )
    except PluginException as e:
        raise RouteException(str(e))
    a.last_points_modifier = get_current_user_group()
    db.session.commit()
    return ok_response()


@answers.put("/answer/saveValidity")
def save_validity(answer_id: int, valid: bool) -> Response:
    a, doc_id = verify_answer_access(
        answer_id,
        get_current_user_object().id,
        default_view_ctx,
        require_teacher_if_not_own=True,
    )
    verify_teacher_access(get_doc_or_abort(doc_id))
    a.valid = valid
    db.session.commit()
    return ok_response()


@answers.post("/answer/delete")
def delete_answer(answer_id: int) -> Response:
    """Deletes an answer.

    This does not completely delete the answer but only removes user associations from it,
    so it is no longer visible in TIM.
    """
    a, doc_id = verify_answer_access(
        answer_id,
        get_current_user_object().id,
        default_view_ctx,
        require_teacher_if_not_own=True,
    )
    verify_teacher_access(get_doc_or_abort(doc_id))
    verify_admin()
    unames = [u.name for u in a.users_all]
    a.users_all = []
    db.session.commit()
    u = get_current_user_object()
    log_info(
        f"{u.name} deleted answer {a.id} (of {seq_to_str(unames)}) in task {a.task_id}"
    )
    return ok_response()


@answers.post("/answer/deleteCollaborator")
def delete_answer_collab(answer_id: int, user_id: int) -> Response:
    """Deletes an answer collaborator."""
    a, doc_id = verify_answer_access(
        answer_id,
        get_current_user_object().id,
        default_view_ctx,
        require_teacher_if_not_own=True,
    )
    verify_teacher_access(get_doc_or_abort(doc_id))
    verify_admin()
    collab_to_remove = User.get_by_id(user_id)
    if not collab_to_remove:
        raise RouteException(f"Answer {answer_id} does not have collaborator {user_id}")
    a.users_all.remove(collab_to_remove)
    db.session.commit()
    u = get_current_user_object()
    log_info(
        f"{u.name} deleted collaborator {collab_to_remove.name} from answer {a.id} in task {a.task_id}"
    )
    return ok_response()


def points_to_float(points: str | float | None) -> float | None:
    if isinstance(points, float):
        return points
    if points == "":
        return None
    if points is None:
        return None
    return float(points)


def get_iframehtml_answer_impl(
    plugintype: str, task_id_ext: str, user_id: int, answer_id: int | None = None
) -> Response:
    """
    Gets the HTML to be used in iframe.

    :param plugintype: plugin type
    :param task_id_ext: task id
    :param user_id: the user whose information to get
    :param answer_id: answer id from answer browser
    :return: HTML to be used in iframe
    """
    try:
        tid = TaskId.parse(task_id_ext)
    except PluginException as e:
        raise RouteException(f"Task id error: {e}")
    if tid.doc_id is None:
        raise RouteException("Task ID must include document ID")
    d = get_doc_or_abort(tid.doc_id)
    d.document.insert_preamble_pars()

    ctx_user = User.get_by_id(user_id)
    if not ctx_user:
        raise RouteException("User not found")
    vr = verify_task_access(
        d,
        tid,
        AccessType.view,
        TaskIdAccess.ReadWrite,
        context_user=user_context_with_logged_in(ctx_user),
        view_ctx=default_view_ctx,
    )
    plugin = vr.plugin
    answer = None
    if answer_id is not None:
        answer, doc_id = verify_answer_access(
            answer_id,
            ctx_user.id,
            default_view_ctx,
            require_teacher_if_not_own=True,
        )

    if plugin.type != plugintype:
        raise RouteException(f"Plugin type mismatch: {plugin.type} != {plugintype}")

    users = [ctx_user]

    answerinfo = get_existing_answers_info(users, tid)

    info = plugin.get_info(users, answerinfo.count)

    state = try_load_json(answer.content) if answer else None

    answer_call_data = {
        "markup": plugin.values,
        "state": state,
        "taskID": tid.doc_task,
        "info": info,
        "iframehtml": True,
    }

    vals = get_plug_vals(
        d, tid, user_context_with_logged_in(users[0]), default_view_ctx
    )
    if vals:
        answer_call_data["markup"]["fielddata"] = to_dict(vals)

    jsonresp = call_plugin_answer_and_parse(answer_call_data, plugintype)

    if "iframehtml" not in jsonresp:
        return json_response(
            {"error": 'The key "iframehtml" is missing in plugin response.'}, 400
        )
    result = jsonresp["iframehtml"]
    return result


def call_plugin_answer_and_parse(answer_call_data: dict, plugintype: str) -> dict:
    plugin_response = call_plugin_answer(plugintype, answer_call_data)
    try:
        jsonresp = json.loads(plugin_response)
    except ValueError as e:
        raise PluginException(
            "The plugin response was not a valid JSON string. The response was: "
            + plugin_response
        ) from e
    return jsonresp


@answers.get("/iframehtml/<plugintype>/<task_id_ext>/<int:user_id>/<int:answer_id>")
def get_iframehtml_answer(
    plugintype: str, task_id_ext: str, user_id: int, answer_id: int | None = None
) -> Response:
    return get_iframehtml_answer_impl(plugintype, task_id_ext, user_id, answer_id)


@answers.get("/iframehtml/<plugintype>/<task_id_ext>/<int:user_id>")
def get_iframehtml(plugintype: str, task_id_ext: str, user_id: int) -> Response:
    return get_iframehtml_answer_impl(plugintype, task_id_ext, user_id)


def get_useranswers_for_task(
    user: User, task_ids: list[TaskId], answer_map: dict[str, dict]
) -> list[Answer]:
    """
    Performs a query for latest valid answers by given user for given task
    Similar to :func:`timApp.plugin.pluginControl.get_answers` but without counting

    :param user: user
    :param task_ids: tasks to be queried
    :param answer_map: a dict where to add each taskID: Answer
    :return: {taskID: Answer}
    """
    col = func.max(Answer.id).label("col")
    sub = (
        user.answers.filter(valid_taskid_filter(task_ids))
        .add_columns(col)
        .with_entities(col)
        .group_by(Answer.task_id)
        .subquery()
    )
    answs: list[Answer] = Answer.query.join(sub, Answer.id == sub.c.col).all()
    for answer in answs:
        if len(answer.users_all) > 1:
            answer_map[answer.task_id] = answer.to_json()
        else:
            asd = answer.to_json()
            asd.pop("users")
            answer_map[answer.task_id] = asd
    return answs


def get_globals_for_tasks(task_ids: list[TaskId], answer_map: dict[str, dict]) -> None:
    col = func.max(Answer.id).label("col")
    cnt = func.count(Answer.id).label("cnt")
    sub = (
        valid_answers_query(task_ids)
        .add_columns(col, cnt)
        .with_entities(col, cnt)
        .group_by(Answer.task_id)
        .subquery()
    )
    answers_all: list[tuple[Answer, int]] = (
        Answer.query.join(sub, Answer.id == sub.c.col)
        .with_entities(Answer, sub.c.cnt)
        .all()
    )
    for answer, _ in answers_all:
        asd = answer.to_json()
        answer_map[answer.task_id] = asd


@answers.post("/userAnswersForTasks")
def get_answers_for_tasks(tasks: list[str], user_id: int) -> Response:
    """
    Route for getting latest valid answers for given user and list of tasks

    :return: {"answers": {taskID: Answer}, "userId": user_id}
    """
    user = User.get_by_id(user_id)
    if user is None:
        raise RouteException("Non-existent user")
    verify_logged_in()
    try:
        doc_map = {}
        tids = []
        gtids = []
        for task_id in tasks:
            tid = TaskId.parse(task_id)
            if tid.doc_id is None:
                raise RouteException(f"Task ID {task_id} is missing document ID.")
            if tid.doc_id not in doc_map:
                dib = get_doc_or_abort(tid.doc_id, f"Document {tid.doc_id} not found")
                if not dib.document.get_settings().peer_review():
                    verify_seeanswers_access(dib)
                doc_map[tid.doc_id] = dib.document
            if tid.is_global:
                gtids.append(tid)
            else:
                tids.append(tid)
        answer_map: dict[str, dict] = {}
        if tids:
            get_useranswers_for_task(user, tids, answer_map)
        if gtids:
            get_globals_for_tasks(gtids, answer_map)
        return json_response({"answers": answer_map, "userId": user_id})
    except Exception as e:
        raise RouteException(str(e))


@dataclass
class JsRunnerMarkupModel(GenericMarkupModel):
    fields: (
        list[str] | Missing
    ) = missing  # This is actually required, but we cannot use non-default arguments here...
    autoadd: bool | Missing = missing
    autoUpdateTables: bool | Missing = True
    creditField: str | Missing = missing
    defaultPoints: float | Missing = missing
    failGrade: str | Missing = missing
    fieldhelper: bool | Missing = missing
    gradeField: str | Missing = missing
    peerReviewField: str | Missing = missing
    gradingScale: dict[Any, Any] | Missing = missing
    group: str | Missing = missing
    groups: list[str] | Missing = missing
    includeUsers: MembershipFilter | Missing = field(
        default=MembershipFilter.Current, metadata={"by_value": True}
    )
    selectIncludeUsers: bool = False
    paramFields: list[str] | Missing = missing
    postprogram: str | Missing = missing
    preprogram: str | Missing = missing
    program: str | Missing = missing
    overrideGrade: bool = False
    showInView: bool = False
    confirmText: str | Missing = missing
    timeout: int | Missing = missing
    updateFields: list[str] | Missing = missing
    resultFields: list[str] | Missing = missing
    nextRunner: str | Missing = missing
    timeZoneDiff: int | Missing = missing
    peerReview: bool | Missing = missing

    @validates_schema(skip_on_field_errors=True)
    def validate_schema(self, data: dict, **_: dict) -> None:
        if data.get("fields") is None:
            raise ValidationError(
                "Missing data for required field.", field_name="fields"
            )
        if data.get("group") is None and data.get("groups") is None:
            raise ValidationError("Either group or groups must be given.")


JsRunnerMarkupSchema = class_schema(JsRunnerMarkupModel)


@dataclass
class JsRunnerInputModel:
    nosave: bool | Missing = missing
    userNames: list[str] | Missing = missing
    paramComps: dict[str, str] | Missing = missing
    includeUsers: MembershipFilter | Missing = field(
        default=missing, metadata={"by_value": True}
    )


@dataclass
class RefFrom:
    docId: int
    par: str


AnswerData = dict[str, Any]


@dataclass
class JsRunnerAnswerModel:
    input: JsRunnerInputModel
    ref_from: RefFrom | None = None
    abData: AnswerData | Missing = missing


JsRunnerAnswerSchema = class_schema(JsRunnerAnswerModel)


@answers.post("/multiSendEmail/<doc_id>")
def multisendemail(
    doc_id: int,
    rcpt: str,
    subject: str,
    msg: str,
    bccme: bool = False,
    replyall: bool = False,
) -> Response:
    d = get_doc_or_abort(doc_id)
    verify_teacher_access(d)
    mail_from = get_current_user_object().email
    bcc = ""
    if bccme:
        bcc = mail_from
    multi_send_email(
        rcpt=rcpt,
        subject=subject,
        msg=msg,
        mail_from=mail_from,
        reply_to=mail_from if not replyall else None,
        bcc=bcc,
        reply_all=replyall,
    )
    return ok_response()


# TODO: Fix plugins to generally send only specific answer type
# TODO: Write tests to ensure plugins send correct data type
InputAnswer = Union[AnswerData, list[Any], int, float, str]


# noinspection PyShadowingBuiltins
@answers.put("/<plugintype>/<task_id_ext>/answer")
def post_answer(
    plugintype: str,
    task_id_ext: str,
    input: InputAnswer,
    abData: dict[str, Any] = field(default_factory=dict),
    options: dict[str, Any] = field(default_factory=dict),
) -> Response:
    """Saves the answer submitted by user for a plugin in the database.

    :param plugintype: The type of the plugin, e.g. csPlugin.
     TODO: No longer needed because it is checked from the document block's plugin attribute.
    :param task_id_ext: The extended task id of the form "22.palidrome.par_id".
    :param input: Answer data to save
    :param options: Options to apply for answer saving
    :param abData: Data applied from answer browser
    """
    curr_user = get_current_user_object()
    verify_ip_ok(user=curr_user, msg="Answering is not allowed from this IP address.")
    return json_response(
        post_answer_impl(
            task_id_ext,
            input,
            abData,
            options,
            curr_user,
            get_urlmacros_from_request(),
            get_other_session_users_objs(),
            get_origin_from_request(),
        ).result
    )


@dataclass
class AnswerRouteResult:
    result: dict[str, Any]
    plugin: Plugin


def get_postanswer_plugin_etc(
    d: DocInfo,
    tid: TaskId,
    answer_browser_data: dict,
    curr_user: User,
    ctx_user: User | None,
    urlmacros: UrlMacros,
    users: list[User] | None,
    other_session_users: list[User],
    origin: OriginInfo | None,
    force_answer: bool,
) -> tuple[TaskAccessVerification, ExistingAnswersInfo, list[User], bool, bool, bool]:
    allow_save = True
    ask_new = False

    context_user = UserContext(ctx_user or curr_user, curr_user)
    view_ctx = ViewContext(ViewRoute.View, False, urlmacros=urlmacros, origin=origin)
    doc, found_plugin = get_plugin_from_request(d.document, tid, context_user, view_ctx)
    # newtask = found_plugin.value.get("newtask", False)
    newtask = found_plugin.is_new_task()
    assert found_plugin.task_id is not None
    if (
        found_plugin.known.useCurrentUser or found_plugin.task_id.is_global
    ):  # For plugins that is saved only for current user
        users = [curr_user]
    if users is None:
        users = [curr_user] + other_session_users
    if newtask:  # found_plugin.par.get_attr("seed") == "answernr":
        force_answer = True  # variable tasks are always saved even with same answer

    answerinfo = get_existing_answers_info(users, tid)
    answernr = -1
    answernr_to_user = None

    if newtask:  # only if task is with new random after every answer
        # Next three lines was there originally for stack, but let's see if we manage without them
        # if isinstance(answerdata, dict):
        # answernr = answerdata.get("answernr", -1)
        # ask_new = answerdata.get("askNew", False)
        if answernr < 0:
            answernr = answer_browser_data.get("answernr", -1)
        answernr_to_user = answernr
        if answernr < 0:
            answernr_to_user = answerinfo.count
            answernr = answerinfo.count
        if not ask_new:
            ask_new = answernr == answerinfo.count
            allow_save = ask_new

    try:
        vr = verify_task_access(
            d,
            tid,
            AccessType.view,
            TaskIdAccess.ReadWrite,
            context_user=context_user,
            view_ctx=view_ctx,
            allow_grace_period=True,
            answernr=answernr_to_user,
        )
    except (PluginException, TimDbException) as e:
        raise PluginException(str(e))
    return vr, answerinfo, users, allow_save, ask_new, force_answer


def post_answer_impl(
    task_id_ext: str,
    answerdata: InputAnswer,
    answer_browser_data: dict,
    answer_options: dict,
    curr_user: User,
    urlmacros: UrlMacros,
    other_session_users: list[User],
    origin: OriginInfo | None,
) -> AnswerRouteResult:
    receive_time = get_current_time()
    tid = TaskId.parse(task_id_ext)
    if tid.doc_id is None:
        raise PluginException(f"Task ID is missing document ID: {task_id_ext}")
    d = get_doc_or_abort(tid.doc_id)
    d.document.insert_preamble_pars()

    # It is rare but possible that the current user has been deleted (for example as the result of merging 2 accounts).
    # We assume it's the case here, so we clear the session and ask to log in again.
    if curr_user.is_deleted:
        session.clear()
        raise AccessDenied("Please refresh the page and log in again.")

    rights = get_user_rights_for_item(d, curr_user)
    if has_no_higher_right(d.document.get_settings().disable_answer(), rights):
        raise AccessDenied("Answering is disabled for this document.")

    force_answer = answer_options.get(
        "forceSave", False
    )  # Only used in feedback plugin.
    is_teacher_mode = answer_browser_data.get("teacher", False)
    save_teacher = answer_browser_data.get("saveTeacher", False)
    should_save_answer = answer_browser_data.get("saveAnswer", True) and tid.task_name

    if save_teacher:
        verify_teacher_access(d, user=curr_user)
    users = None

    ctx_user = None

    if is_teacher_mode:
        answer_id = answer_browser_data.get("answer_id", None)
        user_id = answer_browser_data.get("userId", None)

        if answer_id is not None:
            answer = Answer.query.get(answer_id)
            if not answer:
                raise PluginException(f"Answer not found: {answer_id}")
            expected_task_id = answer.task_id
            if expected_task_id != tid.doc_task:
                raise PluginException("Task ids did not match")

            # Later on, we may call users.append, but we don't want to modify the users of the existing
            # answer. Therefore, we make a copy of the user list so that SQLAlchemy no longer associates
            # the user list with the answer.
            users = list(answer.users_all)
            if not users:
                raise PluginException("No users found for the specified answer")
            # For now global fields use current user in browser
            # We set answerer user to be current user later so we ignore user mismatch in global case
            if user_id not in (u.id for u in users) and not tid.is_global:
                raise PluginException("userId is not associated with answer_id")
        elif (
            user_id and user_id != curr_user.id and False
        ):  # TODO: Vesa's hack to no need for belong teachers group
            teacher_group = UserGroup.get_teachers_group()
            if curr_user not in teacher_group.users:
                raise PluginException(
                    "Permission denied: you are not in teachers group."
                )
        if user_id:
            ctx_user = User.query.get(user_id)
            if not ctx_user:
                raise PluginException(f"User {user_id} not found")
            users = [ctx_user]  # TODO: Vesa's hack to save answer to student

    (
        vr,
        answerinfo,
        users,
        allow_save,
        ask_new,
        force_answer,
    ) = get_postanswer_plugin_etc(
        d,
        tid,
        answer_browser_data,
        curr_user,
        ctx_user,
        urlmacros,
        users,
        other_session_users,
        origin,
        force_answer,
    )
    plugin = vr.plugin

    if tid.is_points_ref:
        if not isinstance(answerdata, dict):
            raise PluginException("Invalid answer data format")
        return AnswerRouteResult(
            result=handle_points_ref(answerdata, curr_user, d, plugin.ptype, tid),
            plugin=plugin,
        )

    get_task = (
        isinstance(answerdata, dict)
        and answerdata.get("getTask", False)
        and plugin.ptype.can_give_task()
    )
    if not (should_save_answer or get_task) or is_teacher_mode:
        verify_seeanswers_access(d, user=curr_user)

    uploads = []

    if not curr_user.logged_in and not plugin.known.anonymous:
        raise RouteException("You must be logged in to answer this task.")

    if isinstance(answerdata, dict):
        file = answerdata.get("uploadedFile", "")
        trimmed_file = file.replace("/uploads/", "")
        type = answerdata.get("type", "")
        if trimmed_file and type == "upload":
            uploads = check_answerupload_file_accesses([trimmed_file], curr_user)
        files: list[dict] = answerdata.get("uploadedFiles", None)
        if files is not None:
            trimmed_files = [f["path"].replace("/uploads/", "") for f in files]
            uploads = check_answerupload_file_accesses(trimmed_files, curr_user)

    # Load old answers

    valid, _ = plugin.is_answer_valid(answerinfo.count, {})
    info = plugin.get_info(
        users,
        answerinfo.count,
        look_answer=is_teacher_mode and not save_teacher,
        valid=valid,
    )
    if ask_new:
        info["askNew"] = True

    # Get the newest answer (state). Only for logged in users.
    state = (
        try_load_json(answerinfo.latest_answer.content)
        if curr_user.logged_in and answerinfo.latest_answer
        else None
    )
    # TODO: get state from AB selected answer if new_task == true
    # TODO: Why state is needed for new answers?
    # TODO: Stack gets default for the field there???
    answer_id = answer_browser_data.get("answer_id", None)
    if answer_id is not None and curr_user.logged_in:
        answer = Answer.query.get(answer_id)
        if answer:
            state = try_load_json(answer.content)

    preprocessor = answer_call_preprocessors.get(plugin.type)
    if preprocessor:
        preprocessor(answerdata, curr_user, d, plugin)

<<<<<<< HEAD
    #print(json.dumps(answerdata)) # uncomment this to follow what answers are used in browser tests
=======
    print(json.dumps(answerdata))  # uncomment this to follow what answers are used in browser tests
>>>>>>> 788c0632

    answer_call_data = {
        "markup": plugin.values,
        "state": state,
        "input": answerdata,
        "taskID": tid.doc_task,
        "info": info,
    }

    result = {}
    web = ""

    def set_postoutput(result: dict, output: Any | None, outputname: str) -> None:
        if not outputname or (not output and not preoutput):
            return
        parts = outputname.split(".")
        r = result
        lastkey = parts[-1]
        for p in parts[:-1]:
            if not p in r:
                r[p] = {}
            r = r[p]
        r[lastkey] = r.get(lastkey, "") + str(output)

    def add_value(result: dict, key: str, data: dict) -> None:
        value = data.get(key, None)
        if value is None:
            return
        if value.startswith("md:"):
            value = call_dumbo([value[3:]])[0]
        result[key] = result.get(key, "") + value

    def postprogram_result(data: dict, output: Any | None, outputname: str) -> None:
        result["web"] = data.get("web", web)
        add_value(result, "error", data)
        add_value(result, "feedback", data)
        add_value(result, "topfeedback", data)
        if output.startswith("md:"):
            output = call_dumbo([output[3:]])[0]
        set_postoutput(result, output, outputname)

    preoutput = ""
    preprogram = plugin.values.get("preprogram", None)
    if preprogram and plugin.type != "jsrunner":
        try:
            params = JsRunnerParams(
                code=preprogram,
                data=answer_call_data,
                error_text=PRE_POST_ERROR,
                caller="preprogram:",
            )
            answer_call_data, preoutput = jsrunner_run(params)
        except JsRunnerError as e:
            return AnswerRouteResult(
                result={"web": {"error": "Error in JavaScript: " + e.args[0]}},
                plugin=plugin,
            )

    if preoutput:
        postprogram_result(
            answer_call_data, preoutput, plugin.values.get("preoutput", "feedback")
        )

    jsonresp = call_plugin_answer_and_parse(answer_call_data, plugin.type)

    web = jsonresp.get("web")
    if web is None:
        raise PluginException(f"Got malformed response from plugin: {jsonresp}")
    result["web"] = web

    if "savedata" in jsonresp:
        siw = answer_call_data.get("markup", {}).get("showInView", False)
        add_group = None
        if plugin.type == "importData":
            add_group = plugin.values.get("addUsersToGroup")
        pr_data = plugin.values.get('peerReviewField', None)
        saveresult = save_fields(
            jsonresp, curr_user, d, allow_non_teacher=siw, add_users_to_group=add_group, pr_data=pr_data
        )

        # TODO: Could report the result to other plugins too.
        if plugin.type == "importData":
            web["fieldresult"] = saveresult

    def add_reply(obj: dict, key: str, run_markdown: bool = False) -> None:
        if key not in plugin.values:
            return
        text_to_add = plugin.values[key]
        if run_markdown:
            dumbo_result = call_dumbo([text_to_add])
            text_to_add = dumbo_result[0]
        obj[key] = text_to_add

    noupdate = False  # if true do not send new id

    resultmd = result["web"].get("md", None)
    if resultmd:
        result["web"]["md"] = call_dumbo([resultmd])[0]

    if not get_task:
        add_reply(result["web"], "-replyImage")
        add_reply(result["web"], "-replyMD", True)
        add_reply(result["web"], "-replyHTML")
    if "save" in jsonresp and not get_task:
        # TODO: RND_SEED: save used rnd_seed for this answer if answer is saved, found from par.get_rnd_seed()
        save_object = jsonresp["save"]
        tags = []
        tim_info = jsonresp.get("tim_info", {})
        if tim_info.get("noupdate", False):
            noupdate = True
        points = tim_info.get("points", None)
        multiplier = plugin.points_multiplier()
        if multiplier and points is not None:
            points *= plugin.points_multiplier()
        elif not multiplier:
            points = None
        # Save the new state
        try:
            tags = save_object["tags"]
        except (TypeError, KeyError):
            pass

        def get_name_and_val(name1: str, name2: str = "") -> tuple[str, Any]:
            """
            Try with name1, -name1 amnd name2
            return working name and value or "", None
            """
            name = name1
            val = plugin.values.get(name, None)
            if val:
                return name, val

            name = "-" + name1
            val = plugin.values.get(name, None)
            if val:
                return name, val

            if name2:
                name = name2
                val = plugin.values.get(name, None)  # old name
            if val:
                return name, val

            name = ""
            return name, val

        postprogram_name, postprogram = get_name_and_val("postprogram", "postProgram")

        postlibraries_name, postlibraries = get_name_and_val("postlibraries")

        postoutput = plugin.values.get("postoutput", "feedback")

        if postprogram and postlibraries:
            libs = ""
            postlibraries_edit = plugin.values.get("postlibrariesEdit", {})
            libnr = 0
            for lib in postlibraries:
                try:
                    content = get_from_url(lib)
                    if content.startswith('{"error"'):
                        web["error"] += lib + "\n" + content
                        postprogram = ""
                        break
                    libedit = postlibraries_edit.get(libnr, None)
                    if libedit:
                        libdel = libedit.get("deleteAfter", None)
                        if libdel:
                            delpos = content.find(libdel)
                            if delpos >= 0:
                                content = content[0:delpos]
                    libs += content
                except Exception as ex:
                    web["error"] += lib + "\n" + str(ex)
                    postprogram = ""
                libnr += 1
            if postprogram:
                postprogram = libs + "\n//=== END LIBRARIES ===\n" + postprogram

        if (not is_teacher_mode and should_save_answer) or ("savedata" in jsonresp):
            is_valid, explanation = plugin.is_answer_valid(answerinfo.count, tim_info)
            if vr.is_invalid:
                is_valid = False
                explanation = vr.invalidate_reason
            elif vr.is_expired:
                fixed_time = (
                    receive_time
                    - d.document.get_settings().answer_submit_time_tolerance()
                )
                if fixed_time > (vr.access.accessible_to or maxdate):
                    is_valid = False
                    explanation = "Your view access to this document has expired, so this answer was saved but marked as invalid."
            points_given_by = None
            if answer_browser_data.get("giveCustomPoints"):
                try:
                    points = plugin.validate_points(answer_browser_data.get("points"))
                except PluginException as e:
                    result["error"] = str(e)
                else:
                    points_given_by = get_current_user_group()

            if postprogram:
                data = {
                    "users": [u.to_json() for u in users],
                    "answer_call_data": answer_call_data,
                    "points": points,
                    "save_object": save_object,
                    "tags": tags,
                    "is_valid": is_valid,
                    "force_answer": force_answer,
                    "error": "",
                    "web": web,
                }
                _, postprogram_fields = get_name_and_val(
                    "postprogram_fields", "postprogramFields"
                )
                if postprogram_fields and isinstance(postprogram_fields, list):
                    # TODO: Add support for multiple users in the same session
                    field_data, field_aliases, _, _ = get_fields_and_users(
                        postprogram_fields,
                        RequestedGroups(groups=[curr_user.get_personal_group()]),
                        d,
                        curr_user,
                        default_view_ctx,
                        access_option=GetFieldsAccess.from_bool(True),
                    )
                    # We only obtain current user's fields
                    user_fields = field_data[0]["fields"]
                    data["fields"] = {"values": user_fields, "names": field_aliases}
                try:
                    params = JsRunnerParams(
                        code=postprogram,
                        data=data,
                        error_text=PRE_POST_ERROR,
                        caller="postprogram:",
                    )
                    data, output = jsrunner_run(params)
                    points = data.get("points", points)
                    save_object = data.get("save_object", save_object)
                    is_valid = data.get("is_valid", is_valid)
                    force_answer = data.get("force_answer", force_answer)
                    allow_save = data.get("allow_save", allow_save)
                    postprogram_result(data, output, postoutput)
                except JsRunnerError as e:
                    return AnswerRouteResult(
                        result={"web": {"error": "Error in JavaScript: " + e.args[0]}},
                        plugin=plugin,
                    )

            if (points or save_object is not None or tags) and allow_save:
                a = save_answer(
                    users,
                    tid,
                    save_object,
                    points,
                    tags,
                    is_valid,
                    points_given_by,
                    force_answer,
                    plugintype=plugin.ptype,
                    max_content_len=current_app.config["MAX_ANSWER_CONTENT_SIZE"],
                    origin=origin,
                )
                result["savedNew"] = a.id if a else None
                if a:
                    notify_doc_watchers(
                        d,
                        "",
                        NotificationType.AnswerAdded,
                        plugin.par,
                        answer_number=answerinfo.count + 1,
                        curr_user=curr_user,
                    )
                    send_answer_backup_if_enabled(a)
            else:
                result["savedNew"] = None
            if noupdate:
                result["savedNew"] = None

            # Validity info can be different from error (e.g. answer can be valid but error is given by postprogram)
            result["valid"] = is_valid
            if not is_valid:
                result["error"] = explanation
        elif save_teacher:
            # Getting points from teacher ignores points automatically computed by the task
            # For now we accept task points since most of the time that's what a teacher might want
            # TODO: Accept teacher's points or task points depending on context (e.g. button)
            # points = answer_browser_data.get("points", points)
            points = points_to_float(points)
            a = save_answer(
                users,
                tid,
                save_object,
                points,
                tags,
                valid=True,
                points_given_by=get_current_user_group(),
                saver=curr_user,
                plugintype=plugin.ptype,
                max_content_len=current_app.config["MAX_ANSWER_CONTENT_SIZE"],
                origin=origin,
            )
            # TODO: Could call backup here too, but first we'd need to add support for saver in export/import.
            result["savedNew"] = a.id if a else None
        else:
            result["savedNew"] = None
            if postprogram:
                data = {
                    "users": [u.to_json() for u in users],
                    "answer_call_data": answer_call_data,
                    "points": points,
                    "save_object": save_object,
                    "tags": tags,
                    "is_valid": True,
                    "force_answer": force_answer,
                    "error": "",
                    "web": web,
                }
                try:
                    params = JsRunnerParams(
                        code=postprogram,
                        data=data,
                        error_text=PRE_POST_ERROR,
                        caller="postprogram:",
                    )
                    data, output = jsrunner_run(params)
                    points = data.get("points", points)
                    output += "\nPoints: " + str(points)
                    postprogram_result(data, output, postoutput)
                except JsRunnerError as e:
                    return AnswerRouteResult(
                        result={"web": {"error": "Error in JavaScript: " + e.args[0]}},
                        plugin=plugin,
                    )
        if result["savedNew"] is not None and uploads:
            # Associate this answer with the upload entries
            for upload in uploads:
                upload.answer_id = result["savedNew"]

    db.session.commit()

    for u in users:
        clear_doc_cache(d, u)

    try:
        if postprogram_name:
            result["web"]["markup"].pop(
                postprogram_name
            )  # TODO: stdy why someone puts markup here
    except:
        pass

    return AnswerRouteResult(result=result, plugin=plugin)


def check_answerupload_file_accesses(
    filelist: list[str], curr_user: User
) -> list[AnswerUpload]:
    """
    Checks user's access to uploads by checking access to the answers associated with them
    """
    uploads: list[AnswerUpload] = []
    doc_map = {}
    blocks = Block.query.filter(
        Block.description.in_(filelist) & (Block.type_id == BlockType.Upload.value)
    ).all()
    if len(blocks) != len(filelist):
        block_filelist = [b.description for b in blocks]
        for f in filelist:
            if f not in block_filelist:
                raise PluginException(f"Non-existent upload: {f}")
    for block in blocks:
        if not verify_view_access(block, user=curr_user, require=False):
            answerupload = block.answerupload.first()
            if answerupload is None:
                raise RouteException(
                    "Upload has not been associated with any answer; it should be re-uploaded"
                )
            answer = answerupload.answer
            if not answer:
                raise RouteException(
                    "Upload has not been associated with any answer; it should be re-uploaded"
                )
            if curr_user not in answer.users_all:
                did = TaskId.parse(answer.task_id).doc_id
                if did not in doc_map:
                    d = get_doc_or_abort(did)
                    verify_teacher_access(
                        d, message="You don't have permission to touch this file."
                    )
                    doc_map[did] = d
        uploads.append(block.answerupload.first())
    return uploads


def preprocess_jsrunner_answer(
    answerdata: AnswerData, curr_user: User, d: DocInfo, plugin: Plugin
) -> None:
    """Executed before the actual jsrunner answer route is called.
    This is required to fetch the requested data from the database."""

    s = JsRunnerMarkupSchema()
    runnermarkup: JsRunnerMarkupModel = s.load(plugin.values)
    runner_req: JsRunnerAnswerModel = JsRunnerAnswerSchema().load({"input": answerdata})
    groupnames = runnermarkup.groups
    if groupnames is missing:
        groupnames = [runnermarkup.group]
    requested_groups = RequestedGroups.from_name_list(groupnames)
    not_found_groups = sorted(
        list(
            set(groupnames)
            - {g.name for g in requested_groups.groups}
            - {ALL_ANSWERED_WILDCARD}
        )
    )  # Ensure the wildcard is removed
    if not_found_groups:
        raise PluginException(
            f'The following groups were not found: {", ".join(not_found_groups)}'
        )
    if (
        runner_req.input.paramComps
    ):  # TODO: add paramComps to the interface, so no need to manipulate source code
        preprg = runnermarkup.preprogram or ""
        plugin.values[
            "preprogram"
        ] = f"gtools.params = {json.dumps(runner_req.input.paramComps)};\n{preprg}"
    siw = runnermarkup.showInView
    markup_include_opt = value_or_default(
        runnermarkup.includeUsers, MembershipFilter.Current
    )
    if (
        not runnermarkup.selectIncludeUsers
        and isinstance(runner_req.input.includeUsers, MembershipFilter)
        and markup_include_opt != runner_req.input.includeUsers
    ):
        raise AccessDenied("Not allowed to select includeUsers option.")

    ensure_grade_and_credit(runnermarkup.program, runnermarkup.fields)

    answerdata["data"], answerdata["aliases"], _, _ = get_fields_and_users(
        runnermarkup.fields,
        requested_groups,
        d,
        curr_user,
        default_view_ctx,
        access_option=GetFieldsAccess.from_bool(siw),
        member_filter_type=value_or_default(
            runner_req.input.includeUsers, markup_include_opt
        ),
        user_filter=User.name.in_(runner_req.input.userNames)
        if runner_req.input.userNames
        else None,
    )
    if runnermarkup.peerReview:
        if not curr_user.has_teacher_access(d):
            raise AccessDenied("Teacher access required to browse all peer reviews")
        answerdata["peerreviews"] = get_reviews_for_document(d)
    else:
<<<<<<< HEAD
        answerdata["peerreviews"] = get_reviews_for_document(d)

    answerdata["velps"] = get_annotations_with_comments_in_document(
=======
        answerdata["peerreviews"] = []

    answerdata["testvelps"] = get_annotations_with_comments_in_document(
>>>>>>> 788c0632
        curr_user, d, False
    )

    answerdata.pop(
        "paramComps", None
    )  # This isn't needed by jsrunner server, so don't send it.
    # plugin.values['timeZoneDiff'] = 3
    tzd = plugin.values.get("timeZoneDiff", None)
    if tzd is None:
        localtz = local_timezone
        localoffset = localtz.utcoffset(datetime.now())
        tzd = localoffset.total_seconds() / 3600
        plugin.values["timeZoneDiff"] = tzd
    #print(answerdata)
    if runnermarkup.program is missing:
        raise PluginException("Attribute 'program' is required.")


def ensure_grade_and_credit(prg: str, flds: list[str]) -> None:
    if not prg:
        return
    if prg.find("grade") >= 0 or prg.find("Grade"):  # add grade to fields if missing
        grade_found = False
        credit_found = False
        for fld in flds:
            if fld.startswith("grade"):
                grade_found = True
            if fld.startswith("credit"):
                credit_found = True
            if grade_found and credit_found:
                break
        if not grade_found:
            flds.append("grade")
        if not credit_found:
            flds.append("credit")


answer_call_preprocessors: dict[
    str, Callable[[AnswerData, User, DocInfo, Plugin], None]
] = {
    "jsrunner": preprocess_jsrunner_answer,
}


def handle_points_ref(
    answerdata: AnswerData,
    curr_user: User,
    d: DocInfo,
    ptype: PluginTypeBase,
    tid: TaskId,
) -> dict:
    verify_teacher_access(d, user=curr_user)
    given_points = answerdata.get(ptype.get_content_field_name())
    if given_points is not None:
        try:
            given_points = float(given_points)
        except ValueError:
            raise RouteException("Points must be a number.")
    a = (
        curr_user.answers.filter_by(task_id=tid.doc_task)
        .order_by(Answer.id.desc())
        .first()
    )
    if a:
        a.points = given_points
        s = None
    else:
        a = Answer(
            content=json.dumps({ptype.get_content_field_name(): ""}),
            points=given_points,
            task_id=tid.doc_task,
            users_all=[curr_user],
            valid=True,
        )
        db.session.add(a)
        db.session.flush()
        s = a.id
    db.session.commit()
    return {"savedNew": s, "web": {"result": "points saved"}}


class JsrunnerGroups(TypedDict, total=False):
    set: dict[str, list[int]]
    add: dict[str, list[int]]
    remove: dict[str, list[int]]


MAX_GROUPS_PER_CALL = 10


@dataclass
class UserGroupMembersState:
    before: set[int]
    after: set[int]


def handle_jsrunner_groups(groupdata: JsrunnerGroups | None, curr_user: User) -> None:
    if not groupdata:
        return
    groups_created = 0
    group_members_state = {}
    for op, group_set in groupdata.items():
        for name, uids in group_set.items():
            ug = UserGroup.get_by_name(name)
            if not ug:
                if op == "set":
                    if groups_created >= MAX_GROUPS_PER_CALL:
                        raise RouteException(
                            f"Maximum of {MAX_GROUPS_PER_CALL} groups can be created per one jsrunner run.",
                        )
                    ug, _ = do_create_group(name)
                    groups_created += 1
                else:
                    raise RouteException(f"Group does not exist: {name}")
            else:
                verify_group_edit_access(ug, curr_user)
            if ug not in group_members_state:
                current_state = {um.user_id for um in ug.memberships_sel}
                group_members_state[ug] = UserGroupMembersState(
                    before=current_state, after=set(current_state)
                )
            users: list[User] = User.query.filter(User.id.in_(uids)).all()
            found_user_ids = {u.id for u in users}
            missing_ids = set(uids) - found_user_ids
            if missing_ids:
                raise RouteException(f"Users not found: {missing_ids}")
            if op == "set":
                ug.memberships_sel = [
                    UserGroupMember(user=u, adder=curr_user) for u in users
                ]
                group_members_state[ug].after = {
                    um.user.id for um in ug.memberships_sel
                }
            elif op == "add":
                # Add by hand because memberships_sel is not updated in add_to_group
                after_set = group_members_state[ug].after
                for u in users:
                    u.add_to_group(ug, added_by=curr_user, sync_mailing_lists=False)
                    after_set.add(u.id)
            elif op == "remove":
                ug.memberships_sel = [
                    ugm
                    for ugm in ug.memberships_sel
                    if ugm.user_id not in found_user_ids
                ]
                group_members_state[ug].after = {
                    um.user.id for um in ug.memberships_sel
                }
            else:
                raise RouteException(f"Unexpected group operation: {op}")

    diffs = {
        group.id: UserGroupDiff(
            add_user_ids=list(diff.after - diff.before),
            remove_user_ids=list(diff.before - diff.after),
        )
        for group, diff in group_members_state.items()
    }

    # JSRunner group actions are permanent unlike with user UI
    sync_usergroup_messagelist_members(diffs, permanent_delete=True)


class UserFieldEntry(TypedDict):
    user: int
    fields: dict[str, str]


def create_missing_users(
    users: list[MissingUser],
) -> tuple[list[UserFieldEntry], list[User]]:
    created_users = []
    for mu in users:
        ui = mu.user
        if ui.email is not None:
            # A+ may give users with invalid mails like '6128@localhost'. Just skip over those.
            if ui.email.endswith("@localhost"):
                continue
            if not is_valid_email(ui.email):
                raise RouteException(f'Invalid email: "{ui.email}"')
        if ui.username is None:
            ui.username = ui.email
        if ui.full_name is None and ui.email is not None:
            # Approximate real name with the help of email.
            # This won't be fully accurate, but we can't do better.
            ui.full_name = approximate_real_name(ui.email)
        u = create_or_update_user(ui, update_username=False)
        created_users.append(u)
    db.session.flush()
    fields = []
    for u, missing_u in zip(created_users, users):
        fields.append({"user": u.id, "fields": missing_u.fields})
    return fields, created_users


MissingUserSchema = class_schema(MissingUser)


@dataclass
class FieldSaveResult:
    users_created: list[User] = field(default_factory=list)
    users_missing: list[UserInfo] = field(default_factory=list)
    fields_changed: int = 0
    fields_unchanged: int = 0
    fields_ignored: int = 0


class FieldSaveUserEntry(TypedDict):
    user: int
    fields: dict[str, str]


class FieldSaveRequest(TypedDict, total=False):
    savedata: list[FieldSaveUserEntry] | None
    ignoreMissing: bool | None
    allowMissing: bool | None
    createMissingUsers: bool | None
    missingUsers: Any | None
    groups: JsrunnerGroups | None


def verify_user_create_right(curr_user: User) -> None:
    if curr_user.is_admin:
        return
    user_creators = UserGroup.get_user_creator_group()
    if user_creators not in curr_user.groups:
        raise AccessDenied("You do not have permission to create users.")


def save_fields(
    jsonresp: FieldSaveRequest,
    curr_user: User,
    current_doc: DocInfo | None = None,
    allow_non_teacher: bool = False,
    add_users_to_group: str | None = None,
    pr_data: str | None = None
) -> FieldSaveResult:
    save_obj = jsonresp.get("savedata")
    ignore_missing = jsonresp.get("ignoreMissing", False)
    allow_missing = jsonresp.get("allowMissing", False)
    ignore_fields = {}
    handle_jsrunner_groups(jsonresp.get("groups"), curr_user)
    missing_users = jsonresp.get("missingUsers")
    saveresult = FieldSaveResult()
    if save_obj is None:
        save_obj = []
    if missing_users:
        m_users: list[MissingUser] = MissingUserSchema().load(missing_users, many=True)
        if jsonresp.get("createMissingUsers"):
            verify_user_create_right(curr_user)
            new_fields, users = create_missing_users(m_users)
            save_obj += new_fields
            saveresult.users_created = users
        else:
            saveresult.users_missing = [mu.user for mu in m_users]
    if not save_obj:
        return saveresult
    tasks = set()
    doc_map: dict[int, DocInfo] = {}
    user_map: dict[int, User] = {
        u.id: u
        for u in User.query.filter(User.id.in_(x["user"] for x in save_obj)).all()
    }

    # We need this separate "add_users_to_group" parameter because the plugin may have reported missing users.
    # They are created above, so the plugin cannot report them with "groups" in jsonresp because the user IDs are not
    # known until now.
    if add_users_to_group:
        handle_jsrunner_groups(
            {"add": {add_users_to_group: [k for k in user_map.keys()]}}, curr_user
        )

    for item in save_obj:
        task_u = item["fields"]
        for tid in task_u.keys():
            tasks.add(tid)
            try:
                id_num = TaskId.parse(
                    tid,
                    require_doc_id=False,
                    allow_block_hint=False,
                    allow_custom_field=True,
                )
            except PluginException:
                raise RouteException(f'Invalid task name: {tid.split(".")[1]}')
            if not id_num.doc_id:
                raise RouteException(f"Doc id missing: {tid}")
            if id_num.doc_id not in doc_map:
                doc_map[id_num.doc_id] = get_doc_or_abort(id_num.doc_id)
            if pr_data is not None:
                peer_review_data = json.loads(task_u.get(tid))
                userId = item.get("user")
                old = peer_review_data.get("from")
                new = peer_review_data.get("to")
                task = peer_review_data.get("task")
                if not old:
                    # TODO: Add new reviewer or if reviewable have none
                    pass
                else:
                    change_peerreviewers_for_user(current_doc, task, userId, old, new)
    task_content_name_map = {}
    for task in tasks:
        t_id = TaskId.parse(
            task, require_doc_id=True, allow_block_hint=False, allow_custom_field=True
        )
        if ignore_fields.get(t_id.doc_task, False):
            continue
        dib = doc_map[t_id.doc_id]
        # TODO: Return case-specific abort messages
        if not (
            curr_user.has_teacher_access(dib)
            or (allow_non_teacher and t_id.doc_id == current_doc.id)
            or (
                curr_user.has_view_access(dib)
                and dib.document.get_own_settings().get(
                    "allow_external_jsrunner", False
                )
            )
        ):
            raise AccessDenied(f"Missing teacher access for document {dib.id}")
        try:
            vr = verify_task_access(
                dib,
                t_id,
                AccessType.view,
                TaskIdAccess.ReadWrite,
                UserContext.from_one_user(curr_user),
                default_view_ctx,
            )
            plugin = vr.plugin
        except TaskNotFoundException as e:
            if not allow_missing:
                if ignore_missing:
                    ignore_fields[t_id.doc_task] = True
                    continue
                raise RouteException(str(e))
            plugin = PluginType.resolve(
                "textfield"
            )  # assuming textfield type for fields that are not in the document
        except (PluginException, TimDbException) as e:
            raise RouteException(str(e))

        # TODO this 'if' seems unnecessary
        if t_id.task_name in ("grade", "credit", "completionDate"):
            task_content_name_map[task] = "c"
            continue

        if t_id.field and t_id.field != "points" and t_id.field != "styles":
            if plugin.type == "numericfield" or plugin.type == "textfield":
                if t_id.field != plugin.get_content_field_name():
                    raise RouteException(
                        f"Error saving to {task}: {t_id.field} is not an accepted field."
                    )
            task_content_name_map[task] = t_id.field
        else:
            task_content_name_map[task] = plugin.get_content_field_name()

    parsed_task_ids = {
        key: TaskId.parse(
            key, require_doc_id=True, allow_block_hint=False, allow_custom_field=True
        )
        for user in save_obj
        for key in user["fields"].keys()
    }
    sq = (
        Answer.query.filter(
            Answer.task_id.in_(
                [tid.doc_task for tid in parsed_task_ids.values() if not tid.is_global]
            )
        )
        .join(User, Answer.users)
        .filter(User.id.in_(user_map.keys()))
        .group_by(User.id, Answer.task_id)
        .with_entities(func.max(Answer.id).label("aid"), User.id.label("uid"))
        .subquery()
    )
    datas = (
        Answer.query.join(sq, Answer.id == sq.c.aid)
        .with_entities(sq.c.uid, Answer)
        .all()
    )
    global_answers = get_global_answers(parsed_task_ids)
    answer_map = defaultdict(dict)
    for uid, a in datas:
        answer_map[uid][a.task_id] = a
    for uid in user_map.keys():
        for a in global_answers:
            answer_map[uid][a.task_id] = a
    cpf = CachedPluginFinder(
        doc_map=doc_map,
        curr_user=UserContext.from_one_user(curr_user),
        view_ctx=default_view_ctx,
    )
    for user in save_obj:
        u_id = user["user"]
        u = user_map.get(u_id)
        if not u:
            raise RouteException(f"User id {u_id} not found")
        user_fields = user["fields"]
        task_map: DefaultDict[str, dict[str, Any]] = defaultdict(dict)
        for key, value in user_fields.items():
            task_id = parsed_task_ids[key]
            if ignore_fields.get(task_id.doc_task, False):
                saveresult.fields_ignored += 1
                continue
            field = task_id.field
            if field is None:
                field = task_content_name_map[task_id.doc_task]
            task_map[task_id.doc_task][field] = value
        for taskid, contents in task_map.items():
            task_id = TaskId.parse(taskid, require_doc_id=False, allow_block_hint=False)
            if ignore_fields.get(task_id.doc_task, False):
                continue
            an: Answer = answer_map[u.id].get(task_id.doc_task)
            points = None
            content = {}
            new_answer = False
            if an:
                points = an.points
                content = json.loads(an.content)
            lastfield = "c"
            for field, value in contents.items():
                lastfield = field
                if field == "points":
                    if value == "":
                        value = None
                    else:
                        try:
                            value = float(value)
                        except ValueError:
                            raise RouteException(
                                f"Value {value} is not valid point value for task {task_id.task_name}"
                            )
                    if points != value:
                        new_answer = True
                    points = value
                elif field == "styles":
                    if isinstance(value, str):
                        try:
                            value = json.loads(value or "null")
                        except json.decoder.JSONDecodeError:
                            raise RouteException(
                                f"Value {value} is not valid style syntax for task {task_id.task_name}"
                            )
                    plug = cpf.find(task_id)
                    if not plug:
                        continue
                    if plug.allow_styles_field():
                        if not an or content.get(field) != value:
                            new_answer = True
                        if value is None:
                            content.pop(field, None)
                        else:
                            content[field] = value

                        # Ensure there's always a content field even when setting styles to an empty answer.
                        c_field = task_content_name_map[f"{task_id.doc_task}.{field}"]
                        if c_field not in content:
                            content[c_field] = None
                elif (
                    field == "JSSTRING"
                ):  # TODO check if this should be ALL!  No this is for settings using string
                    if not an or json.dumps(content) != value:
                        new_answer = True
                    content = json.loads(value)  # TODO: shoud this be inside if
                else:
                    if not an or content.get(field, "") != value:
                        new_answer = True
                    content[field] = value
            if not new_answer:
                saveresult.fields_unchanged += 1
                continue
            if not content:
                content[task_content_name_map[f"{task_id.doc_task}.{lastfield}"]] = None
            content = json.dumps(content)
            ans = Answer(
                content=content,
                points=points,
                task_id=task_id.doc_task,
                users=[u],
                valid=True,
                saver=curr_user,
            )
            saveresult.fields_changed += 1
            # If this was a global task, add it to all users in the answer map so we won't save it multiple times.
            if task_id.is_global:
                for uid in user_map.keys():
                    answer_map[uid][ans.task_id] = ans
            db.session.add(ans)
    return saveresult


def get_global_answers(parsed_task_ids: dict[str, TaskId]) -> list[Answer]:
    sq2 = (
        Answer.query.filter(
            Answer.task_id.in_(
                [tid.doc_task for tid in parsed_task_ids.values() if tid.is_global]
            )
        )
        .group_by(Answer.task_id)
        .with_entities(func.max(Answer.id).label("aid"))
        .subquery()
    )
    global_datas = (
        Answer.query.join(sq2, Answer.id == sq2.c.aid).with_entities(Answer).all()
    )
    return global_datas


def get_hidden_name(user_id: str) -> str:
    return "Student %d" % user_id


def should_hide_name(d: DocInfo, user: User, model_u: User | None) -> bool:
    # return True
    # return not user.has_teacher_access(d) and user.id != get_current_user_id()
    return user.id != get_current_user_id() and user != model_u


def maybe_hide_name(d: DocInfo, u: User, model_u: User | None) -> None:
    if should_hide_name(d, u, model_u):
        # NOTE! To anonymize user, do NOT assign to u's real_name, name, etc. attributes here (or anywhere else either)
        # because it is
        #  1) dangerous (the anonymization would be persisted if db.session.commit() was called after the assignment)
        #  2) not necessary because the hiding is done in User.to_json method.
        u.hide_name = True


@answers.get("/taskinfo/<task_id>")
def get_task_info(task_id) -> Response:
    try:
        user_ctx = user_context_with_logged_in(None)
        plugin, d = Plugin.from_task_id(
            task_id, user_ctx=user_ctx, view_ctx=default_view_ctx
        )
        verify_task_access(
            d,
            plugin.task_id,
            AccessType.view,
            TaskIdAccess.ReadOnly,
            allow_grace_period=True,
            context_user=user_ctx,
            view_ctx=default_view_ctx,
        )
        tim_vars = find_tim_vars(plugin)
    except PluginException as e:
        raise RouteException(str(e))
    return json_response(tim_vars)


def find_tim_vars(plugin: Plugin) -> dict:
    tim_vars = {
        "maxPoints": plugin.max_points(),
        "userMin": plugin.user_min_points(),
        "userMax": plugin.user_max_points(),
        "showPoints": plugin.show_points(),
        "deadline": plugin.deadline(),
        "starttime": plugin.starttime(),
        "answerLimit": plugin.answer_limit(),
        "triesText": plugin.known.tries_text(),
        "pointsText": plugin.known.points_text(),
        "buttonNewTask": plugin.values.get("buttonNewTask", None),
    }
    if plugin.is_new_task():
        tim_vars["newtask"] = True
    return tim_vars


def hide_points(a: Answer) -> dict:
    j = a.to_json()
    j["points"] = None

    # TODO: Hack for csPlugin
    c = a.content_as_json
    if isinstance(c, dict):
        c.pop("points", None)
        j["content"] = json.dumps(c)

    if a.points is not None:
        j["points_hidden"] = True
    return j


@answers.get("/exportAnswers/<path:doc_path>")
def export_answers(doc_path: str) -> Response:
    d = DocEntry.find_by_path(doc_path, try_translation=False)
    if not d:
        raise RouteException("Document not found")
    verify_teacher_access(d)
    answer_list: list[tuple[Answer, str]] = (
        Answer.query.filter(Answer.task_id.startswith(f"{d.id}."))
        .join(User, Answer.users)
        .with_entities(Answer, User.email)
        .all()
    )
    return json_response(
        [
            {
                "email": email,
                "content": a.content,
                "valid": a.valid,
                "points": a.points,
                "time": a.answered_on,
                "task": a.task_name,
                "doc": doc_path,
            }
            for a, email in answer_list
        ]
    )


@answers.post("/importAnswers")
def import_answers(
    answers: list[ExportedAnswer],
    allow_missing_users: bool = False,
    doc_map: dict[str, str] = field(default_factory=dict),
) -> Response:
    verify_admin()
    doc_paths = {doc_map.get(a.doc, a.doc) for a in answers}
    docs = DocEntry.query.filter(DocEntry.name.in_(doc_paths)).all()
    doc_path_map = {d.path: d for d in docs}
    missing_docs = doc_paths - set(doc_path_map)
    if missing_docs:
        raise RouteException(f"Some documents not found: {missing_docs}")
    for d in docs:
        verify_teacher_access(d)
    filter_cond = Answer.task_id.startswith(f"{docs[0].id}.")
    for d in docs[1:]:
        filter_cond |= Answer.task_id.startswith(f"{d.id}.")
    existing_answers: list[tuple[Answer, str]] = (
        Answer.query.filter(filter_cond)
        .join(User, Answer.users)
        .with_entities(Answer, User.email)
        .all()
    )
    existing_set = {
        (a.parsed_task_id.doc_id, a.task_name, a.answered_on, a.valid, a.points, email)
        for a, email in existing_answers
    }
    dupes = 0
    users = {
        u.email: u
        for u in User.query.filter(User.email.in_([a.email for a in answers])).all()
    }
    requested_users = {a.email for a in answers}
    missing_users = requested_users - set(users.keys())
    if missing_users and not allow_missing_users:
        raise RouteException(f"Email(s) not found: {seq_to_str(list(missing_users))}")
    answers.sort(key=lambda a: a.time)
    all_imported = []
    for a in answers:
        doc_id = doc_path_map[doc_map.get(a.doc, a.doc)].id
        if (doc_id, a.task, a.time, a.valid, a.points, a.email) not in existing_set:
            u = users.get(a.email)
            if not u:
                if not allow_missing_users:
                    raise Exception("Missing user should have been reported earlier")
                continue
            imported_answer = Answer(
                task_id=f"{doc_id}.{a.task}",
                valid=a.valid,
                points=a.points,
                content=a.content,
                answered_on=a.time,
            )
            imported_answer.users_all.append(u)
            db.session.add(imported_answer)
            all_imported.append(imported_answer)
        else:
            dupes += 1
    db.session.flush()

    # Sanity check: Make sure that the ids are in the same order as the timestamps of the answers - we currently rely on
    # the fact that the latest answer has the largest id.
    all_imported.sort(key=lambda a: a.id)
    for a, b in zip(all_imported, all_imported[1:]):
        if a.answered_on > b.answered_on:
            raise Exception(
                "Import bug: Answer ids were in different order than answer timestamps. Imported nothing."
            )

    db.session.commit()
    return json_response(
        {
            "imported": len(all_imported),
            "skipped_duplicates": dupes,
            "missing_users": list(missing_users),
        }
    )


@answers.get("/getAnswers/<task_id>/<int:user_id>")
def get_answers(task_id: str, user_id: int) -> Response:
    verify_logged_in()
    try:
        tid = TaskId.parse(task_id)
    except PluginException as e:
        raise RouteException(str(e))
    d = get_doc_or_abort(tid.doc_id)
    user = User.get_by_id(user_id)
    if user is None:
        raise RouteException("Non-existent user")
    curr_user = get_current_user_object()
    if user_id != get_current_user_id():
        if not verify_seeanswers_access(d, require=False):
            if not is_peerreview_enabled(d):
                raise AccessDenied()
            if not has_review_access(d, curr_user, None, user):
                raise AccessDenied()

    elif d.document.get_settings().get("need_view_for_answers", False):
        verify_view_access(d)
    user_answers: list[Answer] = user.get_answers_for_task(tid.doc_task).all()
    user_context = user_context_with_logged_in(user)
    try:
        p = find_plugin_from_document(d.document, tid, user_context, default_view_ctx)
    except TaskNotFoundException:
        p = None
    if hide_names_in_teacher(d, context_user=user):
        model_u = User.get_model_answer_user()
        for answer in user_answers:
            for u in answer.users_all:
                maybe_hide_name(d, u, model_u)
    if p and not p.known.show_points() and not curr_user.has_teacher_access(d):
        user_answers = list(map(hide_points, user_answers))
    return json_response(user_answers)


@answers.get("/allDocumentAnswersPlain/<path:doc_path>", model=AllAnswersOptions)
def get_document_answers(doc_path: str, options: AllAnswersOptions) -> Response:
    d = DocEntry.find_by_path(doc_path, fallback_to_id=True)
    pars = d.document.get_dereferenced_paragraphs(default_view_ctx)
    task_ids, _, _ = find_task_ids(
        pars, default_view_ctx, user_context_with_logged_in(None)
    )
    return get_all_answers_list_plain(task_ids, options)


@answers.get("/allAnswersPlain/<task_id>", model=AllAnswersOptions)
def get_all_answers_plain(task_id: str, options: AllAnswersOptions) -> Response:
    return get_all_answers_list_plain([TaskId.parse(task_id)], options)


def get_all_answers_list_plain(
    task_ids: list[TaskId], options: AllAnswersOptions
) -> Response:
    all_answers = get_all_answers_as_list(task_ids, options)
    if options.format == FormatOptions.JSON:
        return json_response(all_answers)
    jointext = "\n"
    print_answers = (
        options.print == AnswerPrintOptions.ALL
        or options.print == AnswerPrintOptions.ANSWERS
    )
    if print_answers:
        jointext = "\n\n----------------------------------------------------------------------------------\n"
    text = jointext.join(all_answers)
    return Response(text, mimetype="text/plain")


def get_all_answers_as_list(
    task_ids: list[TaskId], options: AllAnswersOptions
) -> list[str]:
    verify_logged_in()
    if not task_ids:
        return []
    doc_ids = set()
    d = None
    for tid in task_ids:
        doc_ids.add(tid.doc_id)
        d = get_doc_or_abort(tid.doc_id)
        # Require full teacher rights for getting all answers
        verify_teacher_access(d)

    # TODO: Integrate directly into AllAnswerOptions
    options.consent = get_consent_opt()
    options.period_from, options.period_to = get_answer_period(
        task_ids, doc_ids, options
    )

    if options.name == NameOptions.PSEUDO:
        if not options.salt:
            raise RouteException("Missing salt for generating pseudonyms")
        if len(options.salt) < 10:
            raise RouteException(
                "For optimal results, use at least 10 characters for the hash"
            )

    if d and hide_names_in_teacher(d):
        # Above, we're requiring teacher access to all documents, so it does not matter which DocInfo we pass here.
        options.name = NameOptions.ANON
    return get_all_answers(task_ids, options)


class GraphData(TypedDict):
    data: list[str | float | None]
    labels: list[str]


@dataclass
class FieldInfo:
    data: UserFields
    aliases: dict[str, str]
    fieldnames: list[str]
    graphdata: GraphData


def get_plug_vals(
    doc: DocInfo, tid: TaskId, user_ctx: UserContext, view_ctx: ViewContext
) -> FieldInfo | None:
    d, plug = get_plugin_from_request(doc.document, tid, user_ctx, view_ctx)
    flds = plug.known.fields
    if not flds:
        return None

    data, aliases, field_names, _ = get_fields_and_users(
        flds,
        RequestedGroups([user_ctx.user.personal_group_prop]),
        doc,
        user_ctx.logged_user,
        view_ctx,
        add_missing_fields=True,
        access_option=GetFieldsAccess.from_bool(True),
    )
    df = data[0]["fields"]
    da = []
    for fn in field_names:
        da.append(df.get(fn, 0))
    return FieldInfo(
        data=df,
        aliases=aliases,
        fieldnames=field_names,
        graphdata={"data": da, "labels": field_names},
    )


@answers.get("/jsframe/userChange/<task_id>/<user_id>")
def get_jsframe_data(task_id: str, user_id: str) -> Response:
    """
    TODO: check proper rights
    """
    tid = TaskId.parse(task_id)
    doc = get_doc_or_abort(tid.doc_id)
    # verify_seeanswers_access(doc)
    user = User.get_by_id(user_id)
    curr_user = get_current_user_object()
    try:
        vals = get_plug_vals(
            doc, tid, UserContext(user=user, logged_user=curr_user), default_view_ctx
        )
        return json_response(vals)
    except Exception as e:
        raise RouteException(str(e))
        # return json_response({})


@answers.get("/getState")
def get_state(
    user_id: int,
    answer_id: int | None = None,
    par_id: str | None = None,
    doc_id: int | None = None,
    review: bool = False,
    task_id: str | None = None,
    answernr: int | None = None,
    ask_new: bool | None = False,
) -> Response:
    answer = None
    user = User.get_by_id(user_id)
    if user is None:
        raise RouteException("Non-existent user")
    view_ctx = ViewContext(ViewRoute.View, False, origin=get_origin_from_request())
    if answer_id:
        answer = Answer.query.get(answer_id)
        if not answer:
            raise RouteException("Non-existent answer")
        tid = TaskId.parse(answer.task_id)
        d = get_doc_or_abort(tid.doc_id)
        doc_id = d.id
        if not has_review_access(d, get_current_user_object(), None, user):
            try:
                answer, doc_id = verify_answer_access(
                    answer_id,
                    user_id,
                    view_ctx,
                    allow_grace_period=True,
                )
            except PluginException as e:
                raise RouteException(str(e))
        doc = Document(doc_id)
        tid = TaskId.parse(answer.task_id)
    elif task_id:
        tid = TaskId.parse(task_id)
        d = get_doc_or_abort(tid.doc_id)
        if get_current_user_id() != user_id and not has_review_access(
            d, get_current_user_object(), None, user
        ):
            verify_seeanswers_access(d)
        else:
            verify_view_access(d)
        doc = d.document
    else:
        raise RouteException("Missing answer ID or task ID")

    doc.insert_preamble_pars()
    if par_id:
        tid.maybe_set_hint(par_id)

    user_ctx = user_context_with_logged_in(user)
    try:
        doc, plug = get_plugin_from_request(
            doc, task_id=tid, u=user_ctx, view_ctx=view_ctx
        )
    except PluginException as e:
        raise RouteException(str(e))
    plug.par.answer_nr = answernr
    plug.par.ask_new = ask_new
    block = plug.par

    def deref() -> list[DocParagraph]:
        return dereference_pars([block], context_doc=doc, view_ctx=view_ctx)

    presult = pluginify(
        doc,
        deref(),
        user_ctx,
        view_ctx,
        custom_answer=answer,
        task_id=task_id,
        do_lazy=NEVERLAZY,
        pluginwrap=PluginWrap.Nothing,
    )
    plug = presult.custom_answer_plugin
    html = plug.get_final_output()
    if review:
        block.prepared_par = None
        presult2 = pluginify(
            doc,
            deref(),
            user_ctx,
            view_ctx,
            custom_answer=answer,
            task_id=task_id,
            do_lazy=NEVERLAZY,
            review=review,
            pluginwrap=PluginWrap.Nothing,
        )
        rplug = presult2.custom_answer_plugin
        rhtml = rplug.get_final_output()
        return json_response({"html": html, "reviewHtml": rhtml})
    else:
        return json_response({"html": html, "reviewHtml": None})


def verify_answer_access(
    answer_id: int,
    user_id: int,
    view_ctx: ViewContext,
    require_teacher_if_not_own: bool = False,
    required_task_access_level: TaskIdAccess = TaskIdAccess.ReadOnly,
    allow_grace_period: bool = False,
) -> tuple[Answer, int]:
    answer: Answer = Answer.query.get(answer_id)
    if answer is None:
        raise RouteException("Non-existent answer")
    tid = TaskId.parse(answer.task_id)
    assert tid.doc_id is not None

    if tid.is_global:
        return answer, tid.doc_id

    d = get_doc_or_abort(tid.doc_id)
    d.document.insert_preamble_pars()

    if verify_teacher_access(d, require=False):
        return answer, tid.doc_id

    user_ctx = user_context_with_logged_in(None)
    if user_id != get_current_user_id() or not logged_in():
        if require_teacher_if_not_own:
            verify_task_access(
                d,
                tid,
                AccessType.teacher,
                required_task_access_level,
                user_ctx,
                view_ctx,
            )
        else:
            verify_task_access(
                d,
                tid,
                AccessType.see_answers,
                required_task_access_level,
                user_ctx,
                view_ctx,
            )
    else:
        verify_task_access(
            d,
            tid,
            AccessType.view,
            required_task_access_level,
            allow_grace_period=allow_grace_period,
            context_user=user_ctx,
            view_ctx=view_ctx,
        )
        if not any(a.id == user_id for a in answer.users_all):
            raise AccessDenied("You don't have access to this answer.")
    return answer, tid.doc_id


@answers.get("/getTaskUsers/<task_id>")
def get_task_users(task_id: str) -> Response:
    tid = TaskId.parse(task_id)
    if tid.doc_id is None:
        raise RouteException("Task is missing document ID")
    d = get_doc_or_abort(tid.doc_id)
    if not verify_seeanswers_access(d, require=False):
        curr_user = get_current_user_object()
        if not is_peerreview_enabled(d):
            raise AccessDenied()
        reviews = get_reviews_for_user(d, curr_user)
        if not reviews:
            raise AccessDenied()
        users = list(r.reviewable for r in reviews if r.task_name == tid.task_name)
    else:
        usergroup = request.args.get("group")
        q = (
            User.query.options(lazyload(User.groups))
            .join(Answer, User.answers)
            .filter_by(task_id=task_id)
            .order_by(User.real_name.asc())
            .distinct()
        )
        if usergroup is not None:
            q = q.join(UserGroup, User.groups).filter(UserGroup.name.in_([usergroup]))
        users = q.all()
    if hide_names_in_teacher(d):
        model_u = User.get_model_answer_user()
        for user in users:
            maybe_hide_name(d, user, model_u)
    return json_response(users)


@answers.get("/renameAnswers/<old_name>/<new_name>/<path:doc_path>")
def rename_answers(old_name: str, new_name: str, doc_path: str) -> Response:
    d = DocEntry.find_by_path(doc_path, fallback_to_id=True)
    if not d:
        raise NotExist()
    verify_manage_access(d)
    force = get_option(request, "force", False)
    for n in (old_name, new_name):
        if not re.fullmatch("[a-zA-Z0-9_-]+", n):
            raise RouteException(f"Invalid task name: {n}")
    conflicts = Answer.query.filter_by(task_id=f"{d.id}.{new_name}").count()
    if conflicts > 0 and not force:
        raise RouteException(
            f"The new name conflicts with {conflicts} other answers with the same task name."
        )
    answers_to_rename = Answer.query.filter_by(task_id=f"{d.id}.{old_name}").all()
    for a in answers_to_rename:
        a.task_id = f"{d.id}.{new_name}"
    db.session.commit()
    return json_response({"modified": len(answers_to_rename), "conflicts": conflicts})


@answers.get("/unlockTask")
def unlock_task(task_id: str) -> Response:
    tid = TaskId.parse(task_id)
    if tid.doc_id is None:
        raise RouteException(f"Task ID is missing document: {task_id}")
    d = get_doc_or_abort(tid.doc_id)
    verify_view_access(d)
    doc = d.document
    current_user = get_current_user_object()
    view_ctx = ViewContext(ViewRoute.View, False, origin=get_origin_from_request())
    user_ctx = user_context_with_logged_in(current_user)
    try:
        doc, plug = get_plugin_from_request(
            doc, task_id=tid, u=user_ctx, view_ctx=view_ctx
        )
    except PluginException as e:
        raise RouteException(str(e))
    access_duration = plug.known.accessDuration
    if not isinstance(access_duration, int):
        raise RouteException("Task is not a timed task.")
    b = TaskBlock.get_by_task(tid.doc_task)
    ba = None
    if not b:
        b = insert_task_block(task_id=tid.doc_task, owner_groups=d.owners)
    else:
        ba = BlockAccess.query.filter_by(
            block_id=b.id,
            type=AccessType.view.value,
            usergroup_id=current_user.get_personal_group().id,
        ).first()
    if not ba:
        time_now = get_current_time()
        expire_time = time_now + timedelta(seconds=access_duration)
        grant_access(
            current_user.get_personal_group(),
            b.block,
            AccessType.view,
            accessible_from=time_now,
            accessible_to=expire_time,
        )
        db.session.commit()
    else:
        expire_time = ba.accessible_to
    return json_response({"end_time": expire_time})<|MERGE_RESOLUTION|>--- conflicted
+++ resolved
@@ -87,11 +87,8 @@
     has_review_access,
     get_reviews_for_user,
     is_peerreview_enabled,
-<<<<<<< HEAD
-    get_reviews_for_document, change_peerreviewers_for_user,
-=======
     get_reviews_for_document,
->>>>>>> 788c0632
+    change_peerreviewers_for_user,
 )
 from timApp.plugin.containerLink import call_plugin_answer
 from timApp.plugin.importdata.importData import MissingUser
@@ -832,11 +829,7 @@
     if preprocessor:
         preprocessor(answerdata, curr_user, d, plugin)
 
-<<<<<<< HEAD
-    #print(json.dumps(answerdata)) # uncomment this to follow what answers are used in browser tests
-=======
-    print(json.dumps(answerdata))  # uncomment this to follow what answers are used in browser tests
->>>>>>> 788c0632
+    # print(json.dumps(answerdata)) # uncomment this to follow what answers are used in browser tests
 
     answer_call_data = {
         "markup": plugin.values,
@@ -912,9 +905,14 @@
         add_group = None
         if plugin.type == "importData":
             add_group = plugin.values.get("addUsersToGroup")
-        pr_data = plugin.values.get('peerReviewField', None)
+        pr_data = plugin.values.get("peerReviewField", None)
         saveresult = save_fields(
-            jsonresp, curr_user, d, allow_non_teacher=siw, add_users_to_group=add_group, pr_data=pr_data
+            jsonresp,
+            curr_user,
+            d,
+            allow_non_teacher=siw,
+            add_users_to_group=add_group,
+            pr_data=pr_data,
         )
 
         # TODO: Could report the result to other plugins too.
@@ -1294,17 +1292,9 @@
             raise AccessDenied("Teacher access required to browse all peer reviews")
         answerdata["peerreviews"] = get_reviews_for_document(d)
     else:
-<<<<<<< HEAD
         answerdata["peerreviews"] = get_reviews_for_document(d)
 
-    answerdata["velps"] = get_annotations_with_comments_in_document(
-=======
-        answerdata["peerreviews"] = []
-
-    answerdata["testvelps"] = get_annotations_with_comments_in_document(
->>>>>>> 788c0632
-        curr_user, d, False
-    )
+    answerdata["velps"] = get_annotations_with_comments_in_document(curr_user, d, False)
 
     answerdata.pop(
         "paramComps", None
@@ -1316,7 +1306,6 @@
         localoffset = localtz.utcoffset(datetime.now())
         tzd = localoffset.total_seconds() / 3600
         plugin.values["timeZoneDiff"] = tzd
-    #print(answerdata)
     if runnermarkup.program is missing:
         raise PluginException("Attribute 'program' is required.")
 
@@ -1538,7 +1527,7 @@
     current_doc: DocInfo | None = None,
     allow_non_teacher: bool = False,
     add_users_to_group: str | None = None,
-    pr_data: str | None = None
+    pr_data: str | None = None,
 ) -> FieldSaveResult:
     save_obj = jsonresp.get("savedata")
     ignore_missing = jsonresp.get("ignoreMissing", False)
