version: "3"
services:
 tim:
  command: /usr/sbin/sshd -D
  ports:
   - "49999:22"
  depends_on:
   - postgresql-test
   - chrome
  tmpfs:
   - /tmp
 postgresql:
  ports:
   - "5432:5432"
 postgresql-test:
  image: postgres:9.5
  ports:
   - "5433:5432"
  tmpfs:
   - /var/lib/postgresql/data
 imagex:
  image: timimages/cs3sudo:rust
  volumes:
   - ./timApp/modules/imagex:/imagex:ro
   - ./timApp/modules/py:/py:ro
  working_dir: /imagex
  command: ${IMAGEX_DEV_COMMAND:-/usr/sbin/sshd -D}
  ports:
   - "49995:22"
 pali:
  command: ${PALI_DEV_COMMAND:-/usr/sbin/sshd -D}
  ports:
   - "49997:22"
<<<<<<< HEAD
 textfield:
 # image: timimages/cs3sudo:rust
 # build:
 #  context: ./timApp/modules/cs
 #  dockerfile: DockerfileS
  command: ${TEXTFIELD_DEV_COMMAND:-/usr/sbin/sshd -D}
  ports:
   - "49990:22"
 numericfield:
  # image: timimages/cs3sudo:rust
  # build:
  #  context: ./timApp/modules/cs
  #  dockerfile: DockerfileS
  command: ${SAVEAREA_DEV_COMMAND:-/usr/sbin/sshd -D}
  ports:
   - "49989:22"
=======
 omaplugin:
  command: ${OMAPLUGIN_DEV_COMMAND:-/usr/sbin/sshd -D}
  ports:
   - "49990:22"
 multisave:
  command: ${OMAPLUGIN_DEV_COMMAND:-/usr/sbin/sshd -D}
  ports:
   - "49961:22"
>>>>>>> 31241fa3
 csplugin:
  image: timimages/cs3sudo:rust
  build:
   context: ./timApp/modules/cs
   dockerfile: DockerfileS
  command: ${CSPLUGIN_DEV_COMMAND:-/usr/sbin/sshd -D}
  ports:
   - "49998:22"
 stack-api-server:
  image: timimages/stack-debug
  build:
    context: ./stack
    dockerfile: DockerfileDebug
  security_opt:
   - seccomp:unconfined
  volumes:
   - ./timApp/modules/cs/generated/stackplots:/var/data/api/stack/plots:rw
   - ./stack/plots:/var/data/api/stack/plots:rw
   - ./stack/plots:/var/www/html/plots:rw
   - ./stack/api:/var/www/html/api:rw
   - ./stack/stack:/var/www/html/stack:rw
   - ./stack/blob:/var/www/html/api/blob:rw
   - ./stack/api/config.php.docker:/var/www/html/config.php:rw
   - ./stack/entrypoint_install_and_run_debug.sh:/var/www/html/entrypoint_install_and_run.sh
  restart: unless-stopped
  ports:
   - "49992:22"
 showfile:
  image: timimages/cs3sudo:rust
  build:
   context: ./timApp/modules/cs
   dockerfile: DockerfileS
  volumes:
   - ./timApp/modules/svn:/svn:ro
   - ./timApp/modules/py:/py:ro
  working_dir: /svn
  command: ${SVNPLUGIN_DEV_COMMAND:-/usr/sbin/sshd -D}
  ports:
   - "49996:22"
 chrome:
  image: selenium/standalone-chrome:3.141.59
  tmpfs:
   - /tmp
   - /home/seluser
 nginx:
  image: timimages/local_nginx_dev:compose
  build:
   args:
    MAIN_CONFIG: tim_dev.conf
  ports:
   - "${NGINX_PORT}:80"<|MERGE_RESOLUTION|>--- conflicted
+++ resolved
@@ -31,7 +31,6 @@
   command: ${PALI_DEV_COMMAND:-/usr/sbin/sshd -D}
   ports:
    - "49997:22"
-<<<<<<< HEAD
  textfield:
  # image: timimages/cs3sudo:rust
  # build:
@@ -48,16 +47,14 @@
   command: ${SAVEAREA_DEV_COMMAND:-/usr/sbin/sshd -D}
   ports:
    - "49989:22"
-=======
  omaplugin:
   command: ${OMAPLUGIN_DEV_COMMAND:-/usr/sbin/sshd -D}
   ports:
-   - "49990:22"
+   - "49910:22"
  multisave:
   command: ${OMAPLUGIN_DEV_COMMAND:-/usr/sbin/sshd -D}
   ports:
    - "49961:22"
->>>>>>> 31241fa3
  csplugin:
   image: timimages/cs3sudo:rust
   build:
