--- conflicted
+++ resolved
@@ -233,16 +233,13 @@
             addParagraph docID idx (LBS.toStrict bd) state
             
          ),
-<<<<<<< HEAD
-         -- Load an entire markdown document into cache. Required [X]
-=======
          ("/delete/:docID/:idx", method PUT $ do
             docID <- requireParam "docID"
             idx   <- requireParam "idx"
             removePar docID idx state
             
          ),
->>>>>>> 0eeed7e8
+         -- Load an entire markdown document into cache. Required [X]
          ("load/:docID/", method POST $ do
             docID <- requireParam "docID"
             bd    <- readRequestBody (1024*2000)
